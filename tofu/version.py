--- conflicted
+++ resolved
@@ -1,6 +1,2 @@
 # Do not edit, pipeline versioning governed by git tags!
-<<<<<<< HEAD
 __version__ = '1.4.1-191-gd014493'
-=======
-__version__ = '1.4.1-190-gd25622d'
->>>>>>> b8655b17
