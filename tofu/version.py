--- conflicted
+++ resolved
@@ -1,6 +1,2 @@
 # Do not edit, pipeline versioning governed by git tags!
-<<<<<<< HEAD
-__version__ = '1.4.9-299-g987075ae'
-=======
-__version__ = '1.4.10-alpha9'
->>>>>>> 2e977b75
+__version__ = '1.4.9-300-gd3c15a1a'