# Do not edit, pipeline versioning governed by git tags!
<<<<<<< HEAD
__version__ = '1.4.1-185-g3d0fb11'
=======
__version__ = '1.4.1-190-gd25622d'
>>>>>>> 488b9f34
<|MERGE_RESOLUTION|>--- conflicted
+++ resolved
@@ -1,6 +1,3 @@
 # Do not edit, pipeline versioning governed by git tags!
-<<<<<<< HEAD
-__version__ = '1.4.1-185-g3d0fb11'
-=======
-__version__ = '1.4.1-190-gd25622d'
->>>>>>> 488b9f34
+
+__version__ = '1.4.1-190-gd25622d'