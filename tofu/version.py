# Do not edit, pipeline versioning governed by git tags!
<<<<<<< HEAD
__version__ = '1.4.7-14-ga4c23a6f'
=======
__version__ = '1.4.7-18-g04c84673'
>>>>>>> f71e3e6d
<|MERGE_RESOLUTION|>--- conflicted
+++ resolved
@@ -1,6 +1,2 @@
 # Do not edit, pipeline versioning governed by git tags!
-<<<<<<< HEAD
-__version__ = '1.4.7-14-ga4c23a6f'
-=======
-__version__ = '1.4.7-18-g04c84673'
->>>>>>> f71e3e6d
+__version__ = '1.4.7-18-g04c84673'