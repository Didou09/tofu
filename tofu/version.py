--- conflicted
+++ resolved
@@ -1,6 +1,2 @@
 # Do not edit, pipeline versioning governed by git tags!
-<<<<<<< HEAD
-__version__ = '1.4.2-a5-23-g5fe6eee'
-=======
-__version__ = '1.4.2-a5-15-g231dacd'
->>>>>>> ad51d414
+__version__ = '1.4.2-a5-24-gdfd2011'