--- conflicted
+++ resolved
@@ -1,6 +1,2 @@
 # Do not edit, pipeline versioning governed by git tags!
-<<<<<<< HEAD
-__version__ = '1.4.2b4-112-g56f222c1'
-=======
-__version__ = '1.4.2b4-56-g4622b310'
->>>>>>> 8d61f483
+__version__ = '1.4.2b4-113-g13c71aad'