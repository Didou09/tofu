# Do not edit, pipeline versioning governed by git tags!
<<<<<<< HEAD
__version__ = '1.4.6-37-g45fc08a5'
=======
__version__ = '1.4.7-18-g04c84673'
>>>>>>> f71e3e6d
<|MERGE_RESOLUTION|>--- conflicted
+++ resolved
@@ -1,6 +1,2 @@
 # Do not edit, pipeline versioning governed by git tags!
-<<<<<<< HEAD
-__version__ = '1.4.6-37-g45fc08a5'
-=======
-__version__ = '1.4.7-18-g04c84673'
->>>>>>> f71e3e6d
+__version__ = '1.4.6-38-g18485568'