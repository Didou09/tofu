# Do not edit, pipeline versioning governed by git tags!
<<<<<<< HEAD
__version__ = '1.4.2b4-69-gdddc7bfb'
=======
__version__ = '1.4.2b4-92-gf832ab7e'
>>>>>>> a7cffefe
<|MERGE_RESOLUTION|>--- conflicted
+++ resolved
@@ -1,6 +1,2 @@
 # Do not edit, pipeline versioning governed by git tags!
-<<<<<<< HEAD
-__version__ = '1.4.2b4-69-gdddc7bfb'
-=======
-__version__ = '1.4.2b4-92-gf832ab7e'
->>>>>>> a7cffefe
+__version__ = '1.4.2b4-92-gf832ab7e'