--- conflicted
+++ resolved
@@ -1,6 +1,2 @@
 # Do not edit, pipeline versioning governed by git tags!
-<<<<<<< HEAD
-__version__ = '1.4.9-315-gc93fa7a3'
-=======
-__version__ = '1.4.10-alpha9-92-gddce796c'
->>>>>>> 27fa374d
+__version__ = '1.4.10-alpha9-92-gddce796c'