# Do not edit, pipeline versioning governed by git tags!
<<<<<<< HEAD
__version__ = '1.4.3b4-66-ga28df877'
=======
__version__ = '1.4.3b4-55-ge15c111e'
>>>>>>> 9e6bd5d2
<|MERGE_RESOLUTION|>--- conflicted
+++ resolved
@@ -1,6 +1,2 @@
 # Do not edit, pipeline versioning governed by git tags!
-<<<<<<< HEAD
-__version__ = '1.4.3b4-66-ga28df877'
-=======
-__version__ = '1.4.3b4-55-ge15c111e'
->>>>>>> 9e6bd5d2
+__version__ = '1.4.3b4-71-g09852471'