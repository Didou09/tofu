--- conflicted
+++ resolved
@@ -1,6 +1,2 @@
 # Do not edit, pipeline versioning governed by git tags!
-<<<<<<< HEAD
-__version__ = '1.4.9-135-g11043340'
-=======
-__version__ = '1.4.10'
->>>>>>> a13cc9d4
+__version__ = '1.4.10'