# Do not edit, pipeline versioning governed by git tags!
<<<<<<< HEAD
__version__ = '1.4.10-alpha9-720-gc8792758'
=======
__version__ = '1.4.11'
>>>>>>> 2239e94b
<|MERGE_RESOLUTION|>--- conflicted
+++ resolved
@@ -1,6 +1,2 @@
 # Do not edit, pipeline versioning governed by git tags!
-<<<<<<< HEAD
-__version__ = '1.4.10-alpha9-720-gc8792758'
-=======
-__version__ = '1.4.11'
->>>>>>> 2239e94b
+__version__ = '1.4.11'