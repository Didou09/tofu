--- conflicted
+++ resolved
@@ -1,6 +1,2 @@
 # Do not edit, pipeline versioning governed by git tags!
-<<<<<<< HEAD
-__version__ = '1.4.1-52-geddecd8'
-=======
-__version__ = '1.4.1-52-g6f060e3'
->>>>>>> 55356dec
+__version__ = '1.4.1-52-g6f060e3'