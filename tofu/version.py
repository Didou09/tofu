# Do not edit, pipeline versioning governed by git tags!
<<<<<<< HEAD
__version__ = '1.4.2-a5-124-g802500a3'
=======
__version__ = '1.4.2b16'
>>>>>>> 885b85a5
<|MERGE_RESOLUTION|>--- conflicted
+++ resolved
@@ -1,6 +1,2 @@
 # Do not edit, pipeline versioning governed by git tags!
-<<<<<<< HEAD
-__version__ = '1.4.2-a5-124-g802500a3'
-=======
-__version__ = '1.4.2b16'
->>>>>>> 885b85a5
+__version__ = '1.4.2-a5-125-g55c4bf7b'