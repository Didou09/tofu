--- conflicted
+++ resolved
@@ -1,6 +1,2 @@
 # Do not edit, pipeline versioning governed by git tags!
-<<<<<<< HEAD
-__version__ = '1.4.10-alpha9-92-gddce796c'
-=======
-__version__ = '1.4.9-338-gbf25859f'
->>>>>>> 9bd105d0
+__version__ = '1.4.10-alpha9-394-g2c1226e3'