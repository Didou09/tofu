--- conflicted
+++ resolved
@@ -1,6 +1,2 @@
 # Do not edit, pipeline versioning governed by git tags!
-<<<<<<< HEAD
-__version__ = '1.4.1-147-g93ae5c5'
-=======
-__version__ = '1.4.1-152-g2211e30'
->>>>>>> 75da71c9
+__version__ = '1.4.1-152-g2211e30'