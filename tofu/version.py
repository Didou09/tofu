--- conflicted
+++ resolved
@@ -1,6 +1,2 @@
 # Do not edit, pipeline versioning governed by git tags!
-<<<<<<< HEAD
-__version__ = '1.4.2-a5-101-g43f8bd4b'
-=======
-__version__ = '1.4.2-a5-71-g56f30784'
->>>>>>> 468e68ac
+__version__ = '1.4.2-a5-102-g3656ddba'