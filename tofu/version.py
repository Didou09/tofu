--- conflicted
+++ resolved
@@ -1,6 +1,2 @@
 # Do not edit, pipeline versioning governed by git tags!
-<<<<<<< HEAD
-__version__ = '1.4.1-121-g1edd1a8'
-=======
-__version__ = '1.4.1-139-g31eeb07'
->>>>>>> 99ae9ded
+__version__ = '1.4.1-122-g376ce69'