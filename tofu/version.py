--- conflicted
+++ resolved
@@ -1,7 +1,2 @@
 # Do not edit, pipeline versioning governed by git tags!
-<<<<<<< HEAD
-
-__version__ = '1.4.1-190-gd25622d'
-=======
-__version__ = '1.4.1-264-g1f49781'
->>>>>>> 78c221fa
+__version__ = '1.4.1-264-g1f49781'