--- conflicted
+++ resolved
@@ -1,6 +1,2 @@
 # Do not edit, pipeline versioning governed by git tags!
-<<<<<<< HEAD
-__version__ = '1.4.10-alpha9-275-g072ba505'
-=======
-__version__ = '1.4.10-alpha9-280-g3fdd0810'
->>>>>>> 8d4cf635
+__version__ = '1.4.10-alpha9-280-g3fdd0810'