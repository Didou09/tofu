--- conflicted
+++ resolved
@@ -1,6 +1,2 @@
 # Do not edit, pipeline versioning governed by git tags!
-<<<<<<< HEAD
-__version__ = '1.4.2b4-147-g1fce91ba'
-=======
-__version__ = '1.4.2b4-90-g0d3af17c'
->>>>>>> b9a55dc7
+__version__ = '1.4.2b4-171-g7ed81a53'