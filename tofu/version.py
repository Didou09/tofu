# Do not edit, pipeline versioning governed by git tags!
<<<<<<< HEAD
__version__ = '1.4.1-52-g6f060e3'
=======
__version__ = '1.4.1-51-g96c8cd8'
>>>>>>> 8d04bca5
<|MERGE_RESOLUTION|>--- conflicted
+++ resolved
@@ -1,6 +1,2 @@
 # Do not edit, pipeline versioning governed by git tags!
-<<<<<<< HEAD
-__version__ = '1.4.1-52-g6f060e3'
-=======
-__version__ = '1.4.1-51-g96c8cd8'
->>>>>>> 8d04bca5
+__version__ = '1.4.1-52-g6f060e3'