--- conflicted
+++ resolved
@@ -1,6 +1,2 @@
 # Do not edit, pipeline versioning governed by git tags!
-<<<<<<< HEAD
-__version__ = '1.4.10-alpha9-92-gddce796c'
-=======
-__version__ = '1.4.9-233-gb0679bc0'
->>>>>>> dd0ffc2f
+__version__ = '1.4.10-alpha9-92-gddce796c'