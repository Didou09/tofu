--- conflicted
+++ resolved
@@ -1,6 +1,2 @@
 # Do not edit, pipeline versioning governed by git tags!
-<<<<<<< HEAD
-__version__ = '1.4.2-alpha-22-g4773b512'
-=======
-__version__ = '1.4.9-30-gbeeab0e0'
->>>>>>> 8ecae7e4
+__version__ = '1.4.2-a5-128-g65f5390d'