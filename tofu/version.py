# Do not edit, pipeline versioning governed by git tags!
<<<<<<< HEAD
__version__ = '1.4.10-alpha9-394-g2c1226e3'
=======
__version__ = '1.4.9-339-g9bd105d0'
>>>>>>> d17c151f
<|MERGE_RESOLUTION|>--- conflicted
+++ resolved
@@ -1,6 +1,2 @@
 # Do not edit, pipeline versioning governed by git tags!
-<<<<<<< HEAD
-__version__ = '1.4.10-alpha9-394-g2c1226e3'
-=======
-__version__ = '1.4.9-339-g9bd105d0'
->>>>>>> d17c151f
+__version__ = '1.4.10-alpha9-406-g3b8b775f'