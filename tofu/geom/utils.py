# Built-in
import sys
import os
import warnings

if sys.version[0] == "3":
    import inspect
else:
    # Python 2 back-porting
    import funcsigs as inspect

# Common
import numpy as np

# tofu
import tofu
<<<<<<< HEAD

=======
>>>>>>> 37e6db5e
try:
    import tofu.geom._core as _core
except Exception:
    from . import _core


__all__ = [
    "coords_transform",
    "get_nIne1e2",
    "get_X12fromflat",
    "compute_RaysCones",
    "create_config",
    "create_CamLOS1D",
    "create_CamLOS2D",
]


_sep = "_"
_dict_lexcept_key = []

_lok = np.arange(0, 9)
_lok = np.array([_lok, _lok + 10])

_here = os.path.abspath(os.path.dirname(__file__))
_root = tofu.__path__[0]
<<<<<<< HEAD
_path_testcases = os.path.join(_root, "geom", "inputs")
=======
_path_testcases = os.path.join(_root, 'geom', 'inputs')
>>>>>>> 37e6db5e

###########################################################
#       COCOS
###########################################################


class CoordinateInputError(Exception):

    _cocosref = "O. Sauter, S. Yu. Medvedev, "
    _cocosref += "Computer Physics Communications 184 (2103) 293-302"

    msg = "The provided coords flag should be a str\n"
    msg += "It should match a known flag:\n"
    msg += "    - 'cart' / 'xyz' : cartesian coordinates\n"
    msg += "    - cocos flag indicating the cocos number (1-8, 11-18)\n"
    msg += "        Valid cocos flags include:\n"
    msg += "            '11', '02', '5', '14', ..."
    msg += "\n"
    msg += "The cocos (COordinates COnvetionS) are descibed in:\n"
    msg += "    [1] %s" % _cocosref

    def __init__(self, msg, errors):

        # Call the base class constructor with the parameters it
        # needs
        super(CoordinateInputError, self).__init__(msg + "\n\n" + self.msg)

        # Now for your custom code...
        self.errors = errors


def _coords_checkformatcoords(coords="11"):
    if not type(coords) is str:
        msg = "Arg coords must be a str !"
        raise CoordinateInputError(msg)
    coords = coords.lower()

    iint = np.array([ss.isdigit() for ss in coords]).nonzero()[0]
    if coords in ["cart", "xyz"]:
        coords = "xyz"
    elif iint.size in [1, 2]:
        coords = int("".join([coords[jj] for jj in iint]))
        if not coords in _lok.ravel():
            msg = "Not allowed number ({0) !".format(coords)
            raise CoordinateInputError(msg)
    else:
        msg = "Not allowed coords ({0}) !".format(coords)
        raise CoordinateInputError(msg)
    return coords


def _coords_cocos2cart(pts, coords=11):
    R = pts[0, :]
    if (coords % 0) % 2 == 1:
        indphi, indZi, sig = 1, 2, 1.0
    else:
        indphi, indZ, sig = 2, 1, -1.0
    phi = sig * pts[indphi, :]

    X = R * np.cos(phi)
    Y = R * np.sin(phi)
    Z = pts[indZ, :]
    return np.array([X, Y, Z])


def _coords_cart2cocos(pts, coords=11):
    R = np.hypot(pts[0, :], pts[1, :])
    phi = np.arctan2(pts[1, :], pts[0, :])
    Z = pts[2, :]
    if (coords % 0) % 2 == 1:
        indphi, indZ, sig = 1, 2, 1.0
    else:
        indphi, indZ, sig = 2, 1, -1.0
    pts_out = np.empty((3, pts.shape[1]), dtype=float)
    pts_out[0, :] = R
    pts_out[indphi, :] = sig * phi
    pts_out[indZ, :] = Z
    return pts_out


def coords_transform(pts, coords_in="11", coords_out="11"):

    coords_in = _coords_checkformatcoords(coords=coords_in)
    coords_out = _coords_checkformatcoords(coords=coords_out)

    if coords_in == coords_out:
        pass
    elif coords_in == "xyz":
        pts = _coords_cart2cocos(pts, coords_out)
    elif coords_out == "xyz":
        pts = _coords_cocos2cart(pts, coords_out)
    else:
        pts = _coords_cocos2cart(pts, coords_in)
        pts = _coords_cocos2cart(pts, coords_out)
    return pts


###########################################################
###########################################################
#       Useful functions
###########################################################


def get_nIne1e2(P, nIn=None, e1=None, e2=None):
    assert np.hypot(P[0], P[1]) > 1.0e-12
    phi = np.arctan2(P[1], P[0])
    ephi = np.array([-np.sin(phi), np.cos(phi), 0.0])
    ez = np.array([0.0, 0.0, 1.0])

    if nIn is None:
        nIn = -P
    nIn = nIn / np.linalg.norm(nIn)

    if e1 is None:
        if np.abs(np.abs(nIn[2]) - 1.0) < 1.0e-12:
            e1 = ephi
        else:
            e1 = np.cross(nIn, ez)
        e1 = e1 if np.sum(e1 * ephi) > 0.0 else -e1
    e1 = e1 / np.linalg.norm(e1)

    if not np.abs(np.sum(nIn * e1)) < 1.0e-12:
        msg = "Identified local base does not seem valid!\n"
        msg += "nIn = %s\n" % str(nIn)
        msg += "e1 =  %s\n" % str(e1)
        msg += "np.sum(nIn*e1) = sum(%s) = %s" % (nIn * e1, np.sum(nIn * e1))
        raise Exception(msg)

    if e2 is None:
        e2 = np.cross(nIn, e1)
    e2 = e2 / np.linalg.norm(e2)
    return nIn, e1, e2


def get_X12fromflat(X12, x12u=None, nx12=None):
    if x12u is None:
        x1u, x2u = np.unique(X12[0, :]), np.unique(X12[1, :])
        if x1u.size * x2u.size != X12.shape[1]:
            tol = np.linalg.norm(np.diff(X12[:, :2], axis=1)) / 100.0
            tolmag = int(np.log10(tol)) - 1
            x1u = np.unique(np.round(X12[0, :], -tolmag))
            x2u = np.unique(np.round(X12[1, :], -tolmag))
            indx1 = np.digitize(X12[0, :], 0.5 * (x1u[1:] + x1u[:-1]))
            indx2 = np.digitize(X12[1, :], 0.5 * (x2u[1:] + x2u[:-1]))
            indx1u, indx2u = np.unique(indx1), np.unique(indx2)
            x1u = np.unique([np.mean(X12[0, indx1 == ii]) for ii in indx1u])
            x2u = np.unique([np.mean(X12[1, indx2 == ii]) for ii in indx2u])
    else:
        x1u, x2u = x12u
    if nx12 is None:
        nx1, nx2 = x1u.size, x2u.size
    else:
        nx1, nx2 = nx12

    Dx12 = (x1u[1] - x1u[0], x2u[1] - x2u[0])
    ind = np.zeros((nx1, nx2), dtype=int)

    indr = np.array(
        [
            np.digitize(X12[0, :], 0.5 * (x1u[1:] + x1u[:-1])),
            np.digitize(X12[1, :], 0.5 * (x2u[1:] + x2u[:-1])),
        ]
    )
    ind[indr[0, :], indr[1, :]] = np.arange(0, X12.shape[1])
    return x1u, x2u, ind, Dx12


###########################################################
###########################################################
#       Fast computation of cones with rays
###########################################################


def compute_RaysCones(Ds, us, angs=np.pi / 90.0, nP=40):
    # Check inputs
    Ddim, udim = Ds.ndim, us.ndim
    assert Ddim in [1, 2]
    assert Ds.shape[0] == 3 and Ds.size % 3 == 0
    assert udim in [1, 2]
    assert us.shape[0] == 3 and us.size % 3 == 0
    assert type(angs) in [int, float, np.int64, np.float64]
    if udim == 2:
        assert Ds.shape == us.shape
    if Ddim == 1:
        Ds = Ds.reshape((3, 1))
    nD = Ds.shape[1]

    # Compute
    phi = np.linspace(0.0, 2.0 * np.pi, nP)
    phi = np.tile(phi, nD)[np.newaxis, :]
    if udim == 1:
        us = us[:, np.newaxis] / np.linalg.norm(us)
        us = us.repeat(nD, axis=1)
    else:
        us = us / np.sqrt(np.sum(us ** 2, axis=0))[np.newaxis, :]
    us = us.repeat(nP, axis=1)
    e1 = np.array([us[1, :], -us[0, :], np.zeros((us.shape[1],))])
    e2 = np.array(
        [
            -us[2, :] * e1[1, :],
            us[2, :] * e1[0, :],
            us[0, :] * e1[1, :] - us[1, :] * e1[0, :],
        ]
    )
    ub = us * np.cos(angs) + (np.cos(phi) * e1 + np.sin(phi) * e2) * np.sin(
        angs
    )
    Db = Ds.repeat(nP, axis=1)
    return Db, ub


###########################################################
###########################################################
#       Fast computation of poly
###########################################################


def _compute_VesPoly(
    R=2.4, r=1.0, elong=0.0, Dshape=0.0, divlow=True, divup=True, nP=200
):
    """ Utility to compute three 2D (R,Z) polygons

    One represents a vacuum vessel, one an outer bumper, one a baffle

    The vessel polygon is centered on (R,0.), with minor radius r
    It can have a vertical (>0) or horizontal(<0) elongation in [-1;1]
    It can be D-shaped (Dshape in [0.,1.], typically 0.2)
    It can be non-convex, with:
        * a lower divertor-like shape
        * a upper divertor-like shape
    The elongation also affects the outer bumper and baffle

    Parameters
    ----------
    R:          int / float
        Major radius used as a center of the vessel
    r :         int / float
        Minor radius of the vessel
    elong:      int / float
        Dimensionless elongation parameter in [-1;1]
    Dshape:     int / float
        Dimensionless parameter for the D-shape (in-out asymmetry) in [0;1]
    divlow:     bool
        Flag indicating whether to incude a lower divertor-like shape
    divup:      bool
        Flag indicating whether to incude an upper divertor-like shape
    nP :        int
        Parameter specifying approximately the number of points of the vessel

    Return
    ------
    poly:       np.ndarray
        Closed (2,nP) polygon of the vacuum vessel, optionnally with divertors
    pbump:      np.ndarray
        Closed (2,N) polygon defining the outer bumper
    pbaffle:    np.ndarray
        Closed (2,N) polygon defining the lower baffle
    """

    # Basics (center, theta, unit vectors)
    cent = np.r_[R, 0.0]
    theta = np.linspace(-np.pi, np.pi, nP)
    poly = np.array([np.cos(theta), np.sin(theta)])

    # Divertors
    pdivR = np.r_[-0.1, 0.0, 0.1]
    pdivZ = np.r_[-0.1, 0.0, -0.1]
    if divlow:
        ind = (np.sin(theta) < -0.85).nonzero()[0]
        pinsert = np.array([pdivR, -1.0 + pdivZ])
        poly = np.concatenate(
            (poly[:, : ind[0]], pinsert, poly[:, ind[-1] + 1 :]), axis=1
        )

    if divup:
        theta = np.arctan2(poly[1, :], poly[0, :])
        ind = (np.sin(theta) > 0.85).nonzero()[0]
        pinsert = np.array([pdivR[::-1], 1.0 - pdivZ])
        poly = np.concatenate(
            (poly[:, : ind[0]], pinsert, poly[:, ind[-1] + 1 :]), axis=1
        )

    # Modified radius (by elongation and Dshape)
    rbis = r * np.hypot(poly[0, :], poly[1, :])
    theta = np.arctan2(poly[1, :], poly[0, :])
    rbis = rbis * (1 + elong * 0.15 * np.sin(2.0 * theta - np.pi / 2.0))
    if Dshape > 0.0:
        ind = np.cos(theta) < 0.0
        coef = 1 + Dshape * (np.sin(theta[ind]) ** 2 - 1.0)
        rbis[ind] = rbis[ind] * coef

    er = np.array([np.cos(theta), np.sin(theta)])
    poly = cent[:, np.newaxis] + rbis[np.newaxis, :] * er

    # Outer bumper
    Dbeta = 2.0 * np.pi / 6.0
    beta = np.linspace(-Dbeta / 2.0, Dbeta / 2.0, 20)
    pbRin = 0.85 * np.array([np.cos(beta), np.sin(beta)])
    pbRout = 0.95 * np.array([np.cos(beta), np.sin(beta)])[:, ::-1]
    pinsert = np.array([[0.95, 1.05, 1.05, 0.95], [0.05, 0.05, -0.05, -0.05]])

    ind = (np.abs(pbRout[1, :]) < 0.05).nonzero()[0]
    pbump = (
        pbRin,
        pbRout[:, : ind[0]],
        pinsert,
        pbRout[:, ind[-1] + 1 :],
        pbRin[:, 0:1],
    )
    pbump = np.concatenate(pbump, axis=1)
    theta = np.arctan2(pbump[1, :], pbump[0, :])
    er = np.array([np.cos(theta), np.sin(theta)])
    rbis = r * (
        np.hypot(pbump[0, :], pbump[1, :])
        * (1.0 + elong * 0.15 * np.sin(2.0 * theta - np.pi / 2.0))
    )
    pbump = cent[:, np.newaxis] + rbis[np.newaxis, :] * er

    # Baffle
    offR, offZ = 0.1, -0.85
    wR, wZ = 0.2, 0.05
    pbaffle = np.array(
        [
            offR + wR * np.r_[-1, 1, 1, -1, -1],
            offZ + wZ * np.r_[1, 1, -1, -1, 1],
        ]
    )
    theta = np.arctan2(pbaffle[1, :], pbaffle[0, :])
    er = np.array([np.cos(theta), np.sin(theta)])
    rbis = r * (
        np.hypot(pbaffle[0, :], pbaffle[1, :])
        * (1.0 + elong * 0.15 * np.sin(2.0 * theta - np.pi / 2.0))
    )
    pbaffle = cent[:, np.newaxis] + rbis[np.newaxis, :] * er

    return poly, pbump, pbaffle


###########################################################
###########################################################
#       Fast computation of camera parameters
###########################################################


def _compute_PinholeCam_checkformatinputs(
    P=None,
    F=0.1,
    D12=None,
    N12=100,
    angs=0,
    nIn=None,
    VType="Tor",
    defRY=None,
    Lim=None,
):
    assert type(VType) is str
    VType = VType.lower()
    assert VType in ["tor", "lin"]
    if np.sum([angs is None, nIn is None]) != 1:
        msg = "Either angs xor nIn should be provided !"
        raise Exception(msg)

    # Pinhole
    if P is None:
        if defRY is None:
            msg = "If P is not provided, a value msut be set for defRY!"
            raise Exception(msg)
        if VType == "tor":
            P = np.array([defRY, 0.0, 0.0])
        else:
            if Lim is None:
                msg = "If P is not provided, Lim must be set!"
                raise Exception(msg)
            Lim = np.array(Lim).ravel()
            assert Lim.size == 2 and Lim[0] < Lim[1]
            P = np.array([np.sum(Lim) / 2.0, defRY, 0.0])
    else:
        P = np.asarray(P, dtype=float).ravel()
        assert P.size == 3

    # Camera inner parameters
    assert type(F) in [int, float, np.int64, np.float64]
    F = float(F)

    if D12 is None:
        D12 = F
    if type(D12) in [int, float, np.int64, np.float64]:
        D12 = np.array([D12, D12], dtype=float)
    else:
        assert hasattr(D12, "__iter__") and len(D12) == 2
        D12 = np.asarray(D12).astype(float)
    if type(N12) in [int, float, np.int64, np.float64]:
        N12 = np.array([N12, N12], dtype=int)
    else:
        assert hasattr(N12, "__iter__") and len(N12) == 2
        N12 = np.asarray(N12).astype(int)

    # Angles
    if angs is None:
        assert hasattr(nIn, "__iter__")
        nIn = np.asarray(nIn, dtype=float).ravel()
        assert nIn.size == 3

    else:
        if type(angs) in [int, float, np.int64, np.float64]:
            angs = np.array([angs, angs, angs], dtype=float)
        angs = np.asarray(angs).astype(float).ravel()
        assert angs.size == 3
        angs = np.arctan2(np.sin(angs), np.cos(angs))

    if VType == "tor":
        R = np.hypot(P[0], P[1])
        phi = np.arctan2(P[1], P[0])
        eR = np.array([np.cos(phi), np.sin(phi), 0.0])
        ePhi = np.array([-np.sin(phi), np.cos(phi), 0.0])
        eZ = np.array([0.0, 0.0, 1.0])

        if nIn is None:
            nIncross = eR * np.cos(angs[0]) + eZ * np.sin(angs[0])
            nIn = nIncross * np.cos(angs[1]) + ePhi * np.sin(angs[1])
        nIn = nIn / np.linalg.norm(nIn)

        if np.abs(np.abs(nIn[2]) - 1.0) < 1.0e-12:
            e10 = ePhi
        else:
            e10 = np.cross(nIn, eZ)
            e10 = e10 / np.linalg.norm(e10)

    else:
        X = P[0]
        eX, eY, eZ = (
            np.r_[1.0, 0.0, 0.0],
            np.r_[0.0, 1.0, 0.0],
            np.r_[0.0, 0.0, 1.0],
        )
        if nIn is None:
            nIncross = eY * np.cos(angs[0]) + eY * np.sin(angs[0])
            nIn = nIncross * np.cos(angs[1]) + eZ * np.sin(angs[1])
        nIn = nIn / np.linalg.norm(nIn)

        if np.abs(np.abs(nIn[2]) - 1.0) < 1.0e-12:
            e10 = eX
        else:
            e10 = np.cross(nIn, eZ)
            e10 = e10 / np.linalg.norm(e10)

    e20 = np.cross(e10, nIn)
    e20 = e20 / np.linalg.norm(e20)
    if e20[2] < 0.0:
        e10, e20 = -e10, -e20

    if angs is None:
        e1 = e10
        e2 = e20
    else:
        e1 = np.cos(angs[2]) * e10 + np.sin(angs[2]) * e20
        e2 = -np.sin(angs[2]) * e10 + np.cos(angs[2]) * e20

    # Check consistency of vector base
    assert all(
        [np.abs(np.linalg.norm(ee) - 1.0) < 1.0e-12 for ee in [e1, nIn, e2]]
    )
    assert np.abs(np.sum(nIn * e1)) < 1.0e-12
    assert np.abs(np.sum(nIn * e2)) < 1.0e-12
    assert np.abs(np.sum(e1 * e2)) < 1.0e-12
    assert np.linalg.norm(np.cross(e1, nIn) - e2) < 1.0e-12

    return P, F, D12, N12, angs, nIn, e1, e2, VType


_comdoc = """ Generate LOS for a {0}D camera

        Generate the tofu inputs to instanciate a {0}D LOS pinhole camera

        Internally, the camera is defined with:
            - P : (X,Y,Z) position of the pinhole
            - F : focal length (distance pinhole-detector plane)
            - (e1,nIn,e2): a right-handed normalized vector base
                nIn: the vector pointing inwards, from the detector plane to
                    the pinhole and plasma
                (e1,e2):  the 2 vector defining the detector plane coordinates
                    By default, e1 is horizontal and e2 points upwards
            - D12: The size of the detector plane in each direction (e1 and e2)
            - N12: The number of detectors (LOS) in each direction (e1 and e2)

        To simplify parameterization, the vector base (e1,nIn,e2) is
        automatically computed from a set of 3 angles contained in angs

        Parameters
        ----------
        P:      np.ndarray
            (3,) array containing the pinhole (X,Y,Z) cartesian coordinates
        F:      float
            The focal length
        D12:    float {1}
            The absolute size of the detector plane
            {2}
        N12:    int {3}
            The number of detectors (LOS) on the detector plane
            {4}
        angs:   list
            The three angles defining the orientation of the camera vector base
                - angs[0] : 'vertical' angle, the angle between the projection of
                    nIn in a cross-section and the equatorial plane
                - angs[1] : 'longitudinal' angle, the angle between nIn and a
                    cross-section plane
                - angs[2] : 'twist' angle, the angle between e1 and the equatorial
                    plane, this is the angle the camera is rotated around its own
                    axis
        VType:  str
            Flag indicating whether the geometry type is:
                - 'Lin': linear
                - 'Tor': toroidal
        defRY:  None / float
            Only used if P not provided
            The default R (if 'Tor') or 'Y' (of 'Lin') position at which to
            place P, in the equatorial plane.
        Lim:    None / list / np.ndarray
            Only used if P is None and VTYpe is 'Lin'
            The vessel limits, by default P will be place in the middle

        Return
        ------
        Ds:     np.ndarray
            (3,N) array of the LOS starting points cartesian (X,Y,Z) coordinates
            Can be fed to tofu.geom.CamLOSCam{0}D
        P:      np.ndarray
            (3,) array of pinhole (X,Y,Z) coordinates
            Can be fed to tofu.geom.CamLOS{0}D
        {5}
        d2:     np.ndarray
            (N2,) coordinates array of the LOS starting point along local
            vector e2 (0 being the perpendicular to the pinhole on the detector plane)

        """


def _compute_CamLOS1D_pinhole(
    P=None,
    F=0.1,
    D12=0.1,
    N12=100,
    angs=[-np.pi, 0.0, 0.0],
    nIn=None,
    VType="Tor",
    defRY=None,
    Lim=None,
    return_Du=False,
):

    # Check/ format inputs
    P, F, D12, N12, angs, nIn, e1, e2, VType = _compute_PinholeCam_checkformatinputs(
        P=P,
        F=F,
        D12=D12,
        N12=N12,
        angs=angs,
        nIn=nIn,
        VType=VType,
        defRY=defRY,
        Lim=Lim,
    )

    # Get starting points
    d2 = 0.5 * D12[1] * np.linspace(-1.0, 1.0, N12[1], endpoint=True)
    d2e = d2[np.newaxis, :] * e2[:, np.newaxis]

    Ds = P[:, np.newaxis] - F * nIn[:, np.newaxis] + d2e
    if return_Du:
        us = P[:, np.newaxis] - Ds
        us = us / np.sqrt(np.sum(us ** 2, axis=0))[np.newaxis, :]
        return Ds, us
    else:
        return Ds, P, d2


_comdoc1 = _comdoc.format(
    "1",
    "",
    "Extension of the detector alignment along e2",
    "",
    "Number of detectors along e2",
    "",
)

_compute_CamLOS1D_pinhole.__doc__ = _comdoc1


def _compute_CamLOS2D_pinhole(
    P=None,
    F=0.1,
    D12=0.1,
    N12=100,
    angs=[-np.pi, 0.0, 0.0],
    nIn=None,
    VType="Tor",
    defRY=None,
    Lim=None,
    return_Du=False,
):

    # Check/ format inputs
    P, F, D12, N12, angs, nIn, e1, e2, VType = _compute_PinholeCam_checkformatinputs(
        P=P,
        F=F,
        D12=D12,
        N12=N12,
        angs=angs,
        nIn=nIn,
        VType=VType,
        defRY=defRY,
        Lim=Lim,
    )

    # Get starting points
    d1 = 0.5 * D12[0] * np.linspace(-1.0, 1.0, N12[0], endpoint=True)
    d2 = 0.5 * D12[1] * np.linspace(-1.0, 1.0, N12[1], endpoint=True)
    d1f = np.tile(d1, N12[1])
    d2f = np.repeat(d2, N12[0])
    d1e = d1f[np.newaxis, :] * e1[:, np.newaxis]
    d2e = d2f[np.newaxis, :] * e2[:, np.newaxis]

    # Here compute ind12
    indflat2img = None
    indimg2flat = None

    Ds = P[:, np.newaxis] - F * nIn[:, np.newaxis] + d1e + d2e
    if return_Du:
        us = P[:, np.newaxis] - Ds
        us = us / np.sqrt(np.sum(us ** 2, axis=0))[np.newaxis, :]
        return Ds, us
    else:
        return Ds, P, d1, d2, indflat2img, indimg2flat


_extracom2 = "(N1,) coordinates array of the LOS starting point along local\n\
\t    vector e1 (0 being the perpendicular to the pinhole on the detector plane)"
_comdoc2 = _comdoc.format(
    "2",
    "/ list",
    "Extended to [D12,D12] if a float is provided",
    "/ list",
    "Extended to [D12,D12] if a float is provided",
    "d1:    np.ndarray\n\t    " + _extracom2,
)

_compute_CamLOS2D_pinhole.__doc__ = _comdoc2


###########################################################
#       Fast creation of config
###########################################################

_ExpWest = "WEST"

_dconfig = {
    "A1": {"Exp": _ExpWest, "Ves": ["V1"]},
    "A2": {"Exp": "ITER", "Ves": ["V0"]},
    "A3": {"Exp": _ExpWest, "PlasmaDomain": ["Sep"]},
    "B1": {
        "Exp": _ExpWest,
        "Ves": ["V2"],
        "PFC": ["BaffleV0", "DivUpV1", "DivLowITERV1"],
    },
    "B2": {
        "Exp": _ExpWest,
        "Ves": ["V2"],
        "PFC": [
            "BaffleV1",
            "DivUpV2",
            "DivLowITERV2",
            "BumperInnerV1",
            "BumperOuterV1",
            "IC1V1",
            "IC2V1",
            "IC3V1",
        ],
    },
    "B3": {
        "Exp": _ExpWest,
        "Ves": ["V2"],
        "PFC": [
            "BaffleV2",
            "DivUpV3",
            "DivLowITERV3",
            "BumperInnerV3",
            "BumperOuterV3",
            "IC1V1",
            "IC2V1",
            "IC3V1",
            "LH1V1",
            "LH2V1",
            "RippleV1",
            "VDEV0",
        ],
    },
}


def _create_config_testcase(
    config="A1", out="object", path=_path_testcases, dconfig=_dconfig
):
    """ Load the desired test case configuration

    Choose from one of the reference preset configurations:
        {0}

    """.format(
        "[" + ", ".join(dconfig.keys()) + "]"
    )
    assert all([type(ss) is str for ss in [config, path]])
    assert type(dconfig) is dict
    if not config in dconfig.keys():
        msg = "Please a valid config, from one of the following:\n"
        msg += "[" + ", ".join(dconfig.keys()) + "+]"
        raise Exception(msg)
    path = os.path.abspath(path)

    # Get file names for config
    lf = [f for f in os.listdir(path) if f[-4:] == ".txt"]
    lS = []
    lcls = sorted([k for k in dconfig[config].keys() if k != "Exp"])
    Exp = dconfig[config]["Exp"]
    for cc in lcls:
        for ss in dconfig[config][cc]:
            ff = [f for f in lf if all([s in f for s in [cc, Exp, ss]])]
            if not len(ff) == 1:
                msg = "No / several matching files\n"
                msg += "  Folder: %s\n" % path
                msg += "    Criteria: [%s, %s]\n" % (cc, ss)
                msg += "    Matching: " + "\n              ".join(ff)
                raise Exception(msg)
            pfe = os.path.join(path, ff[0])
            obj = eval("_core." + cc).from_txt(
                pfe, Name=ss, Type="Tor", Exp=dconfig[config]["Exp"], out=out
            )
            if out not in ["object", object]:
                obj = (
                    (ss, {"Poly": obj[0], "pos": obj[1], "extent": obj[2]}),
                )
            lS.append(obj)
    if out == "dict":
        conf = dict([tt for tt in lS])
    else:
        conf = _core.Config(
            Name=config, Exp=dconfig[config]["Exp"], lStruct=lS
        )
    return conf


def create_config(
    case=None,
    Exp="Dummy",
    Type="Tor",
    Lim=None,
    Bump_posextent=[np.pi / 4.0, np.pi / 4],
    R=2.4,
    r=1.0,
    elong=0.0,
    Dshape=0.0,
    divlow=True,
    divup=True,
    nP=200,
    out="object",
    SavePath="./",
    path=_path_testcases,
):
    """ Create easily a tofu.geom.Config object

    In tofu, a Config (short for geometrical configuration) refers to the 3D
    geometry of a fusion device.
    It includes, at least, a simple 2D polygon describing the first wall of the
    fusion chamber, and can also include other structural elements (tiles,
    limiters...) that can be non-axisymmetric.

    To create a simple Config, provide either the name of a reference test
    case, of a set of geometrical parameters (major radius, elongation...).

    This is just a tool for fast testing, if you want to create a custom
    config, use directly tofu.geom.Config and provide the parameters you want.

    Parameters
    ----------
    case :      str
        The name of a reference test case, if provided, this arguments is
        sufficient, the others are ignored
    Exp  :      str
        The name of the experiment
    Type :      str
        The type of configuration (toroidal 'Tor' or linear 'Lin')
    Lim_Bump:   list
        The angular (poloidal) limits, in the cross-section of the extension of
        the outer bumper
    R   :       float
        The major radius of the center of the cross-section
    r   :       float
        The minor radius of the cross-section
    elong:      float
        An elongation parameter (in [-1;1])
    Dshape:     float
        A parameter specifying the D-shape of the cross-section (in [-1;1])
    divlow:     bool
        A flag specifying whether to include a lower divertor-like shape
    divup:     bool
        A flag specifying whether to include an upper divertor-like shape
    nP:         int
        Number of points used to describe the cross-section polygon
    out:        str
        FLag indicating whether to return:
            - 'dict'  : the polygons as a dictionary of np.ndarrays
            - 'object': the configuration as a tofu.geom.Config instance

    Return
    ------
    conf:   tofu.geom.Config / dict
        Depending on the value of parameter out, either:
            - the tofu.geom.Config object created
            - a dictionary of the polygons and their pos/extent (if any)
    """

    if case is not None:
        conf = _create_config_testcase(config=case, out=out, path=path)
    else:
        poly, pbump, pbaffle = _compute_VesPoly(
            R=R,
            r=r,
            elong=elong,
            Dshape=Dshape,
            divlow=divlow,
            divup=divup,
            nP=nP,
        )

        if out == "dict":
            conf = {
                "Ves": {"Poly": poly},
                "Baffle": {"Poly": pbaffle},
                "Bumper": {
                    "Poly": pbump,
                    "pos": Bump_posextent[0],
                    "extent": Bump_posextent[1],
                },
            }
        else:
            ves = _core.Ves(
                Poly=poly,
                Type=Type,
                Lim=Lim,
                Exp=Exp,
                Name="Ves",
                SavePath=SavePath,
            )
            baf = _core.PFC(
                Poly=pbaffle,
                Type=Type,
                Lim=Lim,
                Exp=Exp,
                Name="Baffle",
                color="b",
                SavePath=SavePath,
            )
            bump = _core.PFC(
                Poly=pbump,
                Type=Type,
                pos=Bump_posextent[0],
                extent=Bump_posextent[1],
                Exp=Exp,
                Name="Bumper",
                color="g",
                SavePath=SavePath,
            )

            conf = _core.Config(
                Name="Dummy",
                Exp=Exp,
                lStruct=[ves, baf, bump],
                SavePath=SavePath,
            )
    return conf


###########################################################
#       Fast creation of cam
###########################################################

_P = [1.5, 3.2, 0.0]
_F = 0.1
_testF = 0.4
_D12 = [0.3, 0.1]
_nIn = [-0.5, -1.0, 0.0]

_P1 = [1.5, -3.2, 0.0]
_nIn1 = [-0.5, 1.0, 0.0]

_PA = [4.9, -6.9, 0.0]
_nInA = [-0.75, 1.0, 0.0]
_D12A = [0.4, 0.3]
_dcam = {
    "V1": {"P": _P1, "F": _F, "D12": _D12, "nIn": _nIn1, "N12": [1, 1]},
    "V10": {"P": _P, "F": _F, "D12": _D12, "nIn": _nIn, "N12": [5, 2]},
    "V100": {"P": _P, "F": _F, "D12": _D12, "nIn": _nIn, "N12": [20, 5]},
    "V1000": {"P": _P, "F": _F, "D12": _D12, "nIn": _nIn, "N12": [50, 20]},
    "V10000": {"P": _P, "F": _F, "D12": _D12, "nIn": _nIn, "N12": [125, 80]},
    "V100000": {"P": _P, "F": _F, "D12": _D12, "nIn": _nIn, "N12": [500, 200]},
    "V1000000": {
        "P": _P,
        "F": _F,
        "D12": _D12,
        "nIn": _nIn,
        "N12": [1600, 625],
    },
    "VA1": {"P": _PA, "F": _F, "D12": _D12A, "nIn": _nInA, "N12": [1, 1]},
    "VA10": {"P": _PA, "F": _F, "D12": _D12A, "nIn": _nInA, "N12": [5, 2]},
    "VA100": {"P": _PA, "F": _F, "D12": _D12A, "nIn": _nInA, "N12": [20, 5]},
    "VA1000": {"P": _PA, "F": _F, "D12": _D12A, "nIn": _nInA, "N12": [50, 20]},
    "VA10000": {
        "P": _PA,
        "F": _F,
        "D12": _D12A,
        "nIn": _nInA,
        "N12": [125, 80],
    },
    "VA100000": {
        "P": _PA,
        "F": _F,
        "D12": _D12A,
        "nIn": _nInA,
        "N12": [500, 200],
    },
    "VA1000000": {
        "P": _PA,
        "F": _F,
        "D12": _D12A,
        "nIn": _nInA,
        "N12": [1600, 625],
    },
    "testV": {
        "P": _P,
        "F": _testF,
        "D12": _D12,
        "nIn": _nIn,
        "N12": [1600, 625],
    },
}


_createCamstr = """ Create a pinhole CamLOS{0}D

    In tofu, a CamLOS is a camera described as a set of Lines of Sight (LOS),
    as opposed to a Cam, where the Volume of Sight (VOS) of all pixels are
    computed in 3D. The CamLOS is then a simplified approximation of the Cam.
    It can be:
        - 1D : like when all LOS are included in a common plane
        - 2D : like a regular everyday camera, producing a 2D image
    For a pinhole camera, all LOS pass through a common point (pinhole)

    This function provides an easy way to create a pinhole CamLOS{0}D
    In tofu, LOS are described as semi-lines using:
        - a starting point (D)
        - a unit vector (u)
    All coordinates are 3D cartesian (X,Y,Z)

    Here, you simply need to provide, either:
        - the name of a standard test case
        - a set of geometrical parameters:
            - P: pinhole, throught the camera axis passes
            - F: focal length
            - D12 : dimensiosn perpendicular to the camera axis
            - N12 : number of pixels (LOS)
            - angs: 3 angles defining the orientation of the camera

    The computed set of LOS, optionnaly associated to a Config, can then be
    returned as:
        - a tofu object (i.e.: a CamLOS{0}D)
        - a set of starting points (D) and unit vectors (u)
        - a set of starting points (D), a pinhole, and and the coordinates of D
        in the camera frame

    Parameters
    ----------

    Return
    ------
                """

_createCamerr = """ Arg out, specifying the output, must be either:
        - object   : return a tofu object
        - 'Du'     : return the LOS starting points (D) and unit vectors (u)
        - 'pinhole': return the starting points (D), pinhole (P) and the coordinates of D in the camera frame
        """


def _create_CamLOS(
    case=None,
    nD=1,
    Etendues=None,
    Surfaces=None,
    dchans=None,
    Exp=None,
    Diag=None,
    Name=None,
    color=None,
    P=None,
    F=0.1,
    D12=0.1,
    N12=100,
    method=None,
    angs=[-np.pi, 0.0, 0.0],
    nIn=None,
    VType="Tor",
    dcam=_dcam,
    defRY=None,
    Lim=None,
    config=None,
    out=object,
    SavePath="./",
):
    assert nD in [1, 2]
    if not out in [object, "object", "Du", "dict", dict]:
        msg = _createCamerr.format("1")
        raise Exception(msg)

    if config is not None:
        Lim = config.Lim
        VType = config.Id.Type
        lS = config.lStructIn
        if len(lS) == 0:
            lS = config.lStruct
        defRY = np.max([ss.dgeom["P1Max"][0] for ss in lS])

    # Get parameters for test case if any
    if case is not None and nD == 2:
        if case not in dcam.keys():
            msg = "%s is not a known test case !\n"
            msg += "Available test cases include:\n"
            msg += "    " + str(list(dcam.keys()))
            raise Exception(msg)

        # Extract pinhole, focal length, width, nb. of pix., unit vector
        P, F = dcam[case]["P"], dcam[case]["F"]
        D12, N12, nIn = dcam[case]["D12"], dcam[case]["N12"], dcam[case]["nIn"]
        nIn = nIn / np.linalg.norm(nIn)

        # Compute the LOS starting points and unit vectors
        nD, VType, Lim, angs = 2, "Tor", None, None
        Name = case

    kwdargs = dict(
        P=P,
        F=F,
        D12=D12,
        N12=N12,
        angs=angs,
        nIn=nIn,
        VType=VType,
        defRY=defRY,
        Lim=Lim,
    )
    if nD == 1:
        Ds, P, d2 = _compute_CamLOS1D_pinhole(**kwdargs)
    else:
        Ds, P, d1, d2, indflat2img, indimg2flat = _compute_CamLOS2D_pinhole(
            **kwdargs
        )

    if out in ["dict", dict]:
        dout = {"D": Ds, "pinhole": P}
        if nD == 2:
            dout.update(
                {
                    "x1": d1,
                    "x2": d2,
                    "indflat2img": indflat2img,
                    "indimg2flat": indimg2flat,
                }
            )
        return dout

    elif out == "Du":
        us = P[:, np.newaxis] - Ds
        us = us / np.sqrt(np.sum(us ** 2, axis=0))[np.newaxis, :]
        return Ds, us

    else:
        cls = eval("_core.CamLOS{0:01.0f}D".format(nD))
        cam = cls(
            Name=Name,
            Exp=Exp,
            Diag=Diag,
            dgeom={"pinhole": P, "D": Ds},
            method=method,
            Etendues=Etendues,
            Surfaces=Surfaces,
            dchans=dchans,
            color=color,
            config=config,
            SavePath=SavePath,
        )
        return cam


def create_CamLOS1D(**kwdargs):
    return _create_CamLOS(nD=1, **kwdargs)


create_CamLOS1D.__signature__ = inspect.signature(_create_CamLOS)
create_CamLOS1D.__doc__ = _createCamstr.format("1")


def create_CamLOS2D(**kwdargs):
    return _create_CamLOS(nD=2, **kwdargs)


create_CamLOS2D.__signature__ = inspect.signature(_create_CamLOS)
create_CamLOS2D.__doc__ = _createCamstr.format("2")<|MERGE_RESOLUTION|>--- conflicted
+++ resolved
@@ -14,10 +14,6 @@
 
 # tofu
 import tofu
-<<<<<<< HEAD
-
-=======
->>>>>>> 37e6db5e
 try:
     import tofu.geom._core as _core
 except Exception:
@@ -43,11 +39,7 @@
 
 _here = os.path.abspath(os.path.dirname(__file__))
 _root = tofu.__path__[0]
-<<<<<<< HEAD
 _path_testcases = os.path.join(_root, "geom", "inputs")
-=======
-_path_testcases = os.path.join(_root, 'geom', 'inputs')
->>>>>>> 37e6db5e
 
 ###########################################################
 #       COCOS
