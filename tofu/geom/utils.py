
# Standard
import sys
import os
import warnings
import inspect

# Third-party
import numpy as np

# Local
from . import _core
from . import _def_config


__all__ = ['coords_transform',
           'get_nIne1e2', 'get_X12fromflat',
           'compute_RaysCones',
           'get_available_config', 'create_config',
           'create_CamLOS1D', 'create_CamLOS2D']


_sep = '_'
_dict_lexcept_key = []

_lok = np.arange(0,9)
_lok = np.array([_lok, _lok+10])

_path_testcases = os.path.join(os.path.dirname(__file__), 'inputs')

_URL_TUTO = ('https://tofuproject.github.io/tofu/auto_examples/tutorials/'
             + 'tuto_plot_create_geometry.html')


###########################################################
#       COCOS
###########################################################

class CoordinateInputError(Exception):

    _cocosref = "O. Sauter, S. Yu. Medvedev, "
    _cocosref += "Computer Physics Communications 184 (2103) 293-302"

    msg = "The provided coords flag should be a str\n"
    msg += "It should match a known flag:\n"
    msg += "    - 'cart' / 'xyz' : cartesian coordinates\n"
    msg += "    - cocos flag indicating the cocos number (1-8, 11-18)\n"
    msg += "        Valid cocos flags include:\n"
    msg += "            '11', '02', '5', '14', ..."
    msg += "\n"
    msg += "The cocos (COordinates COnvetionS) are descibed in:\n"
    msg += "    [1] %s"%_cocosref

    def __init__(self, msg, errors):

        # Call the base class constructor with the parameters it
        # needs
        super(CoordinateInputError, self).__init__(msg + '\n\n' + self.msg)

        # Now for your custom code...
        self.errors = errors



def _coords_checkformatcoords(coords='11'):
    if not type(coords) is str:
        msg = "Arg coords must be a str !"
        raise CoordinateInputError(msg)
    coords = coords.lower()

    iint = np.array([ss.isdigit() for ss in coords]).nonzero()[0]
    if coords in ['cart','xyz']:
        coords = 'xyz'
    elif iint.size in [1,2]:
        coords = int(''.join([coords[jj] for jj in iint]))
        if not coords in _lok.ravel():
            msg = 'Not allowed number ({0) !'.format(coords)
            raise CoordinateInputError(msg)
    else:
        msg = "Not allowed coords ({0}) !".format(coords)
        raise CoordinateInputError(msg)
    return coords


def _coords_cocos2cart(pts, coords=11):
    R = pts[0,:]
    if (coords%0)%2==1:
        indphi, indZi, sig = 1, 2, 1.
    else:
        indphi, indZ , sig= 2, 1, -1.
    phi = sig*pts[indphi,:]

    X = R*np.cos(phi)
    Y = R*np.sin(phi)
    Z = pts[indZ,:]
    return np.array([X,Y,Z])

def _coords_cart2cocos(pts, coords=11):
    R = np.hypot(pts[0,:],pts[1,:])
    phi = np.arctan2(pts[1,:],pts[0,:])
    Z = pts[2,:]
    if (coords%0)%2==1:
        indphi, indZ, sig = 1, 2, 1.
    else:
        indphi, indZ , sig= 2, 1, -1.
    pts_out = np.empty((3,pts.shape[1]),dtype=float)
    pts_out[0,:] = R
    pts_out[indphi,:] = sig*phi
    pts_out[indZ,:] = Z
    return pts_out

def coords_transform(pts, coords_in='11', coords_out='11'):

    coords_in = _coords_checkformatcoords(coords=coords_in)
    coords_out = _coords_checkformatcoords(coords=coords_out)

    if coords_in==coords_out:
        pass
    elif coords_in=='xyz':
        pts = _coords_cart2cocos(pts, coords_out)
    elif coords_out=='xyz':
        pts = _coords_cocos2cart(pts, coords_out)
    else:
        pts = _coords_cocos2cart(pts, coords_in)
        pts = _coords_cocos2cart(pts, coords_out)
    return pts



###########################################################
###########################################################
#       Useful functions
###########################################################

def get_nIne1e2(P, nIn=None, e1=None, e2=None):
    assert np.hypot(P[0],P[1])>1.e-12
    phi = np.arctan2(P[1],P[0])
    ephi = np.array([-np.sin(phi), np.cos(phi), 0.])
    ez = np.array([0.,0.,1.])

    if nIn is None:
        nIn = -P
    nIn = nIn / np.linalg.norm(nIn)

    if e1 is None:
        if np.abs(np.abs(nIn[2])-1.) < 1.e-12:
            e1 = ephi
        else:
            e1 = np.cross(nIn,ez)
        e1 = e1 if np.sum(e1*ephi) > 0. else -e1
    e1 = e1 / np.linalg.norm(e1)

    if not np.abs(np.sum(nIn*e1))<1.e-12:
        msg = "Identified local base does not seem valid!\n"
        msg += "nIn = %s\n"%str(nIn)
        msg += "e1 =  %s\n"%str(e1)
        msg += "np.sum(nIn*e1) = sum(%s) = %s"%(nIn*e1, np.sum(nIn*e1))
        raise Exception(msg)

    if e2 is None:
        e2 = np.cross(nIn,e1)
    e2 = e2 / np.linalg.norm(e2)
    return nIn, e1, e2


def get_X12fromflat(X12, x12u=None, nx12=None):
    if x12u is None:
        x1u, x2u = np.unique(X12[0,:]), np.unique(X12[1,:])
        if x1u.size*x2u.size != X12.shape[1]:
            tol = np.linalg.norm(np.diff(X12[:,:2],axis=1))/100.
            tolmag = int(np.log10(tol))-1
            x1u = np.unique(np.round(X12[0,:], -tolmag))
            x2u = np.unique(np.round(X12[1,:], -tolmag))
            indx1 = np.digitize(X12[0,:], 0.5*(x1u[1:]+x1u[:-1]))
            indx2 = np.digitize(X12[1,:], 0.5*(x2u[1:]+x2u[:-1]))
            indx1u, indx2u = np.unique(indx1), np.unique(indx2)
            x1u = np.unique([np.mean(X12[0,indx1==ii]) for ii in indx1u])
            x2u = np.unique([np.mean(X12[1,indx2==ii]) for ii in indx2u])
    else:
        x1u, x2u = x12u
    if nx12 is None:
        nx1, nx2 = x1u.size, x2u.size
    else:
        nx1, nx2 = nx12

    Dx12 = (x1u[1]-x1u[0], x2u[1]-x2u[0])
    ind = np.zeros((nx1,nx2),dtype=int)

    indr = np.array([np.digitize(X12[0,:], 0.5*(x1u[1:]+x1u[:-1])),
                     np.digitize(X12[1,:], 0.5*(x2u[1:]+x2u[:-1]))])
    ind[indr[0,:],indr[1,:]] = np.arange(0,X12.shape[1])
    return x1u, x2u, ind, Dx12

###########################################################
###########################################################
#       Fast computation of cones with rays
###########################################################


def compute_RaysCones(Ds, us, angs=np.pi/90., nP=40):
    # Check inputs
    Ddim, udim = Ds.ndim, us.ndim
    assert Ddim in [1,2]
    assert Ds.shape[0]==3 and Ds.size%3==0
    assert udim in [1,2]
    assert us.shape[0]==3 and us.size%3==0
    assert type(angs) in [int,float,np.int64,np.float64]
    if udim==2:
        assert Ds.shape==us.shape
    if Ddim==1:
        Ds = Ds.reshape((3,1))
    nD = Ds.shape[1]

    # Compute
    phi = np.linspace(0.,2.*np.pi, nP)
    phi = np.tile(phi,nD)[np.newaxis,:]
    if udim==1:
        us = us[:,np.newaxis]/np.linalg.norm(us)
        us = us.repeat(nD,axis=1)
    else:
        us = us/np.sqrt(np.sum(us**2,axis=0))[np.newaxis,:]
    us = us.repeat(nP, axis=1)
    e1 = np.array([us[1,:],-us[0,:],np.zeros((us.shape[1],))])
    e2 = np.array([-us[2,:]*e1[1,:], us[2,:]*e1[0,:],
                   us[0,:]*e1[1,:]-us[1,:]*e1[0,:]])
    ub = (us*np.cos(angs)
          + (np.cos(phi)*e1+np.sin(phi)*e2)*np.sin(angs))
    Db = Ds.repeat(nP,axis=1)
    return Db, ub


###########################################################
###########################################################
#       Fast computation of poly
###########################################################


def _compute_VesPoly(R=None, r=None, elong=None, Dshape=None,
                     divlow=None, divup=None, nP=None):
    """ Utility to compute three 2D (R,Z) polygons

    One represents a vacuum vessel, one an outer bumper, one a baffle

    The vessel polygon is centered on (R,0.), with minor radius r
    It can have a vertical (>0) or horizontal(<0) elongation in [-1;1]
    It can be D-shaped (Dshape in [0.,1.], typically 0.2)
    It can be non-convex, with:
        * a lower divertor-like shape
        * a upper divertor-like shape
    The elongation also affects the outer bumper and baffle

    Parameters
    ----------
    R:          None / int / float
        Major radius used as a center of the vessel
        If None, defaults to 2.4
    r :         None / int / float
        Minor radius of the vessel
        If None, defaults to 1.
    elong:      None / int / float
        Dimensionless elongation parameter in [-1;1]
        If None, defaults to 0.
    Dshape:     None / int / float
        Dimensionless parameter for the D-shape (in-out asymmetry) in [0;1]
        If None, defaults to 0.
    divlow:     None / bool
        Flag indicating whether to incude a lower divertor-like shape
        If None, defaults to True
    divup:      None / bool
        Flag indicating whether to incude an upper divertor-like shape
        If None, defaults to True
    nP :        None / int
        Parameter specifying approximately the number of points of the vessel
        If None, defaults to 200

    Return
    ------
    poly:       np.ndarray
        Closed (2,nP) polygon of the vacuum vessel, optionnally with divertors
    pbump:      np.ndarray
        Closed (2,N) polygon defining the outer bumper
    pbaffle:    np.ndarray
        Closed (2,N) polygon defining the lower baffle
    """

    # Check inputs
    if R is None:
        R = 2.4
    if r is None:
        r = 1.
    if elong is None:
        elong = 0.
    if Dshape is None:
        Dshape = 0.
    if divlow is None:
        divlow = True
    if divup is None:
        divup = True
    if nP is None:
        nP = 200

    # Basics (center, theta, unit vectors)
    cent = np.r_[R,0.]
    theta = np.linspace(-np.pi,np.pi,nP)
    poly = np.array([np.cos(theta), np.sin(theta)])

    # Divertors
    pdivR = np.r_[-0.1,0.,0.1]
    pdivZ = np.r_[-0.1,0.,-0.1]
    if divlow:
        ind = (np.sin(theta)<-0.85).nonzero()[0]
        pinsert = np.array([pdivR, -1.+pdivZ])
        poly = np.concatenate((poly[:,:ind[0]], pinsert, poly[:,ind[-1]+1:]),
                              axis=1)

    if divup:
        theta = np.arctan2(poly[1,:], poly[0,:])
        ind = (np.sin(theta)>0.85).nonzero()[0]
        pinsert = np.array([pdivR[::-1], 1.-pdivZ])
        poly = np.concatenate((poly[:,:ind[0]], pinsert, poly[:,ind[-1]+1:]),
                              axis=1)

    # Modified radius (by elongation and Dshape)
    rbis = r*np.hypot(poly[0,:],poly[1,:])
    theta = np.arctan2(poly[1,:],poly[0,:])
    rbis = rbis*(1+elong*0.15*np.sin(2.*theta-np.pi/2.))
    if Dshape>0.:
        ind = np.cos(theta)<0.
        coef = 1 + Dshape*(np.sin(theta[ind])**2-1.)
        rbis[ind] = rbis[ind]*coef

    er = np.array([np.cos(theta), np.sin(theta)])
    poly = cent[:,np.newaxis] + rbis[np.newaxis,:]*er

    # Outer bumper
    Dbeta = 2.*np.pi/6.
    beta = np.linspace(-Dbeta/2.,Dbeta/2., 20)
    pbRin = 0.85*np.array([np.cos(beta), np.sin(beta)])
    pbRout = 0.95*np.array([np.cos(beta), np.sin(beta)])[:,::-1]
    pinsert = np.array([[0.95,1.05,1.05,0.95],
                        [0.05,0.05,-0.05,-0.05]])

    ind = (np.abs(pbRout[1,:])<0.05).nonzero()[0]
    pbump = (pbRin, pbRout[:,:ind[0]], pinsert,
             pbRout[:,ind[-1]+1:], pbRin[:,0:1])
    pbump = np.concatenate(pbump, axis=1)
    theta = np.arctan2(pbump[1,:],pbump[0,:])
    er = np.array([np.cos(theta), np.sin(theta)])
    rbis = r*(np.hypot(pbump[0,:],pbump[1,:])
              *(1.+elong*0.15*np.sin(2.*theta-np.pi/2.)))
    pbump = cent[:,np.newaxis] + rbis[np.newaxis,:]*er

    # Baffle
    offR, offZ = 0.1, -0.85
    wR, wZ = 0.2, 0.05
    pbaffle = np.array([offR + wR*np.r_[-1,1,1,-1,-1],
                        offZ + wZ*np.r_[1,1,-1,-1,1]])
    theta = np.arctan2(pbaffle[1,:],pbaffle[0,:])
    er = np.array([np.cos(theta), np.sin(theta)])
    rbis = r*(np.hypot(pbaffle[0,:],pbaffle[1,:])
              *(1.+elong*0.15*np.sin(2.*theta-np.pi/2.)))
    pbaffle = cent[:,np.newaxis] + rbis[np.newaxis,:]*er

    return poly, pbump, pbaffle


###########################################################
###########################################################
#       Fast computation of camera parameters
###########################################################


def _compute_PinholeCam_checkformatinputs(P=None, F=0.1, D12=None, N12=100,
                                          angs=0, nIn=None, VType='Tor', defRY=None, Lim=None):
    assert type(VType) is str
    VType = VType.lower()
    assert VType in ['tor','lin']
    if np.sum([angs is None, nIn is None])!=1:
        msg = "Either angs xor nIn should be provided !"
        raise Exception(msg)

    # Pinhole
    if P is None:
        if defRY is None:
            msg = "If P is not provided, a value msut be set for defRY!"
            raise Exception(msg)
        if VType=='tor':
            P = np.array([defRY,0.,0.])
        else:
            if Lim is None:
                msg = "If P is not provided, Lim must be set!"
                raise Exception(msg)
            Lim = np.array(Lim).ravel()
            assert Lim.size==2 and Lim[0]<Lim[1]
            P = np.array([np.sum(Lim)/2., defRY, 0.])
    else:
        P = np.asarray(P, dtype=float).ravel()
        assert P.size==3

    # Camera inner parameters
    assert type(F) in [int, float, np.int64, np.float64]
    F = float(F)

    if D12 is None:
        D12 = F
    if type(D12) in [int, float, np.int64, np.float64]:
        D12 = np.array([D12,D12],dtype=float)
    else:
        assert hasattr(D12,'__iter__') and len(D12)==2
        D12 = np.asarray(D12).astype(float)
    if type(N12) in [int, float, np.int64, np.float64]:
        N12 = np.array([N12,N12],dtype=int)
    else:
        assert hasattr(N12,'__iter__') and len(N12)==2
        N12 = np.asarray(N12).astype(int)

    # Angles
    if angs is None:
        assert hasattr(nIn,'__iter__')
        nIn = np.asarray(nIn, dtype=float).ravel()
        assert nIn.size==3

    else:
        if type(angs) in [int, float, np.int64, np.float64]:
            angs = np.array([angs,angs,angs],dtype=float)
        angs = np.asarray(angs).astype(float).ravel()
        assert angs.size==3
        angs = np.arctan2(np.sin(angs),np.cos(angs))

    if VType=='tor':
        R = np.hypot(P[0],P[1])
        phi = np.arctan2(P[1],P[0])
        eR = np.array([np.cos(phi), np.sin(phi), 0.])
        ePhi = np.array([-np.sin(phi), np.cos(phi), 0.])
        eZ = np.array([0.,0.,1.])

        if nIn is None:
            nIncross = eR*np.cos(angs[0]) + eZ*np.sin(angs[0])
            nIn = nIncross*np.cos(angs[1]) + ePhi*np.sin(angs[1])
        nIn = nIn/np.linalg.norm(nIn)


        if np.abs(np.abs(nIn[2])-1.)<1.e-12:
            e10 = ePhi
        else:
            e10 = np.cross(nIn,eZ)
            e10 = e10/np.linalg.norm(e10)

    else:
        X = P[0]
        eX, eY, eZ = np.r_[1.,0.,0.], np.r_[0.,1.,0.], np.r_[0.,0.,1.]
        if nIn is None:
            nIncross = eY*np.cos(angs[0]) + eY*np.sin(angs[0])
            nIn = nIncross*np.cos(angs[1]) + eZ*np.sin(angs[1])
        nIn = nIn/np.linalg.norm(nIn)

        if np.abs(np.abs(nIn[2])-1.)<1.e-12:
            e10 = eX
        else:
            e10 = np.cross(nIn,eZ)
            e10 = e10/np.linalg.norm(e10)

    e20 = np.cross(e10,nIn)
    e20 = e20/np.linalg.norm(e20)
    if e20[2]<0.:
        e10, e20 = -e10, -e20

    if angs is None:
        e1 = e10
        e2 = e20
    else:
        e1 = np.cos(angs[2])*e10 + np.sin(angs[2])*e20
        e2 = -np.sin(angs[2])*e10 + np.cos(angs[2])*e20

    # Check consistency of vector base
    assert all([np.abs(np.linalg.norm(ee)-1.)<1.e-12 for ee in [e1,nIn,e2]])
    assert np.abs(np.sum(nIn*e1))<1.e-12
    assert np.abs(np.sum(nIn*e2))<1.e-12
    assert np.abs(np.sum(e1*e2))<1.e-12
    assert np.linalg.norm(np.cross(e1,nIn)-e2)<1.e-12

    return P, F, D12, N12, angs, nIn, e1, e2, VType



_comdoc = \
        """ Generate LOS for a {0}D camera

        Generate the tofu inputs to instanciate a {0}D LOS pinhole camera

        Internally, the camera is defined with:
            - P : (X,Y,Z) position of the pinhole
            - F : focal length (distance pinhole-detector plane)
            - (e1,nIn,e2): a right-handed normalized vector base
                nIn: the vector pointing inwards, from the detector plane to
                    the pinhole and plasma
                (e1,e2):  the 2 vector defining the detector plane coordinates
                    By default, e1 is horizontal and e2 points upwards
            - D12: The size of the detector plane in each direction (e1 and e2)
            - N12: The number of detectors (LOS) in each direction (e1 and e2)

        To simplify parameterization, the vector base (e1,nIn,e2) is
        automatically computed from a set of 3 angles contained in angs

        Parameters
        ----------
        P:      np.ndarray
            (3,) array containing the pinhole (X,Y,Z) cartesian coordinates
        F:      float
            The focal length
        D12:    float {1}
            The absolute size of the detector plane
            {2}
        N12:    int {3}
            The number of detectors (LOS) on the detector plane
            {4}
        angs:   list
            The three angles defining the orientation of the camera vector base
                - angs[0] : 'vertical' angle, the angle between the projection of
                    nIn in a cross-section and the equatorial plane
                - angs[1] : 'longitudinal' angle, the angle between nIn and a
                    cross-section plane
                - angs[2] : 'twist' angle, the angle between e1 and the equatorial
                    plane, this is the angle the camera is rotated around its own
                    axis
        VType:  str
            Flag indicating whether the geometry type is:
                - 'Lin': linear
                - 'Tor': toroidal
        defRY:  None / float
            Only used if P not provided
            The default R (if 'Tor') or 'Y' (of 'Lin') position at which to
            place P, in the equatorial plane.
        Lim:    None / list / np.ndarray
            Only used if P is None and VTYpe is 'Lin'
            The vessel limits, by default P will be place in the middle

        Return
        ------
        Ds:     np.ndarray
            (3,N) array of the LOS starting points cartesian (X,Y,Z) coordinates
            Can be fed to tofu.geom.CamLOSCam{0}D
        P:      np.ndarray
            (3,) array of pinhole (X,Y,Z) coordinates
            Can be fed to tofu.geom.CamLOS{0}D
        {5}
        d2:     np.ndarray
            (N2,) coordinates array of the LOS starting point along local
            vector e2 (0 being the perpendicular to the pinhole on the detector plane)

        """





def _compute_CamLOS1D_pinhole(P=None, F=0.1, D12=0.1, N12=100,
                              angs=[-np.pi,0.,0.], nIn=None,
                              VType='Tor', defRY=None, Lim=None,
                              return_Du=False):

    # Check/ format inputs
    P, F, D12, N12, angs, nIn, e1, e2, VType\
            = _compute_PinholeCam_checkformatinputs(P=P, F=F, D12=D12, N12=N12,
                                                    angs=angs, nIn=nIn,
                                                    VType=VType, defRY=defRY,
                                                    Lim=Lim)

    # Get starting points
    d2 = 0.5*D12[1]*np.linspace(-1.,1.,N12[1],endpoint=True)
    d2e = d2[np.newaxis,:]*e2[:,np.newaxis]

    Ds = P[:,np.newaxis] - F*nIn[:,np.newaxis] + d2e
    if return_Du:
        us = P[:,np.newaxis]-Ds
        us = us / np.sqrt(np.sum(us**2,axis=0))[np.newaxis,:]
        return Ds, us
    else:
        return Ds, P, d2


_comdoc1 = _comdoc.format('1','',
                          'Extension of the detector alignment along e2',
                          '',
                          'Number of detectors along e2',
                          '')

_compute_CamLOS1D_pinhole.__doc__ = _comdoc1


def _compute_CamLOS2D_pinhole(P=None, F=0.1, D12=0.1, N12=100,
                              angs=[-np.pi,0.,0.], nIn=None,
                              VType='Tor', defRY=None, Lim=None,
                              return_Du=False):

    # Check/ format inputs
    P, F, D12, N12, angs, nIn, e1, e2, VType\
            = _compute_PinholeCam_checkformatinputs(P=P, F=F, D12=D12, N12=N12,
                                                    angs=angs, nIn=nIn,
                                                    VType=VType, defRY=defRY,
                                                    Lim=Lim)

    # Get starting points
    d1 = 0.5*D12[0]*np.linspace(-1.,1.,N12[0],endpoint=True)
    d2 = 0.5*D12[1]*np.linspace(-1.,1.,N12[1],endpoint=True)
    d1f = np.tile(d1,N12[1])
    d2f = np.repeat(d2,N12[0])
    d1e = d1f[np.newaxis,:]*e1[:,np.newaxis]
    d2e = d2f[np.newaxis,:]*e2[:,np.newaxis]

    # Here compute ind12
    indflat2img = None
    indimg2flat = None

    Ds = P[:,np.newaxis] - F*nIn[:,np.newaxis] + d1e + d2e
    if return_Du:
        us = P[:,np.newaxis]-Ds
        us = us / np.sqrt(np.sum(us**2,axis=0))[np.newaxis,:]
        return Ds, us
    else:
        return Ds, P, d1, d2, indflat2img, indimg2flat



_extracom2 = '(N1,) coordinates array of the LOS starting point along local\n\
\t    vector e1 (0 being the perpendicular to the pinhole on the detector plane)'
_comdoc2 = _comdoc.format('2','/ list',
                          'Extended to [D12,D12] if a float is provided',
                          '/ list',
                          'Extended to [D12,D12] if a float is provided',
                          'd1:    np.ndarray\n\t    '+_extracom2)

_compute_CamLOS2D_pinhole.__doc__ = _comdoc2


# #############################################################################
# #############################################################################
#       Fast creation of config
# #############################################################################


def _get_listconfig(
    dconfig=None,
    dconfig_shortcuts=None,
    returnas=str
):
    """ Hidden function generating the config names table as a str or dict """

    # Check inputs
    if dconfig is None:
        dconfig = _def_config._DCONFIG
    if dconfig_shortcuts is None:
        dconfig_shortcuts = _def_config._DCONFIG_SHORTCUTS
    assert returnas in [dict, str]

    # Get dict of configs
    dc = {k0: [k0] + sorted([k1 for k1, v1 in dconfig_shortcuts.items()
                             if v1 == k0])
          for k0 in sorted(dconfig.keys())}

    # Return
    if returnas is dict:
        return dc
    else:
        l0 = np.max([len(k0) for k0 in dc.keys()] + [len('unique names')])
        l1 = np.max([len(str(v0)) for v0 in dc.values()] + [len('shortcuts')])
        msg = ("\n\t" + "unique names".ljust(l0) + "\tshortcuts"
               + "\n\t" + "-"*l0 + " \t" + "-"*l1
               + "\n\t- "
               + "\n\t- ".join(["{}\t{}".format(k0.ljust(l0), v0)
                                for k0, v0 in dc.items()]))
        return msg


def get_available_config(
    dconfig=None,
    dconfig_shortcuts=None,
    verb=True,
    returnas=False,
):
    """ Print a table showing all pre-defined config

    Each pre-defined config in tofu can be called by its unique name or
    by a series of shortcuts / alterantive names refereing to the same unique
    name. this feature is useful for retro-compatibility and for making sure a
    standard name always refers to the latest (most detailed) available version
    of the geometry.

    Can also return the table as str

    No input arg needed:
        >>> import tofu as tf
        >>> tf.geom.utils.get_available_config()

    """
    msg = (
        "A config is the geometry of a tokamak\n"
        + "You can define your own"
        + ", see online tutorial at:\n\t{}\n".format(_URL_TUTO)
        + "tofu also also provides some pre-defined config ready to load\n"
        + "They are available via their name or via shortcuts\n"
        + _get_listconfig(dconfig=dconfig,
                          dconfig_shortcuts=dconfig_shortcuts)
        + "\n\n  => to get a pre-defined config, call for example:\n"
        + "\tconfig = tf.geom.utils.create_config('ITER')\n"
        + "\n => to also load coils add '-coils' to the config name, e.g.:\n"
        + "\tconfig = tf.geom.utils.create_config('ITER-coils')"
    )
    if verb is True:
        print(msg)
    if returnas in [None, True, str]:
        return msg


def _create_config_testcase_check_inputs(
    config=None,
    path=None,
    dconfig=None,
    dconfig_shortcuts=None,
    returnas=None,
    strict=None,
):
    # config
    if config is None:
        config = _def_config._DEFCONFIG
    if not isinstance(config, str):
        msg = ("Arg config must be a str!\n"
               + "\tProvided: {}".format(config))
        raise Exception(msg)

    # path
    if path is None:
        path = _path_testcases
    if not isinstance(path, str) or not os.path.isdir(path):
        msg = ("Arg path must be a valid path!\n"
               + "\tProvided: {}".format(path))
        raise Exception(msg)
    path = os.path.abspath(path)

    # dconfig
    if dconfig is None:
        dconfig = _def_config._DCONFIG
    if not isinstance(dconfig, dict):
        msg = ("Arg dconfig must be a dict!\n"
               + "\tProvided: {}".format(dconfig))
        raise Exception(msg)

    # dconfig_shortcuts
    if dconfig_shortcuts is None:
        dconfig_shortcuts = _def_config._DCONFIG_SHORTCUTS
    if not isinstance(dconfig_shortcuts, dict):
        msg = ("Arg dconfig_shortcuts must be a dict!\n"
               + "\tProvided: {}".format(dconfig_shortcuts))
        raise Exception(msg)

    # return
    if returnas is None:
        returnas = object
    if returnas not in [object, dict]:
        msg = ("Arg returnas must be either object or dict!\n"
               + "\t-Provided: {}".format(returnas))
        raise Exception(msg)

    # strict
    if strict is None:
        strict = False
    if not isinstance(strict, bool):
        msg = ("Arg strict must be a bool!\n"
               + "\t-Provided: {}".format(strict))
        raise Exception(msg)
    return config, path, dconfig, dconfig_shortcuts, returnas, strict


def _create_config_testcase(
    config=None,
    path=None,
    dconfig=None,
    dconfig_shortcuts=None,
    returnas=None,
    strict=None,
):
    """ Load the desired test case configuration

    Choose from one of the reference preset configurations (from dconfig)

    """

    # -----------
    # Check input
    (
        config, path, dconfig,
        dconfig_shortcuts,
        returnas, strict,
    ) = _create_config_testcase_check_inputs(
        config=config,
        path=path,
        dconfig=dconfig,
        dconfig_shortcuts=dconfig_shortcuts,
        returnas=returnas,
        strict=strict,
     )

    # --------------------------
    # Check config is available
    coils = 'coils' in config
    if coils is True:
        config = config.replace('-coils', '')
    if config in dconfig.keys():
        pass

    elif config in dconfig_shortcuts.keys():
        # Get corresponding config
        config = dconfig_shortcuts[config]

    else:
        msg = ("\nThe provided config name is not valid.\n"
               + get_available_config(verb=False, returnas=str)
               + "\n\n  => you provided: {}\n".format(config))
        raise Exception(msg)

    # -------------------------
    # Get file and build config

    lf = [f for f in os.listdir(path) if f[-4:]=='.txt']
    lS = []
    # include / exclude coils
    if coils is True:
        lcls = sorted([kk for kk in dconfig[config].keys() if kk != 'Exp'])
    else:
        lcls = sorted([
            kk for kk in dconfig[config].keys()
            if kk != 'Exp' and 'Coil' not in kk
        ])

    Exp = dconfig[config]['Exp']
    dfail = {}
    for cc in lcls:
        for ss in dconfig[config][cc]:
            k0 = '{}_{}'.format(cc, ss)
            ff = [
                f for f in lf
                if all([s in f for s in [cc, Exp, ss]])
            ]
            if len(ff) == 0:
                msg = (
                    "No matching files in {} ".format(path)
                    + "for ['{}', '{}']".format(cc, ss)
                )
                dfail[k0] = msg
                continue
            elif len(ff) > 1:
                # More demanding criterion
                ssbis, Expbis = '_'+ss+'.txt', '_Exp'+Exp+'_'
                ff = [fff for fff in ff if ssbis in fff and Expbis in fff]
                if len(ff) == 0:
                    msg = (
                        "No matching files in {} ".format(path)
                        + "for ['{}', '{}', '{}']".format(cc, ssbis, Expbis)
                    )
                    dfail[k0] = msg
                    continue
                elif len(ff) > 1:
                    msg = (
                        "Many ({}) matching files in {} ".format(len(ff), path)
                        + "for ['{}', '{}', '{}']".format(cc, ssbis, Expbis)
                    )
                    dfail[k0] = msg
                    continue

            pfe = os.path.join(path, ff[0])
            try:
                obj = eval('_core.'+cc).from_txt(
                    pfe, Name=ss, Type='Tor',
                    Exp=dconfig[config]['Exp'],
                    returnas=returnas,
                )
                if returnas not in ['object', object]:
                    obj = ((
                        ss, {'Poly': obj[0], 'pos': obj[1], 'extent': obj[2]}
                    ),)
                lS.append(obj)
            except Exception as err:
                msg = "Error loading: {}".format(str(err))
                dfail[k0] = msg
                continue

    if len(dfail) > 0:
        lstr = ['\t- {}: {}'.format(k0, v0) for k0, v0 in dfail.items()]
        msg = (
            "The following structures could not be loaded:\n"
            + "\n".join(lstr)
        )
        if strict is True or len(lS) == 0:
            raise Exception(msg)
        else:
            warnings.warn(msg)

<<<<<<< HEAD
    if returnas == 'dict':
=======
    if returnas is dict:
>>>>>>> 7d0c938a
        conf = dict([tt for tt in lS])
    else:
        conf = _core.Config(Name=config, Exp=dconfig[config]['Exp'], lStruct=lS)
    return conf


def create_config(
    case=None, Exp='Dummy', Type='Tor',
    Lim=None, Bump_posextent=[np.pi/4., np.pi/4],
    R=None, r=None, elong=None, Dshape=None,
    divlow=None, divup=None, nP=None,
    returnas=None, strict=None,
    SavePath='./', path=_path_testcases,
):
    """ Create easily a tofu.geom.Config object

    In tofu, a Config (short for geometrical configuration) refers to the 3D
    geometry of a fusion device.
    It includes, at least, a simple 2D polygon describing the first wall of the
    fusion chamber, and can also include other structural elements (tiles,
    limiters...) that can be non-axisymmetric.

    To create a simple Config, provide either the name of a reference test
    case, of a set of geometrical parameters (major radius, elongation...).

    This is just a tool for fast testing, if you want to create a custom
    config, use directly tofu.geom.Config and provide the parameters you want.

    Parameters
    ----------
    case :      str
        The name of a reference test case, if provided, this arguments is
        sufficient, the others are ignored
    Exp  :      str
        The name of the experiment
    Type :      str
        The type of configuration (toroidal 'Tor' or linear 'Lin')
    Lim_Bump:   list
        The angular (poloidal) limits, in the cross-section of the extension of
        the outer bumper
    R   :       float
        The major radius of the center of the cross-section
    r   :       float
        The minor radius of the cross-section
    elong:      float
        An elongation parameter (in [-1;1])
    Dshape:     float
        A parameter specifying the D-shape of the cross-section (in [-1;1])
    divlow:     bool
        A flag specifying whether to include a lower divertor-like shape
    divup:     bool
        A flag specifying whether to include an upper divertor-like shape
    nP:         int
        Number of points used to describe the cross-section polygon
    out:        str
        FLag indicating whether to return:
            - 'dict'  : the polygons as a dictionary of np.ndarrays
            - 'object': the configuration as a tofu.geom.Config instance
    returnas:   object / dict
        Flag indicating whether to return the config as:
            - object: a Config instance
            - dict: a dict of Struct instances
    strict:     bool
        Flag indicating whether to raise an error if a Struct cannot be loaded
            Otherwise only raises a warning
    path:       str
        Absolute path where to find the test case data
    SavePath:   str
        The default path used for saving Struct and Config objects returned by
        the routine.

    Return
    ------
    conf:   tofu.geom.Config / dict
        Depending on the value of parameter out, either:
            - the tofu.geom.Config object created
            - a dictionary of the polygons and their pos/extent (if any)
    """

    lp = [R, r, elong, Dshape, divlow, divup, nP]
    lpstr = '[R, r, elong, Dshape, divlow, divup, nP]'
    lc = [case is not None,
          any([pp is not None for pp in lp])]
    if np.sum(lc) > 1:
        msg = ("Please provide either:\n"
               + "\t- case: the name of a pre-defined config\n"
               + "\t- geometrical parameters {}\n\n".format(lpstr))
        raise Exception(msg)
    elif not any(lc):
        msg = get_available_config(verb=False, returnas=str)
        raise Exception(msg)

    # Get config, either from known case or geometrical parameterization
    if case is not None:
        conf = _create_config_testcase(
            config=case,
            path=path,
            returnas=returnas,
            strict=strict,
        )
    else:
        poly, pbump, pbaffle = _compute_VesPoly(R=R, r=r,
                                                elong=elong, Dshape=Dshape,
                                                divlow=divlow, divup=divup,
                                                nP=nP)

        if returnas == 'dict':
            conf = {'Ves':{'Poly':poly},
                    'Baffle':{'Poly':pbaffle},
                    'Bumper':{'Poly':pbump,
                              'pos':Bump_posextent[0],
                              'extent':Bump_posextent[1]}}
        else:
            ves = _core.Ves(Poly=poly, Type=Type, Lim=Lim, Exp=Exp, Name='Ves',
                            SavePath=SavePath)
            baf = _core.PFC(Poly=pbaffle, Type=Type, Lim=Lim,
                            Exp=Exp, Name='Baffle', color='b', SavePath=SavePath)
            bump = _core.PFC(Poly=pbump, Type=Type,
                             pos=Bump_posextent[0], extent=Bump_posextent[1],
                             Exp=Exp, Name='Bumper', color='g', SavePath=SavePath)

            conf = _core.Config(Name='Dummy', Exp=Exp, lStruct=[ves,baf,bump],
                                SavePath=SavePath)
    return conf

###########################################################
#       Fast creation of cam
###########################################################

_P = [1.5,3.2,0.]
_F = 0.1
_testF = 0.4
_D12 = [0.3,0.1]
_nIn = [-0.5,-1.,0.]

_P1 = [1.5,-3.2,0.]
_nIn1 = [-0.5,1.,0.]

_PA = [4.9,-6.9,0.]
_nInA = [-0.75, 1.,0.]
_D12A = [0.4,0.3]
_dcam = {'V1':       {'P':_P1, 'F':_F, 'D12':_D12, 'nIn':_nIn1, 'N12':[1,1]},
         'V10':      {'P':_P, 'F':_F, 'D12':_D12, 'nIn':_nIn, 'N12':[5,2]},
         'V100':     {'P':_P, 'F':_F, 'D12':_D12, 'nIn':_nIn, 'N12':[20,5]},
         'V1000':    {'P':_P, 'F':_F, 'D12':_D12, 'nIn':_nIn, 'N12':[50,20]},
         'V10000':   {'P':_P, 'F':_F, 'D12':_D12, 'nIn':_nIn, 'N12':[125,80]},
         'V100000':  {'P':_P, 'F':_F, 'D12':_D12, 'nIn':_nIn, 'N12':[500,200]},
         'V1000000': {'P':_P, 'F':_F, 'D12':_D12, 'nIn':_nIn, 'N12':[1600,625]},
         'VA1':      {'P':_PA, 'F':_F, 'D12':_D12A, 'nIn':_nInA, 'N12':[1,1]},
         'VA10':     {'P':_PA, 'F':_F, 'D12':_D12A, 'nIn':_nInA, 'N12':[5,2]},
         'VA100':    {'P':_PA, 'F':_F, 'D12':_D12A, 'nIn':_nInA, 'N12':[20,5]},
         'VA1000':   {'P':_PA, 'F':_F, 'D12':_D12A, 'nIn':_nInA, 'N12':[50,20]},
         'VA10000':  {'P':_PA, 'F':_F, 'D12':_D12A, 'nIn':_nInA,'N12':[125,80]},
         'VA100000': {'P':_PA, 'F':_F, 'D12':_D12A,'nIn':_nInA,'N12':[500,200]},
         'VA1000000':{'P':_PA, 'F':_F,'D12':_D12A,'nIn':_nInA,'N12':[1600,625]},
         'testV': {'P':_P, 'F':_testF, 'D12':_D12, 'nIn':_nIn,'N12':[1600,625]}}


_createCamstr = """
    Create a pinhole CamLOS{0}D

    Typical use case:
        >>> import tofu as tf
        >>> conf = tf.load_config('WEST')
        >>> cam1d = tf.geom.utils.create_CamLOS1D(
            pinhole=[3., 0., 0.],       # pinhole position [X, Y, Z] [m]
            focal=0.1,                  # pinhole-sensors distance [m]
            sensor_nb=100,              # number of sensors on sensor plane
            sensor_size=0.1,            # size of sensor plane [m]
            orientation=[np.pi, 0., 0.],# 3 angles orienting whole camera [rad]
            config=conf,                # configuration (for computing LOS)
            Etendues=None,              # Etendues (optional)
            Surfaces=None,              # Surfaces (optional) [m^2]
            Exp='WEST',                 # Experiment
            Diag='Bolo',                # Diagnostic
            Name='Cam1',                # Name of this particular camera
        )
        >>> cam2d = tf.geom.utils.create_CamLOS2D(
            pinhole=[3., 0., 0.],       # pinhole position [X, Y, Z] [m]
            focal=0.1,                  # pinhole-sensors distance [m]
            sensor_nb=[100, 100],       # number of sensors on sensor plane
            sensor_size=[0.1, 0.1],     # size of sensor plane [m]
            orientation=[np.pi, 0., 0.],# 3 angles orienting whole camera [rad]
            config=conf,                # configuration (for computing LOS)
            Etendues=None,              # Etendues (optional)
            Surfaces=None,              # Surfaces (optional) [m^2]
            Exp='WEST',                 # Experiment
            Diag='Bolo',                # Diagnostic
            Name='Cam1',                # Name of this particular camera
        )

    In tofu, a CamLOS is a camera described as a set of Lines of Sight (LOS),
    as opposed to a Cam, where the Volume of Sight (VOS) of all pixels are
    computed in 3D. The CamLOS is then a simplified approximation of the Cam.
    It can be:
        - 1D : like when all LOS are included in a common plane
        - 2D : like a regular everyday camera, producing a 2D image
    For a pinhole camera, all LOS pass through a common point (pinhole)

    This function provides an easy way to create a pinhole CamLOS{0}D
    In tofu, LOS are described as semi-lines using:
        - a starting point (D)
        - a unit vector (u)
    All coordinates are 3D cartesian (X,Y,Z)

    Here, you simply need to provide, either:
        - the name of a standard test case
        - a set of geometrical parameters:
            - pinhole: throught which the camera axis passes
            - focal: distance between pinhole and sensor plane
            - size: dimensions of the sensor planendicular to the camera axis
            - N12 : number of pixels (LOS)
            - angs: 3 angles defining the orientation of the camera

    The computed set of LOS, optionnaly associated to a Config, can then be
    returned as:
        - a tofu object (i.e.: a CamLOS{0}D)
        - a set of starting points (D) and unit vectors (u)
        - a set of starting points (D), a pinhole, and and the coordinates of D
        in the camera frame

    Parameters
    ----------

    Return
    ------
    """

_createCamerr = """ Arg out, specifying the output, must be either:
        - object   : return a tofu object
        - 'Du'     : return the LOS starting points (D) and unit vectors (u)
        - 'pinhole': return the starting points (D), pinhole (P) and the coordinates of D in the camera frame
        """


def _create_CamLOS_check_inputs(
    case=None,
    pinhole=None,
    P=None,         # Deprecated
    focal=None,
    F=None,         # Deprecated
    sensor_nb=None,
    N12=None,       # Deprecated
    sensor_size=None,
    D12=None,       # Deprecated
    orientation=None,
    angs=None,      # Deprecated
    etendues=None,
    Etendues=None,  # Deprecated
    surfaces=None,
    Surfaces=None,  # Deprecated
    config=None,
    Name=None,
    nD=None,
    nIn=None,
    VType='Tor',
    defRY=None,
    Lim=None,
    returnas=object,
):

    # D
    if nD is None:
        nD = 1
    if nD not in [1, 2]:
        msg = (
            """
            Arg nD must be 1 or 2
              You provided:
            {}
            """.format(nD)
        )
        raise Exception(msg)

    # config
    if config is not None:
        Lim = config.Lim
        VType = config.Id.Type
        lS = config.lStructIn
        if len(lS) == 0:
            lS = config.lStruct
        defRY = np.max([ss.dgeom['P1Max'][0] for ss in lS])

    # Get parameters for test case if any
    if case is not None and nD == 2:
        if case not in dcam.keys():
            msg = (
                """
                {} is not a known test case!\n"
                Available test cases include:\n"
                {}
                """.format(
                    case,
                    '\t- ' + '\n\t- '.join(sorted(dcam.keys()))
                )
            )
            raise Exception(msg)

        # Extract pinhole, focal length, width, nb. of pix., unit vector
        pinhole, focal = dcam[case]['P'], dcam[case]['F']
        size, npixels = dcam[case]['D12'], dcam[case]['N12']
        nIn = dcam[case]['nIn']
        nIn = nIn / np.linalg.norm(nIn)

        # Compute the LOS starting points and unit vectors
        nD, VType, Lim, angles = 2, 'Tor', None, None
        Name = case

    # Deprecated args
    dprecate = {
        'pinhole': [pinhole, P, 'P'],
        'focal': [focal, F, 'F'],
        'sensor_size': [sensor_size, D12, 'D12'],
        'sensor_nb': [sensor_nb, N12, 'N12'],
        'orientation': [orientation, angs, 'angs'],
        'etendues': [etendues, Etendues, 'Etendues'],
        'surfaces': [surfaces, Surfaces, 'Surfaces'],
    }
    ldprec = sorted([
        (ss, '{}  ->  {}'.format(vv[2], ss)) for ss, vv in dprecate.items()
        if vv[1] is not None
    ])
    if len(ldprec) > 0:
        msg = (
            """
    The following arguments (left column) are deprecated:
    {}
    Please use the new forms (right column)
    They are equivalent, but more explicit
    Old forms will not work in future versions
            """.format(
                '\t- ' + '\n\t- '.join([ll[1] for ll in ldprec]),
            )
        )
        warnings.warn(msg, DeprecationWarning)

        for ss, _ in ldprec:
            if dprecate[ss][0] is None:
                dprecate[ss][0] = dprecate[ss][1]
        pinhole = dprecate['pinhole'][0]
        focal = dprecate['focal'][0]
        sensor_size = dprecate['sensor_size'][0]
        sensor_nb = dprecate['sensor_nb'][0]
        orientation = dprecate['orientation'][0]

    # returnas
    c0 = returnas in ['Du', dict, object]
    if not c0:
        msg = (
            """
            Arg returnas must be:
                - 'Du': return tuple (D, us)
                - dict: return a dict
                - object: return a tofu instance
            You provided:
                {}
            """.format(returnas)
        )
        raise Exception(msg)

    # Return
    out = [
        nD, Lim, VType, defRY,
        pinhole, focal, sensor_size, sensor_nb, orientation, nIn, Name,
        etendues, surfaces,
    ]

    return out


def _create_CamLOS(
    case=None,
    pinhole=None,
    P=None,         # Deprecated
    focal=None,
    F=None,         # Deprecated
    sensor_nb=None,
    N12=None,       # Deprecated
    sensor_size=None,
    D12=None,       # Deprecated
    orientation=None,
    angs=None,      # Deprecated
    config=None,
    Etendues=None,  # Deprecated
    etendues=None,
    Surfaces=None,  # Deprecated
    surfaces=None,
    Exp=None,
    Diag=None,
    Name=None,
    nD=None,
    dchans=None,
    color=None,
    method=None,
    nIn=None,
    VType='Tor',
    dcam=_dcam,
    defRY=None,
    Lim=None,
    returnas=object,
    SavePath='./',
):
    # -------------
    # Check inputs
    (
        nD, Lim, VType, defRY,
        pinhole, focal, sensor_size, sensor_nb, orientation, nIn, Name,
        etendues, surfaces,
    ) = _create_CamLOS_check_inputs(
        case=case,
        pinhole=pinhole, P=P,
        focal=focal, F=F,
        sensor_nb=sensor_nb, N12=N12,
        sensor_size=sensor_size, D12=D12,
        orientation=orientation, angs=angs,
        Etendues=Etendues, etendues=etendues,
        Surfaces=Surfaces, surfaces=surfaces,
        config=config,
        Name=Name,
        nD=nD,
        nIn=nIn,
        VType=VType,
        defRY=defRY,
        Lim=Lim,
        returnas=returnas,
    )

    # -------------
    # Create
    kwdargs = dict(
        P=pinhole, F=focal, D12=sensor_size, N12=sensor_nb, angs=orientation,
        nIn=nIn, VType=VType, defRY=defRY, Lim=Lim,
    )
    if nD == 1:
        Ds, pinhole, d2 = _compute_CamLOS1D_pinhole(**kwdargs)
    else:
        (Ds, pinhole, d1, d2,
         indflat2img, indimg2flat) = _compute_CamLOS2D_pinhole(**kwdargs)

    # -------------
    # Return
    if returnas is dict:
        dout = {'D': Ds, 'pinhole': pinhole}
        if nD == 2:
            dout.update({
                'x1': d1, 'x2': d2,
                'indflat2img': indflat2img, 'indimg2flat': indimg2flat,
            })
        return dout

    elif returnas == 'Du':
        us = P[:, None] - Ds
        us = us / np.sqrt(np.sum(us**2, axis=0))[None, :]
        return Ds, us

    else:
        cls = eval('_core.CamLOS{0:01.0f}D'.format(nD))
        cam = cls(
            Name=Name, Exp=Exp, Diag=Diag,
            dgeom={'pinhole': pinhole, 'D': Ds}, method=method,
            Etendues=etendues, Surfaces=surfaces, dchans=dchans,
            color=color, config=config, SavePath=SavePath
        )
        return cam


def create_CamLOS1D(**kwdargs):
    return _create_CamLOS(nD=1, **kwdargs)

create_CamLOS1D.__signature__ = inspect.signature(_create_CamLOS)
create_CamLOS1D.__doc__ = _createCamstr.format('1')

def create_CamLOS2D(**kwdargs):
    return _create_CamLOS(nD=2, **kwdargs)

create_CamLOS2D.__signature__ = inspect.signature(_create_CamLOS)
create_CamLOS2D.__doc__ = _createCamstr.format('2')<|MERGE_RESOLUTION|>--- conflicted
+++ resolved
@@ -895,11 +895,7 @@
         else:
             warnings.warn(msg)
 
-<<<<<<< HEAD
-    if returnas == 'dict':
-=======
     if returnas is dict:
->>>>>>> 7d0c938a
         conf = dict([tt for tt in lS])
     else:
         conf = _core.Config(Name=config, Exp=dconfig[config]['Exp'], lStruct=lS)
