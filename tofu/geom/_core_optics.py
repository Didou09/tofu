--- conflicted
+++ resolved
@@ -1550,76 +1550,7 @@
         if return_strict is True:
             return xi, xj, strict
         else:
-<<<<<<< HEAD
             return xi, xj
-=======
-            return xi, xj, np.meshgrid(xi, xj,
-                                       copy=True, sparse=False, indexing='ij')
-
-    @staticmethod
-    def _checkformat_dthetapsi(psi=None, dtheta=None,
-                               psi_def=0., dtheta_def=0.):
-        if psi is None:
-            psi = psi_def
-        if dtheta is None:
-            dtheta = dtheta_def
-        psi = np.r_[psi]
-        dtheta = np.r_[dtheta]
-        if psi.size != dtheta.size:
-            msg = "psi and dtheta must be 1d arrays fo same size!"
-            raise Exception(msg)
-        return dtheta, psi
-
-
-    def calc_braggphi_from_xixj(self, xi, xj, n=None,
-                                det=None, use_non_parallelism=None,
-                                dtheta=None, psi=None,
-                                plot=True, ax=None, leg=None, colorbar=None,
-                                fs=None, wintit=None, tit=None, **kwdargs):
-
-        # Check / format inputs
-        xi, xj, (xii, xjj) = self._checkformat_xixj(xi, xj)
-        det = self._checkformat_det(det)
-
-        # Get local summit nout, e1, e2 if non-centered
-        if dtheta is None:
-            dtheta = 0.
-        if psi is None:
-            psi = 0.
-        summit, nout, e1, e2 = self.get_local_noute1e2(
-            dtheta=dtheta, psi=psi,
-            use_non_parallelism=use_non_parallelism,
-            )
-        nin = -nout
-
-        # Get bragg, phi
-        bragg, phi = _comp_optics.calc_braggphi_from_xixjpts(
-            det['cent'], det['ei'], det['ej'],
-            summit, nin, e1, e2,
-            xi=xii, xj=xjj,
-            grid=True,
-        )
-
-        if plot is not False:
-            if tit is None:
-                crstr = 'cryst {}'.format(self.Id.Name)
-                if self.ismobile is True:
-                    crstr += ' at {:6.3e}'.format(self._dgeom['move_param'])
-                    with np.printoptions(precision=3, suppress=True):
-                        detlstr = ['det_{}: {}'.format(k0, det[k0])
-                                   for k0 in ['cent', 'nout', 'ei', 'ej']]
-                tit = '\n'.join([crstr] + detlstr)
-            ax = _plot_optics.CrystalBragg_plot_braggangle_from_xixj(
-                xi=xii, xj=xjj,
-                ax=ax, plot=plot,
-                bragg=bragg * 180./np.pi,
-                angle=phi * 180./np.pi,
-                braggunits='deg', angunits='deg',
-                leg=leg, colorbar=colorbar,
-                fs=fs, wintit=wintit, tit=tit, **kwdargs,
-                )
-        return bragg, phi
->>>>>>> 3d3948d1
 
     def plot_line_on_det_tracing(
         self, lamb=None, n=None,
