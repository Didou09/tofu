--- conflicted
+++ resolved
@@ -1812,11 +1812,6 @@
         xi=None, xj=None,
         use_non_parallelism=None,
         tangent_to_rowland=None, n=None,
-<<<<<<< HEAD
-        plot_dets=None, nsort=None,
-        dcryst=None,
-        ax=None, dax=None,
-=======
         plot=None,
         det_ref=None, plot_dets=None, nsort=None,
         dcryst=None,
@@ -1827,7 +1822,6 @@
         vmin=None,
         vmax=None,
         return_ax=None,
->>>>>>> 5e67bfed
     ):
         """
         Using the calc_johannerror method, computing the sum of the
@@ -1924,15 +1918,6 @@
                         xi=xi, xj=xj, det=det, plot=False,
                     )[0],
                 )
-<<<<<<< HEAD
-        return _plot_optics.CrystalBragg_plot_focal_error_summed(
-            cryst=self, dcryst=dcryst,
-            error_lambda=error_lambda,
-            ddist=ddist, di=di,
-            plot_dets=plot_dets, nsort=nsort,
-            tangent_to_rowland=tangent_to_rowland,
-        )
-=======
 
         if plot:
             ax = _plot_optics.CrystalBragg_plot_focal_error_summed(
@@ -1953,7 +1938,6 @@
             return error_lambda, ddist, di, ax
         else:
             return error_lambda, ddist, di
->>>>>>> 5e67bfed
 
     def get_lambbraggphi_from_ptsxixj_dthetapsi(
         self,
