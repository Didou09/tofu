# cython: boundscheck=False
# cython: wraparound=False
# cython: initializedcheck=False
# cython: cdivision=True
#
# -- Python libraries imports --------------------------------------------------
import sys
import time
from warnings import warn
import numpy as np
import scipy.integrate as scpintg
from matplotlib.path import Path

# -- cython libraries imports --------------------------------------------------
from cpython cimport bool
from cpython.array cimport array, clone
from cython.parallel import prange
from cython.parallel cimport parallel
# -- C libraries imports -------------------------------------------------------
cimport cython
cimport numpy as np
from libc.math cimport sqrt as Csqrt, ceil as Cceil, fabs as Cabs
from libc.math cimport floor as Cfloor, round as Cround, log2 as Clog2
from libc.math cimport cos as Ccos, acos as Cacos, sin as Csin, asin as Casin
from libc.math cimport atan2 as Catan2, pi as Cpi
from libc.math cimport NAN as Cnan
from libc.math cimport INFINITY as Cinf
from libc.math cimport isnan as Cisnan
from libc.stdlib cimport malloc, free
# -- ToFu library imports ------------------------------------------------------
from _basic_geom_tools cimport _VSMALL, _SMALL
from _basic_geom_tools cimport _TWOPI
cimport _basic_geom_tools as _bgt
cimport _raytracing_tools as _rt
cimport _distance_tools as _dt
cimport _sampling_tools as _st
cimport _vignetting_tools as _vt

# == Exports ===================================================================
__all__ = ['CoordShift',
           "comp_dist_los_circle",
           "comp_dist_los_circle_vec",
           "comp_dist_los_vpoly",
           "comp_dist_los_vpoly_vec",
           "is_close_los_vpoly_vec",
           "is_close_los_circle",
           "is_close_los_circle_vec",
           "which_los_closer_vpoly_vec",
           "which_vpoly_closer_los_vec",
           "LOS_sino_findRootkPMin_Tor",
           'Poly_isClockwise', 'Poly_Order', 'Poly_VolAngTor',
           'poly_area', "poly_area_and_barycenter",
           'Sino_ImpactEnv', 'ConvertImpact_Theta2Xi',
           '_Ves_isInside',
           'discretize_line1d',
           'discretize_segment2d', '_Ves_meshCross_FromInd',
           'discretize_vpoly',
           '_Ves_Vmesh_Tor_SubFromD_cython',
           '_Ves_Vmesh_Tor_SubFromInd_cython',
           '_Ves_Vmesh_Tor_SubFromD_cython_old',
           '_Ves_Vmesh_Tor_SubFromInd_cython_old',
           '_Ves_Vmesh_Lin_SubFromD_cython', '_Ves_Vmesh_Lin_SubFromInd_cython',
           '_Ves_Smesh_Tor_SubFromD_cython', '_Ves_Smesh_Tor_SubFromInd_cython',
           '_Ves_Smesh_TorStruct_SubFromD_cython',
           '_Ves_Smesh_TorStruct_SubFromInd_cython',
           '_Ves_Smesh_Lin_SubFromD_cython',
           '_Ves_Smesh_Lin_SubFromInd_cython',
           'LOS_Calc_PInOut_VesStruct',
           "LOS_Calc_kMinkMax_VesStruct",
           "LOS_isVis_PtFromPts_VesStruct",
           "LOS_areVis_PtsFromPts_VesStruct",
           'check_ff', 'LOS_get_sample', 'LOS_calc_signal',
           'LOS_sino','integrate1d',
           "triangulate_by_earclipping",
           "vignetting",
           "Dust_calc_SolidAngle"]


########################################################
########################################################
#       Coordinates handling
########################################################

def CoordShift(Pts, In='(X,Y,Z)', Out='(R,Z)', CrossRef=None):
    """ Check the shape of an array of points coordinates and/or converts from
    2D to 3D, 3D to 2D, cylindrical to cartesian...
    (CrossRef is an angle (Tor) or a distance (X for Lin))
    """
    cdef str str_ii
    cdef long ncoords = Pts.shape[0]
    cdef long npts
    assert all([type(ff) is str and ',' in ff for ff in [In,Out]]), (
        "Arg In and Out (coordinate format) must be comma-separated  !")
    assert type(Pts) is np.ndarray and Pts.ndim in [1,2] and \
        ncoords in (2,3), ("Points must be a 1D or 2D np.ndarray "
                                "of 2 or 3 coordinates !")
    okTypes = [int,float,np.int64,np.float64]
    assert CrossRef is None or type(CrossRef) in okTypes, (
        "Arg CrossRef must be a float !")

    # Pre-format inputs
    In, Out = In.lower(), Out.lower()

    # Get order
    Ins = In.replace('(','').replace(')','').split(',')
    Outs = Out.replace('(','').replace(')','').split(',')
    # TODO: @DV > it looks to me that (x, r, phi) could be a valid in/out-put
    # >>>>> ajouter assert pour le moment
    assert all([ss in ['x','y','z','r','phi'] for ss in Ins]), "Non-valid In!"
    assert all([ss in ['x','y','z','r','phi'] for ss in Outs]), "Non-valid Out!"
    InT = 'cyl' if any([ss in Ins for ss in ['r','phi']]) else 'cart'
    OutT = 'cyl' if any([ss in Outs for ss in ['r','phi']]) else 'cart'

    ndim = Pts.ndim
    if ndim==1:
        Pts = np.copy(Pts.reshape((ncoords,1)))

    # Compute
    if InT==OutT:
        assert all([ss in Ins for ss in Outs])
        pts = []
        for str_ii in Outs:
            if str_ii=='phi':
                pts.append(np.arctan2(np.sin(Pts[Ins.index(str_ii),:]),
                                      np.cos(Pts[Ins.index(str_ii),:])))
            else:
                pts.append(Pts[Ins.index(str_ii),:])
    elif InT=='cart':
        pts = []
        for str_ii in Outs:
            if str_ii=='r':
                assert all([ss in Ins for ss in ['x','y']])
                pts.append(_bgt.compute_hypot(Pts[Ins.index('x'),:],
                                              Pts[Ins.index('y'),:]))
            elif str_ii=='z':
                assert 'z' in Ins
                pts.append(Pts[Ins.index('z'),:])
            elif str_ii=='phi':
                if all([ss in Ins for ss in ['x','y']]):
                    pts.append(np.arctan2(Pts[Ins.index('y'),:],
                                          Pts[Ins.index('x'),:]))
                elif CrossRef is not None:
                    npts = Pts.shape[1]
                    pts.append( CrossRef*np.ones((npts,)) )
                else:
                    raise Exception("There is no phi value available !")
                # TODO: @VZ > else... ? if Outs = (x, r, phi) ?
    else:
        pts = []
        for str_ii in Outs:
            if str_ii=='x':
                if all([ss in Ins for ss in ['r','phi']]) :
                    # TODO : @VZ : and CrossRef is None ?
                    # >>> ajouter un warning si crossref a ete defini
                    pts.append(Pts[Ins.index('r'),:] *
                               np.cos(Pts[Ins.index('phi'),:]))
                elif CrossRef is not None:
                    npts = Pts.shape[1]
                    pts.append( CrossRef*np.ones((npts,)) )
                else:
                    raise Exception("There is no x value available !")
            elif str_ii=='y':
                assert all([ss in Ins for ss in ['r','phi']])
                pts.append(Pts[Ins.index('r'),:] *
                           np.sin(Pts[Ins.index('phi'),:]))
            elif str_ii=='z':
                assert 'z' in Ins
                pts.append(Pts[Ins.index('z'),:])
                # TODO : else....?

    # Format output
    pts = np.vstack(pts)
    if ndim==1:
        pts = pts.flatten()
    return pts


"""
########################################################
########################################################
########################################################
#                  General Geometry
########################################################
########################################################
########################################################
"""

########################################################
########################################################
#       Polygons
########################################################


def Poly_isClockwise(np.ndarray[double,ndim=2] Poly):
    """ Assuming 2D closed Poly !
    http://www.faqs.org/faqs/graphics/algorithms-faq/
    Find the lowest vertex (or, if there is more than one vertex with
    the same lowest coordinate, the rightmost of those vertices) and then
    take the cross product of the edges before and after it.
    Both methods are O(n) for n vertices, but it does seem a waste to add up
    the total area when a single cross product (of just the right edges)
    suffices.  Code for this is available at
    ftp://cs.smith.edu/pub/code/polyorient.C (2K).
    """
    cdef double res
    cdef double[:,::1] mv_poly = np.ascontiguousarray(Poly)
    cdef int npts = mv_poly.shape[1]
    cdef int ndim = mv_poly.shape[0]
    cdef double[::1] mvx
    cdef double[::1] mvy
    cdef int idmin
    cdef int idm1
    cdef int idp1
    cdef str err_msg = ""
    # Checking that Poly wasn't given in the shape (npts, ndim)
    if ndim > npts:
        mv_poly = np.ascontiguousarray(Poly.T)
        npts = mv_poly.shape[1]
        ndim = mv_poly.shape[0]
    mvx = mv_poly[0,:]
    mvy = mv_poly[1,:]
    # Getting index of lower right corner and its neighbors
    idmin = _bgt.find_ind_lowerright_corner(mvx, mvy, npts)
    idm1 = idmin - 1
    idp1 = (idmin + 1) % npts
    if idmin == 0 :
        idm1 = npts - 2
    # Computing area of lower right triangle
    res = mvx[idm1]  * (mvy[idmin] - mvy[idp1]) + \
          mvx[idmin] * (mvy[idp1]  - mvy[idm1]) + \
          mvx[idp1]  * (mvy[idm1]  - mvy[idmin])
    if abs(res) < _VSMALL:
        err_msg += ("In Poly_isClockwise : \n"
                    + "   Found lowest right point at index : "
                    + str(idmin)
                    + ", of coordinates :" + str(mvx[idmin])
                    + ", " + str(mvy[idmin]) + ".\n"
                    + "   The two neighboring points are : "
                    + str(idm1) + " and " + str(idp1) + ".")
        raise Exception(err_msg) # not working
    return res < 0.


def format_poly(np.ndarray[double,ndim=2] poly, str order='C', Clock=False,
               close=True, Test=True):
    """
    Return a polygon poly as a np.ndarray formatted according to parameters

    Parameters
    ----------
        poly    np.ndarray or list    Input np.ndarray of shape (cc,N)
                or tuple              (where cc = 2 or 3, the number of
                                      coordinates and N points), or
                                      list or tuple of vertices of a polygon
        order   str                   Flag indicating whether the output
                                      np.ndarray shall be C-contiguous ('C') or
                                      Fortran-contiguous ('F')
        Clock   bool                  For 2-dimensional arrays only, flag indi-
                                      cating whether the output array shall
                                      represent a clockwise polygon (True) or
                                      anti-clockwise (False), or should be left
                                      unchanged (None)
        close   bool                  For 2-dimensional arrays only, flag indi-
                                      cating whether the output array shall be
                                      closed (True, ie: last point==first point)
                                      or not closed (False)
        Test    bool                  Flag indicating whether the inputs should
                                      be tested for conformity, default: True

    Returns
    -------
        poly    np.ndarray            Output formatted polygon
    """
    cdef int ndim = poly.shape[0]
    cdef int npts = poly.shape[1]

    if Test:
        assert (ndim == 2 or ndim == 3), \
            ("Arg poly must contain the 2D or 3D coordinates of N points."
             " And be shaped in the form (dim, N).")
        assert poly.shape[1]>=3, ("Arg poly must contain the 2D or 3D",
                                  " coordinates of at least 3 points!")
        assert order.lower() in ['c','f'], "Arg order must be in ['c','f']!"
        assert type(Clock) is bool, "Arg Clock must be a bool!"
        assert type(close) is bool, "Arg close must be a bool!"

    # we close the poly if not closed
    if not np.allclose(poly[:,0], poly[:,npts-1], atol=_VSMALL):
        poly = np.concatenate((poly,poly[:,0:1]),axis=1)
        npts += 1 # we added a point

    # verifying that poly is (counter)clockwise
    if ndim==2 and not Clock is None:
        try:
            if not Clock==Poly_isClockwise(poly):
                poly = poly[:,::-1]
        except Exception as excp:
            raise excp

    # if we didn't want it close, we take out last point
    if not close:
        poly = poly[:,:npts-1]

    # taking care of continuity
    poly = np.ascontiguousarray(poly) if order.lower()=='c' \
           else np.asfortranarray(poly)

    return poly


def Poly_VolAngTor(np.ndarray[double,ndim=2,mode='c'] Poly):
    cdef int npts = Poly.shape[1]
    cdef np.ndarray[double,ndim=1] Ri0 = Poly[0,:npts-1], Ri1 = Poly[0,1:]
    cdef np.ndarray[double,ndim=1] Zi0 = Poly[1,:npts-1], Zi1 = Poly[1,1:]
    cdef double V   =  np.sum((Ri0*Zi1 - Zi0*Ri1) * (Ri0+Ri1)) / 6.
    cdef double BV0 =  np.sum(0.5 * (Ri0*Zi1 - Zi0*Ri1) *
                              (Ri1**2 + Ri1*Ri0 + Ri0**2)) / (6.*V)
    cdef double BV1 = -np.sum((Ri1**2*Zi0*(2.*Zi1+Zi0) +
                               2.*Ri0*Ri1*(Zi0**2-Zi1**2) -
                               Ri0**2*Zi1*(Zi1+2.*Zi0))/4.) / (6.*V)
    return V, np.array([BV0,BV1])


def poly_area(double[:,::1] poly, int npts):
    cdef int ii
    cdef double area = 0.
    # # 2 A(P) = sum_{i=1}^{n} ( x_i  (y_{i+1} - y_{i-1}) )
    for ii in range(1,npts):
        area += poly[0,ii] * (poly[1,ii+1] - poly[1,ii-1])
    area += poly[0,0] * (poly[1,1] - poly[1,npts-1])
    return area/2

def poly_area_and_barycenter(double[:,::1] poly, int npts):
    cdef int ii
    cdef double a2
    cdef double area
    cdef double inva6
    cdef np.ndarray[double,ndim=1] cg = np.zeros((2,))
    cdef double[::1] cg_mv = cg
    cdef double[2] p1, p2
    for ii in range(npts):
        p1[0] = poly[0,ii]
        p1[1] = poly[1,ii]
        p2[0] = poly[0,ii+1]
        p2[1] = poly[1,ii+1]
        a2 = p1[0]*p2[1] - p2[0]*p1[1]
        cg[0] += (p1[0] + p2[0])*a2
        cg[1] += (p1[1] + p2[1])*a2
    area = poly_area(poly, npts)
    inva6 = 1. / area / 6.
    cg[0] = cg[0] * inva6
    cg[1] = cg[1] * inva6
    return cg, area

"""
###############################################################################
###############################################################################
                    Sinogram specific
###############################################################################
"""

def Sino_ImpactEnv(np.ndarray[double,ndim=1] RZ,
                   np.ndarray[double,ndim=2] Poly, int NP=50, Test=True):
    """ Computes impact parameters of a Tor enveloppe
    (a `Tor` is a closed 2D polygon)

    D. VEZINET, Aug. 2014
    Parameters
    ----------
    RZ :    np.ndarray
        (2,) array indicating the reference impact point
    Poly :  np.ndarray
        (2,N) array containing the coordinatesof a closed polygon
    NP :    int
        Number of indicating the number of points used for discretising theta between 0 and pi

    Returns
    -------
        theta
    """
    if Test:
        assert RZ.size==2, 'Arg RZ should be a (2,) np.ndarray!'
        assert Poly.shape[0]==2, 'Arg Poly should be a (2,N) np.ndarray!'
    cdef int NPoly = Poly.shape[1]
    # Theta sampling and unit vector
    theta = np.linspace(0.,np.pi,NP,endpoint=True)
    vect = np.array([np.cos(theta), np.sin(theta)])

    # Scalar product
    sca = np.sum(vect[:,:,np.newaxis]*(Poly-RZ[:,np.newaxis])[:,np.newaxis,:],axis=0)
    scamin = np.min(sca,axis=1)
    scamax = np.max(sca,axis=1)
    return theta, np.array([scamax, scamin])


# For sinograms
def ConvertImpact_Theta2Xi(theta, pP, pN, sort=True):
    if hasattr(theta,'__getitem__'):
        pP, pN, theta = np.asarray(pP), np.asarray(pN), np.asarray(theta)
        assert pP.shape==pN.shape==theta.shape, (
            "Args pP, pN and theta must have same shape!")
        pPbis, pNbis = np.copy(pP), np.copy(pN)
        xi = theta - np.pi/2.
        ind = xi < 0
        pPbis[ind], pNbis[ind], xi[ind] = -pN[ind], -pP[ind], xi[ind]+np.pi
        if sort:
            ind = np.argsort(xi)
            xi, pP, pN = xi[ind], pPbis[ind], pNbis[ind]
        return xi, pP, pN
    else:
        assert not (hasattr(pP,'__getitem__') or hasattr(pN,'__getitem__')), (
            "Args pP, pN and theta must have same shape!")
        xi = theta - np.pi/2.
        if xi < 0.:
            return xi+np.pi, -pN, -pP
        else:
            return xi, pP, pN


"""
########################################################
########################################################
########################################################
#                       Ves-specific
########################################################
########################################################
########################################################
"""


########################################################
########################################################
#       isInside
########################################################

def _Ves_isInside(double[:, ::1] pts, double[:, ::1] ves_poly,
                  double[:, ::1] ves_lims=None, int nlim=0,
                  str ves_type='Tor', str in_format='(X,Y,Z)', bint test=True):
    """
    Checks if points Pts are in vessel VPoly.
    VPoly should be CLOSED
    """
    cdef str err_msg
    cdef str ves_type_low = ves_type.lower()
    cdef str in_form_low = in_format.lower()
    cdef bint is_cartesian
    cdef bint is_toroidal = ves_type_low == 'tor'
    cdef int[3] order
    cdef np.ndarray[int,ndim=1] is_inside
    cdef list in_letters = in_form_low.replace('(',
                                               '').replace(')','').split(',')
    # preparing format of coordinates:
    is_cartesian = all([ss in ['x','y','z'] for ss in in_letters])
    if is_cartesian:
        order[0] = in_letters.index('x')
        order[1] = in_letters.index('y')
        order[2] = in_letters.index('z')
    else:
        order[0] = in_letters.index('r')
        order[1] = in_letters.index('z')
        order[2] = in_letters.index('phi')
    # --------------------------------------------------------------------------
    if test:
        err_msg = "Arg VPoly must be a (2,N) np.ndarray !"
        assert ves_poly.shape[0]==2, err_msg
        err_msg = "Arg ves_type must be a str in ['Tor','Lin'] !"
        assert ves_type_low in ['tor','lin'], err_msg
        assert nlim>=0, "nlim should be integer >= 0"
        err_msg = "No valid format, you gave =" + in_format
        assert (is_cartesian or
                all([ss in ['r', 'z', 'phi'] for ss in in_letters])), err_msg
        if is_toroidal and ves_lims is not None:
            assert is_cartesian or 'phi' in in_letters, err_msg
    # --------------------------------------------------------------------------
    is_inside = np.zeros(max(nlim,1)*pts.shape[1],dtype=np.int32)
    _rt.is_inside_vessel(pts, ves_poly, ves_lims, nlim, is_toroidal,
                         is_cartesian, order, is_inside)
    if nlim == 0 or nlim==1:
        return is_inside.astype(bool)
    return is_inside.astype(bool).reshape(nlim, pts.shape[1])

# ==============================================================================
#
#                                 LINEAR MESHING
#                       i.e. Discretizing horizontal lines
#
# ==============================================================================
def discretize_line1d(double[::1] LMinMax, double dstep,
                      DL=None, bint Lim=True,
                      str mode='abs', double margin=_VSMALL):
    """
    Discretize a 1D segment LMin-LMax. If `mode` is "abs" (absolute), then the
    segment will be discretized in cells each of size `dstep`. Else, if `mode`
    is "rel" (relative), the meshing step is relative to the segments norm (ie.
    the actual discretization step will be (LMax - LMin)/dstep).
    It is possible to only one to discretize the segment on a sub-domain. If so,
    the sub-domain limits are given in DL.
    Parameters
    ==========
    LMinMax : (2)-double array
        Gives the limits LMin and LMax of the segment. LMinMax = [LMin, LMax]
    dstep: double
        Step of discretization, can be absolute (default) or relative
    DL : (optional) (2)-double array
        Sub domain of discretization. If not None and if Lim, LMinMax = DL
        (can be only on one limit and can be bigger or smaller than original).
        Actual desired limits
    Lim : (optional) bool
        Indicated if the subdomain should be taken into account
    mode : (optional) string
        If `mode` is "abs" (absolute), then the
        segment will be discretized in cells each of size `dstep`. Else,
        if "rel" (relative), the meshing step is relative to the segments norm
        (the actual discretization step will be (LMax - LMin)/dstep).
    margin : (optional) double
        Margin value for cell length
    Returns
    =======
    ldiscret: double array
        array of the discretized coordinates on the segment of desired limits
    resolution: double
        step of discretization
    lindex: int array
        array of the indices corresponding to ldiscret with respects to the
        original segment LMinMax (if no DL, from 0 to N-1)
    N : int64
        Number of points on LMinMax segment
    """
    cdef int mode_num
    cdef str err_mess
    cdef str mode_low = mode.lower()
    cdef bint mode_is_abs = mode_low == 'abs'
    cdef bint mode_is_rel = mode_low == 'rel'
    cdef long sz_ld
    cdef long[1] N
    cdef long* lindex = NULL
    cdef double* ldiscret = NULL
    cdef double[2] dl_array
    cdef double[1] resolution
    # ...
    mode_num = _st.get_nb_dmode(mode_low)
    # .. Testing ...............................................................
    err_mess = "Mode has to be 'abs' (absolute) or 'rel' (relative)"
    assert mode_num >= 0, err_mess
    # .. preparing inputs.......................................................
    _st.cythonize_subdomain_dl(DL, dl_array) # dl_array is initialized
    #.. calling cython function.................................................
    sz_ld = _st.discretize_line1d_core(&LMinMax[0], dstep, dl_array, Lim,
                                       mode_num, margin, &ldiscret, resolution,
                                       &lindex, N)
    #.. converting and returning................................................
    ld_arr = np.copy(np.asarray(<double[:sz_ld]> ldiscret))
    li_arr = np.copy(np.asarray(<long[:sz_ld]>lindex)).astype(int)
    free(ldiscret)
    free(lindex)
    return ld_arr, resolution[0], li_arr, N[0]


# ==============================================================================
#
#                                   2D MESHING
#                           i.e. Discretizing polygons
#
# ==============================================================================
def discretize_segment2d(double[::1] LMinMax1, double[::1] LMinMax2,
                         double dstep1, double dstep2,
                         D1=None,
                         D2=None,
                         str mode='abs',
                         double[:,::1] VPoly=None,
                         double margin=_VSMALL):
    """
    Discretizes a 2D segment where the 1st coordinates are defined in LMinMax1
    and the second ones in LMinMax2. The refinement in x is defined by dstep1,
    and dstep2 defines the resolution on y.
    Optionnally you can give a VPoly to which the discretized in which the
    segment has to be included.
    This function is basically a generalization of discretize_line1d.
    Parameters
    ==========
    LMinMax1 : (2)-double array
        Gives the limits LMin and LMax of the x coordinates of the segment.
        LMinMax1 = [xmin, xmax]
    LMinMax2 : (2)-double array
        Gives the limits LMin and LMax of the y coordinates of the segment.
        LMinMax2 = [ymin, ymax]
    dstep1 or dstep2 : double
        Step of discretization, can be absolute (default) or relative
    D1 or D2 : (optional) (2)-double array
        Sub domain of discretization. If not None and if Lim, LMinMax = DL
        (can be only on one limit and can be bigger or smaller than original).
        Actual desired limits
    mode : (optional) string
        If `mode` is "abs" (absolute), then the
        segment will be discretized in cells each of size `dstep`. Else,
        if "rel" (relative), the meshing step is relative to the segments norm
        (the actual discretization step will be (LMax - LMin)/dstep).
    margin : (optional) double
        Margin value for cell length
    VPoly : (optional) 2d double array
        If present, we check that the discretized segment is included in the
        path defined by VPoly.
    Returns
    =======
    ldiscret: double 2d array
        array of the discretized coordinates on the segment of desired limits
    resolution: double array
        step of discretization on 2d (typically resolution-on-x*resolution-on-y)
    lindex: int array
        array of the indices corresponding to ldiscret with respects to the
        original segment LMinMax (if no DL, from 0 to N-1)
    resol1 : double
        Smallest resolution on x
    resol2 : double
        Smallest resolution on y
    """
    cdef int nn
    cdef int ndisc
    cdef int ii, jj
    cdef int tot_true
    cdef int mode_num
    cdef int num_pts_vpoly
    cdef str err_mess
    cdef str mode_low = mode.lower()
    cdef long nind1
    cdef long nind2
    cdef int[1] nL0_1
    cdef int[1] nL0_2
    cdef long[1] ncells1
    cdef long[1] ncells2
    cdef double[2] dl1_array
    cdef double[2] dl2_array
    cdef double[2] resolutions
    cdef long[:] lindex_view
    cdef double[:] lresol_view
    cdef double[:,:] ldiscr_view
    cdef int* are_in_poly = NULL
    cdef long* lindex1_arr = NULL
    cdef long* lindex2_arr = NULL
    cdef long* lindex_tmp  = NULL
    cdef double* ldiscr_tmp = NULL
    cdef double* ldiscret1_arr = NULL
    cdef double* ldiscret2_arr = NULL
    cdef np.ndarray[double,ndim=2] ldiscr
    cdef np.ndarray[double,ndim=1] lresol
    cdef np.ndarray[long,ndim=1] lindex
    # ...
    mode_num = _st.get_nb_dmode(mode_low)
    # .. Testing ...............................................................
    err_mess = "Mode has to be 'abs' (absolute) or 'rel' (relative)"
    assert mode_num >= 0, err_mess
    # .. Treating subdomains and Limits ........................................
    _st.cythonize_subdomain_dl(D1, dl1_array)
    _st.cythonize_subdomain_dl(D2, dl2_array)
    # .. Discretizing on the first direction ...................................
    nind1 = _st.discretize_line1d_core(&LMinMax1[0], dstep1, dl1_array,
                                       True, mode_num, margin,
                                       &ldiscret1_arr, &resolutions[0],
                                       &lindex1_arr, ncells1)
    # .. Discretizing on the second direction ..................................
    nind2 = _st.discretize_line1d_core(&LMinMax2[0], dstep2, dl2_array,
                                       True, mode_num, margin,
                                       &ldiscret2_arr, &resolutions[1],
                                       &lindex2_arr, ncells2)
    #....
    if VPoly is not None:
        ndisc = nind1 * nind2
        ldiscr_tmp = <double *>malloc(ndisc * 2 * sizeof(double))
        lindex_tmp = <long *>malloc(ndisc * sizeof(long))
        for ii in range(nind2):
            for jj in range(nind1):
                nn = jj + nind1 * ii
                ldiscr_tmp[nn] = ldiscret1_arr[jj]
                ldiscr_tmp[ndisc + nn] = ldiscret2_arr[ii]
                lindex_tmp[nn] = lindex1_arr[jj] + nind1 * lindex2_arr[ii]
        num_pts_vpoly = VPoly.shape[1] - 1
        are_in_poly = <int *>malloc(ndisc * sizeof(int))
        tot_true = _bgt.is_point_in_path_vec(num_pts_vpoly,
                                            &VPoly[0][0], &VPoly[1][0],
                                            ndisc,
                                            &ldiscr_tmp[0], &ldiscr_tmp[ndisc],
                                            are_in_poly)
        ldiscr = np.empty((2, tot_true), dtype=float)
        lresol = np.empty((tot_true,), dtype=float)
        lindex = np.empty((tot_true,), dtype=int)
        ldiscr_view = ldiscr
        lindex_view = lindex
        lresol_view = lresol
        jj = 0
        for ii in range(ndisc):
            if are_in_poly[ii]:
                lresol_view[jj] = resolutions[0] * resolutions[1]
                lindex_view[jj] = lindex_tmp[ii]
                ldiscr_view[0,jj] = ldiscr_tmp[ii]
                ldiscr_view[1,jj] = ldiscr_tmp[ii + ndisc]
                jj = jj + 1
        free(ldiscr_tmp)
        free(lindex_tmp)
        free(are_in_poly)
        free(ldiscret1_arr)
        free(ldiscret2_arr)
        free(lindex1_arr)
        free(lindex2_arr)
        return ldiscr, lresol,\
            lindex, resolutions[0], resolutions[1]
    else:
        ndisc = nind1 * nind2
        ldiscr = np.empty((2, ndisc), dtype=float)
        lresol = np.empty((ndisc,), dtype=float)
        lindex = np.empty((ndisc,), dtype=int)
        ldiscr_view = ldiscr
        lindex_view = lindex
        lresol_view = lresol
        for ii in range(nind2):
            for jj in range(nind1):
                nn = jj + nind1 * ii
                ldiscr_view[0,nn] = ldiscret1_arr[jj]
                ldiscr_view[1,nn] = ldiscret2_arr[ii]
                lindex_view[nn] = lindex1_arr[jj] + nind1 * lindex2_arr[ii]
                lresol_view[nn] = resolutions[0] * resolutions[1]
        free(ldiscret1_arr)
        free(ldiscret2_arr)
        free(lindex1_arr)
        free(lindex2_arr)
        return ldiscr, lresol,\
            lindex, resolutions[0], resolutions[1]

def _Ves_meshCross_FromInd(double[::1] MinMax1, double[::1] MinMax2, double d1,
                           double d2, long[::1] ind, str dSMode='abs',
                           double margin=_VSMALL):
    cdef int NP = ind.size
    cdef int ii
    cdef double d1r, d2r
    cdef int N1, N2
    cdef int i1, i2
    cdef np.ndarray[double,ndim=2] Pts = np.empty((2,NP))
    cdef np.ndarray[double,ndim=1] dS
    cdef long[2] ncells
    cdef double[2] resolution
    cdef double[2] dl_array
    cdef double* X1 = NULL
    cdef double* X2 = NULL
    cdef long* dummy = NULL
    cdef str mode_low = dSMode.lower()
    cdef int mode_num
    # ...
    mode_num = _st.get_nb_dmode(mode_low)
    # .. Testing ...............................................................
    err_mess = "Mode has to be 'abs' (absolute) or 'rel' (relative)"
    assert mode_num >= 0, err_mess
    #.. preparing inputs........................................................
    dl_array[0] = Cnan
    dl_array[1] = Cnan
    #.. calling cython function.................................................
    _st.discretize_line1d_core(&MinMax1[0], d1, dl_array, True, mode_num,
                               margin, &X1, &resolution[0], &dummy,
                               &ncells[0])
    _st.discretize_line1d_core(&MinMax2[0], d2, dl_array, True, mode_num,
                               margin, &X2, &resolution[1], &dummy,
                               &ncells[1])
    d1r = resolution[0]
    d2r = resolution[1]
    N1 = ncells[0]
    N2 = ncells[1]
    dS = d1r*d2r*np.ones((NP,))
    for ii in range(0,NP):
        i2 = ind[ii] // N1
        i1 = ind[ii]-i2*N1
        Pts[0,ii] = X1[i1]
        Pts[1,ii] = X2[i2]
    free(X1)
    free(X2)
    free(dummy)
    return Pts, dS, d1r, d2r


def discretize_vpoly(double[:,::1] VPoly, double dL,
                     str mode='abs',
                     list D1=None,
                     list D2=None,
                     double margin=_VSMALL, double DIn=0.,
                     double[:,::1] VIn=None):
    """
    Discretizes a VPoly (2D polygon of a cross section in (R,Z) coordinates).
    The refinement on R and Z is defined dL.
    Optionnally you can give a coefficient (DIn) and the normal vectors going
    inwards the VPoly (VIn), and the result will be slightly shifted inwards
    (or outwards if DIn<0) of DIn*VIn.
    Parameters
    ==========
    VPoly : (2, num_vertex) double array
       Coordinates of the vertices of the Polygon defining the 2D poloidal
       cut of the Vessel
    dL : double
        Step of discretization, can be absolute (default) or relative
    D1 or D2 : (optional) (2)-double array
        Sub domain of discretization.
        (can be only on one limit and can be bigger or smaller than original).
        Actual desired limits
    mode : (optional) string
        If `mode` is "abs" (absolute), then the
        segment will be discretized in cells each of size `dstep`. Else,
        if "rel" (relative), the meshing step is relative to the segments norm
    margin : (optional) double
        Margin value for cell length
    Returns
    =======
    return PtsCross, resol, ind_arr, N_arr, Rref_arr, VPolybis
    PtsCross: double 2d array
        array of the discretized coordinates of the VPoly
    resol: double 1d array
        step of discretization on 2d
    ind_arr: int  1d array
        array of the indices corresponding to ldiscret with respects to the
        original VPoly
    N_arr : int 1d array
        number of cells on each segment of the VPoly
    Rref_arr : double 1d array
        reference Radius coordinates, not shifted even if DIn <> 0.
        If DIn == 0, then Rref_arr = PtsCross[0, ...]
    VPolybis :

    """
    cdef int NP=VPoly.shape[1]
    cdef int[1] sz_vb, sz_ot
    cdef double* XCross = NULL
    cdef double* YCross = NULL
    cdef double* XPolybis = NULL
    cdef double* YPolybis = NULL
    cdef double* Rref = NULL
    cdef double* resolution = NULL
    cdef long* ind = NULL
    cdef long* numcells = NULL
    cdef np.ndarray[double,ndim=2] PtsCross, VPolybis
    cdef np.ndarray[double,ndim=1] PtsCrossX, PtsCrossY
    cdef np.ndarray[double,ndim=1] VPolybisX, VpolybisY
    cdef np.ndarray[double,ndim=1] Rref_arr, resol
    cdef np.ndarray[long,ndim=1] ind_arr, N_arr
    cdef np.ndarray[long,ndim=1] ind_in
    cdef np.ndarray[np.npy_bool,ndim=1,cast=True] indin
    cdef str mode_low = mode.lower()
    cdef int mode_num = _st.get_nb_dmode(mode_low)
    # .. Testing ...............................................................
    assert mode_num >= 0, "Mode has to be 'abs' (absolute) or 'rel' (relative)"
    assert (not (DIn == 0.) or VIn is not None)
    # .. preparing inputs.......................................................
    _st.discretize_vpoly_core(VPoly, dL, mode_num, margin, DIn, VIn,
                            &XCross, &YCross, &resolution,
                            &ind, &numcells, &Rref, &XPolybis, &YPolybis,
                            &sz_vb[0], &sz_ot[0], NP)
    assert not ((XCross == NULL) or (YCross == NULL)
                or (XPolybis == NULL) or (YPolybis == NULL))
    PtsCrossX = np.array(<double[:sz_ot[0]]> XCross)
    PtsCrossY = np.array(<double[:sz_ot[0]]> YCross)
    PtsCross = np.array([PtsCrossX,PtsCrossY])
    VPolybisX = np.array(<double[:sz_vb[0]]> XPolybis)
    VPolybisY = np.array(<double[:sz_vb[0]]> YPolybis)
    VPolybis = np.array([VPolybisX, VPolybisY])
    resol = np.array(<double[:sz_ot[0]]> resolution)
    Rref_arr = np.array(<double[:sz_ot[0]]> Rref)
    ind_arr = np.array(<long[:sz_ot[0]]> ind)
    N_arr = np.array(<long[:NP-1]> numcells)
    if D1 is not None:
        indin = (PtsCross[0,:]>=D1[0]) & (PtsCross[0,:]<=D1[1])
        PtsCross = PtsCross[:,indin]
        resol = resol[indin]
        ind_arr = ind_arr[indin]
    if D2 is not None:
        indin = (PtsCross[1,:]>=D2[0]) & (PtsCross[1,:]<=D2[1])
        PtsCross = PtsCross[:,indin]
        resol = resol[indin]
        ind_arr = ind_arr[indin]
    free(XCross)
    free(YCross)
    free(XPolybis)
    free(YPolybis)
    free(resolution)
    free(Rref)
    free(ind)
    free(numcells)
    return PtsCross, resol, ind_arr, N_arr, Rref_arr, VPolybis


# ==============================================================================
#
#                     3D MESHING in TOROIDAL configurations
#                           i.e. Discretizing Volumes
#
# ==============================================================================
def _Ves_Vmesh_Tor_SubFromD_cython(double rstep, double zstep, double phistep,
                                   double[::1] RMinMax, double[::1] ZMinMax,
                                   list DR=None, list DZ=None, DPhi=None,
                                   double[:,::1] limit_vpoly=None,
                                   str out_format='(X,Y,Z)',
                                   double margin=_VSMALL,
                                   int num_threads=48):
    """Returns the desired submesh indicated by the limits (DR,DZ,DPhi),
    for the desired resolution (rstep,zstep,dRphi).

    Args:
        rstep (double): refinement along radius `r`
        zstep (double): refinement along height `z`
        phistep (double): refinement along toroidal direction `phi`
        RMinMax: array specifying the limits min and max in `r`
        ZMinMax: array specifying the limits min and max in `z`
        DR: array specifying the actual sub-volume limits to get in `r`
        DZ: array specifying the actual sub-volume limits to get in `z`
        DPhi: array specifying the actual sub-volume limits to get in `phi`
        limit_vpoly: array-like defining the `(R,Z)` coordinates of the poloidal
                     cut of the limiting flux surface
        Out(string): either "(X,Y,Z)" or "(R,Z,Phi)" for cartesian or polar
            coordinates
        margin(double): tolerance error.
            Defaults to |_VSMALL|
    """
    cdef int ii, jj, zz
    cdef int NP = 0
    cdef int sz_r, sz_z
    cdef int r_ratio
    cdef int ind_loc_r0
    cdef int[1] max_sz_phi
    cdef str out_low = out_format.lower()
    cdef bint is_cart = out_low == '(x,y,z)'
    cdef double min_phi, max_phi
    cdef double min_phi_pi
    cdef double max_phi_pi
    cdef double abs0, abs1
    cdef double reso_r_z
    cdef double twopi_over_dphi
    cdef long[1] ncells_r0, ncells_r, ncells_z
    cdef long[1] sz_rphi
    cdef long[::1] ind_mv
    cdef long[::1] indR0, indR, indZ
    cdef double[2] limits_dl
    cdef double[1] reso_r0, reso_r, reso_z
    cdef double[::1] dv_mv
    cdef double[::1] reso_phi_mv, hypot
    cdef double[:, ::1] poly_mv
    cdef double[:, ::1] pts_mv
    cdef long[:,::1] indi_mv
    cdef long[:, :, ::1] lnp
    cdef long*  ncells_rphi  = NULL
    cdef long*  tot_nc_plane = NULL
    cdef long*  lindex   = NULL
    cdef long*  lindex_z = NULL
    cdef long*  sz_phi = NULL
    cdef long** res_lind = NULL
    cdef double* disc_r0 = NULL
    cdef double* disc_r  = NULL
    cdef double* disc_z  = NULL
    cdef double* step_rphi = NULL
    cdef double** res_x  = NULL
    cdef double** res_y  = NULL
    cdef double** res_z  = NULL
    cdef double** res_vres = NULL
    cdef double** res_rphi = NULL
    cdef long[::1] first_ind_mv
    cdef np.ndarray[long, ndim=2] indI
    cdef np.ndarray[long, ndim=1] ind
    cdef np.ndarray[double,ndim=1] reso_phi
    cdef np.ndarray[double,ndim=2] pts
    cdef np.ndarray[double,ndim=1] res3d
    #
    # Get the actual R and Z resolutions and mesh elements
    # .. First we discretize R without limits ..................................
    _st.cythonize_subdomain_dl(None, limits_dl) # no limits
    _ = _st.discretize_line1d_core(&RMinMax[0], rstep, limits_dl,
                                   True, 0, # discretize in absolute mode
                                   margin, &disc_r0, reso_r0, &lindex,
                                   ncells_r0)
    free(lindex) # getting rid of things we dont need
    lindex = NULL
    # .. Now the actual R limited  .............................................
    _st.cythonize_subdomain_dl(DR, limits_dl)
    sz_r = _st.discretize_line1d_core(&RMinMax[0], rstep, limits_dl,
                                      True, 0, # discretize in absolute mode
                                      margin, &disc_r, reso_r, &lindex,
                                      ncells_r)
    free(lindex) # getting rid of things we dont need
    # .. Now Z .................................................................
    _st.cythonize_subdomain_dl(DZ, limits_dl)
    sz_z = _st.discretize_line1d_core(&ZMinMax[0], zstep, limits_dl,
                                      True, 0, # discretize in absolute mode
                                      margin, &disc_z, reso_z, &lindex_z,
                                      ncells_z)
    # .. Preparing for phi: get the limits if any and make sure to replace them
    # .. in the proper quadrants ...............................................
    if DPhi is None:
        min_phi = -Cpi
        max_phi = Cpi
    else:
        min_phi = DPhi[0] # to avoid conversions
        min_phi = Catan2(Csin(min_phi), Ccos(min_phi))
        max_phi = DPhi[1] # to avoid conversions
        max_phi = Catan2(Csin(max_phi), Ccos(max_phi))
    # .. Initialization ........................................................
    sz_phi = <long*>malloc(sz_r*sizeof(long))
    tot_nc_plane = <long*>malloc(sz_r*sizeof(long))
    ncells_rphi  = <long*>malloc(sz_r*sizeof(long))
    step_rphi    = <double*>malloc(sz_r*sizeof(double))
    reso_phi = np.empty((sz_r,)) # we create the numpy array
    reso_phi_mv = reso_phi # and its associated memoryview
    r_ratio = <int>(Cceil(disc_r[sz_r - 1] / disc_r[0]))
    twopi_over_dphi = _TWOPI / phistep
    ind_loc_r0 = 0
    ncells_rphi0 = 0
    min_phi_pi = min_phi + Cpi
    max_phi_pi = max_phi + Cpi
    abs0 = Cabs(min_phi_pi)
    abs1 = Cabs(max_phi_pi)
    # ... doing 0 loop before
    if min_phi < max_phi:
        # Get the actual RPhi resolution and Phi mesh elements (! depends on R!)
        ncells_rphi[0] = <int>Cceil(twopi_over_dphi * disc_r[0])
        loc_nc_rphi = ncells_rphi[0]
        step_rphi[0] = _TWOPI / ncells_rphi[0]
        inv_drphi = 1. / step_rphi[0]
        reso_phi_mv[0] = step_rphi[0] * disc_r[0]
        tot_nc_plane[0] = 0 # initialization
        # Get index and cumulated indices from background
        for jj in range(ind_loc_r0, ncells_r0[0]):
            if disc_r0[jj]==disc_r[0]:
                ind_loc_r0 = jj
                break
            else:
                ncells_rphi0 += <long>Cceil(twopi_over_dphi * disc_r0[jj])
                tot_nc_plane[0] = ncells_rphi0 * ncells_z[0]
        # Get indices of phi
        # Get the extreme indices of the mesh elements that really need to
        # be created within those limits
        if abs0 - step_rphi[0]*Cfloor(abs0 * inv_drphi) < margin*step_rphi[0]:
            nphi0 = int(Cround((min_phi + Cpi) * inv_drphi))
        else:
            nphi0 = int(Cfloor((min_phi +Cpi) * inv_drphi))
        if abs1-step_rphi[0]*Cfloor(abs1 * inv_drphi) < margin*step_rphi[0]:
            nphi1 = int(Cround((max_phi+Cpi) * inv_drphi)-1)
        else:
            nphi1 = int(Cfloor((max_phi+Cpi) * inv_drphi))
        sz_phi[0] = nphi1 + 1 - nphi0
        max_sz_phi[0] = sz_phi[0]
        indI = -np.ones((sz_r, sz_phi[0] * r_ratio + 1), dtype=int)
        indi_mv = indI
        for jj in range(sz_phi[0]):
            indi_mv[0, jj] = nphi0 + jj
        NP += sz_z * sz_phi[0]
    else:
        # Get the actual RPhi resolution and Phi mesh elements (! depends on R!)
        ncells_rphi[0] = <int>Cceil(twopi_over_dphi * disc_r[0])
        loc_nc_rphi = ncells_rphi[0]
        step_rphi[0] = _TWOPI / ncells_rphi[0]
        inv_drphi = 1. / step_rphi[0]
        reso_phi_mv[0] = step_rphi[0] * disc_r[0]
        tot_nc_plane[0] = 0 # initialization
        # Get index and cumulated indices from background
        for jj in range(ind_loc_r0, ncells_r0[0]):
            if disc_r0[jj]==disc_r[0]:
                ind_loc_r0 = jj
                break
            else:
                ncells_rphi0 += <long>Cceil(twopi_over_dphi * disc_r0[jj])
                tot_nc_plane[0] = ncells_rphi0 * ncells_z[0]
        # Get indices of phi
        # Get the extreme indices of the mesh elements that really need to
        # be created within those limits
        if abs0 - step_rphi[0]*Cfloor(abs0 * inv_drphi) < margin*step_rphi[0]:
            nphi0 = int(Cround((min_phi + Cpi) * inv_drphi))
        else:
            nphi0 = int(Cfloor((min_phi + Cpi) * inv_drphi))
        if abs1-step_rphi[0]*Cfloor(abs1 * inv_drphi) < margin*step_rphi[0]:
            nphi1 = int(Cround((max_phi+Cpi) * inv_drphi)-1)
        else:
            nphi1 = int(Cfloor((max_phi+Cpi) * inv_drphi))
        sz_phi[0] = nphi1+1+loc_nc_rphi-nphi0
        max_sz_phi[0] = sz_phi[0]
        indI = -np.ones((sz_r, sz_phi[0] * r_ratio + 1), dtype=int)
        indi_mv = indI
        for jj in range(loc_nc_rphi - nphi0):
            indi_mv[0, jj] = nphi0 + jj
        for jj in range(loc_nc_rphi - nphi0, sz_phi[0]):
            indi_mv[0, jj] = jj - (loc_nc_rphi - nphi0)
        NP += sz_z * sz_phi[0]
    # ... doing the others
    NP += _st.vmesh_disc_phi(sz_r, sz_z, ncells_rphi, phistep,
                             ncells_rphi0,
                             disc_r, disc_r0, step_rphi,
                             reso_phi_mv, tot_nc_plane, ind_loc_r0,
                             ncells_r0[0], ncells_z[0], &max_sz_phi[0],
                             min_phi, max_phi, sz_phi, indi_mv,
                             margin, num_threads)
    pts = np.empty((3,NP))
    ind = np.empty((NP,), dtype=int)
    res3d  = np.empty((NP,))
    pts_mv = pts
    ind_mv = ind
    dv_mv  = res3d
    reso_r_z = reso_r[0]*reso_z[0]
    lnp = np.empty((sz_r, sz_z, max_sz_phi[0]), dtype=int)
    _st.vmesh_prepare_tab(lnp, sz_r, sz_z, sz_phi)
    indI = np.sort(indI, axis=1)
    indi_mv = indI
    first_ind_mv = np.argmax(indI > -1, axis=1).astype(int)
    _st.vmesh_double_loop(first_ind_mv, indi_mv,
                          is_cart, sz_r,
                          sz_z, lindex_z,
                          ncells_rphi, tot_nc_plane,
                          reso_r_z, step_rphi,
                          disc_r, disc_z, lnp, sz_phi,
                          dv_mv, reso_phi_mv, pts_mv, ind_mv,
                          num_threads)
    # If we only want to discretize the volume inside a certain flux surface
    # describe by a limit_vpoly:
    if limit_vpoly is not None:
        npts_vpoly = limit_vpoly.shape[1] - 1
        # we make sure it is closed
        if not(abs(limit_vpoly[0, 0] - limit_vpoly[0, npts_vpoly]) < _VSMALL
                and abs(limit_vpoly[1, 0]
                        - limit_vpoly[1, npts_vpoly]) < _VSMALL):
            poly_mv = np.concatenate((limit_vpoly, limit_vpoly[:,0:1]), axis=1)
        else:
            poly_mv = limit_vpoly
        # initializations:
        res_x = <double**> malloc(sizeof(double*))
        res_y = <double**> malloc(sizeof(double*))
        res_z = <double**> malloc(sizeof(double*))
        res_vres = <double**> malloc(sizeof(double*))
        res_rphi = <double**> malloc(sizeof(double*))
        res_lind = <long**>   malloc(sizeof(long*))
        res_lind[0] = NULL
        # .. Calling main function
        # this is now the bottleneck taking over 2/3 of the time....
        nb_in_poly = _vt.vignetting_vmesh_vpoly(NP, sz_r, is_cart, poly_mv,
                                                pts_mv, dv_mv, reso_phi_mv,
                                                disc_r, ind_mv,
                                                res_x, res_y, res_z,
                                                res_vres, res_rphi, res_lind,
                                                &sz_rphi[0], num_threads)
        pts = np.empty((3,nb_in_poly))
        ind = np.asarray(<long[:nb_in_poly]> res_lind[0]) + 0
        res3d  = np.asarray(<double[:nb_in_poly]> res_vres[0]) + 0
        pts[0] =  np.asarray(<double[:nb_in_poly]> res_x[0]) + 0
        pts[1] =  np.asarray(<double[:nb_in_poly]> res_y[0]) + 0
        pts[2] =  np.asarray(<double[:nb_in_poly]> res_z[0]) + 0
        reso_phi = np.asarray(<double[:sz_rphi[0]]> res_rphi[0]) + 0
        # freeing the memory
        free(res_x[0])
        free(res_y[0])
        free(res_z[0])
        free(res_vres[0])
        free(res_rphi[0])
        free(res_lind[0])
        free(res_x)
        free(res_y)
        free(res_z)
        free(res_vres)
        free(res_rphi)
        free(res_lind)
    free(disc_r)
    free(disc_z)
    free(disc_r0)
    free(sz_phi)
    free(lindex_z)
    free(step_rphi)
    free(ncells_rphi)
    free(tot_nc_plane)
    return pts, res3d, ind, reso_r[0], reso_z[0], reso_phi


def _Ves_Vmesh_Tor_SubFromInd_cython(double rstep, double zstep, double phistep,
                                     double[::1] RMinMax, double[::1] ZMinMax,
                                     long[::1] ind, str Out='(X,Y,Z)',
                                     double margin=_VSMALL, int num_threads=48):
    """
    Return the desired submesh indicated by the (numerical) indices,
    for the desired resolution (rstep, zstep, phistep)
    """
    cdef str out_low = Out.lower()
    cdef bint is_cart = out_low == '(x,y,z)'
    cdef int sz_r, sz_z
    cdef int ii=0, jj=0, iiR, iiZ, iiphi
    cdef long[::1] indR, indZ
    cdef long NP=len(ind)
    cdef double phi
    cdef double twopi_over_dphi
    cdef double[::1] dRPhirRef
    cdef int[::1] Ru
    cdef np.ndarray[double,ndim=2] pts=np.empty((3,NP))
    cdef np.ndarray[double,ndim=1] res3d=np.empty((NP,))
    cdef double[::1] reso_phi_mv
    cdef long[1]   ncells_r, ncells_z
    cdef double[1] reso_r, reso_z
    cdef double[2] limits_dl
    cdef int* ncells_rphi = NULL
    cdef long* lindex = NULL
    cdef long* tot_nc_plane = NULL
    cdef double* disc_r = NULL
    cdef double* disc_z = NULL
    cdef double** phi_tab = NULL
    cdef np.ndarray[double,ndim=1] reso_phi
    # Get the actual R and Z resolutions and mesh elements
    # .. We discretize R .......................................................
    _st.cythonize_subdomain_dl(None, limits_dl)
    sz_r = _st.discretize_line1d_core(&RMinMax[0], rstep, limits_dl,
                                      True, 0, # discretize in absolute mode
                                      margin, &disc_r, reso_r, &lindex,
                                      ncells_r)
    free(lindex) # getting rid of things we dont need
    lindex = NULL
    # .. We discretize Z .......................................................
    sz_z = _st.discretize_line1d_core(&ZMinMax[0], zstep, limits_dl,
                                      True, 0, # discretize in absolute mode
                                      margin, &disc_z, reso_z, &lindex,
                                      ncells_z)
    free(lindex)
    # Number of Phi per R
    dRPhirRef =  np.empty((sz_r,))
    Ru = np.zeros((sz_r,), dtype=np.dtype("i"))
    dRPhir = np.nan*np.ones((sz_r,))
    tot_nc_plane = <long*> malloc((sz_r + 1) * sizeof(long))
    # .. Initialization ........................................................
    ncells_rphi  = <int*>malloc(sz_r * sizeof(int))
    phi_tab = <double**>malloc(sizeof(double*))
    phi_tab[0] = NULL
    # replacing dRPhir by reso_phi means no nan lefts
    reso_phi = np.empty((sz_r,)) # we create the numpy array
    reso_phi_mv = reso_phi # and its associated memoryview
    reso_r_z = reso_r[0]*reso_z[0]
    twopi_over_dphi = _TWOPI / phistep
    # .. Discretizing Phi (with respect to the corresponding radius R) .........
    _st.vmesh_ind_init_tabs(ncells_rphi, disc_r, sz_r, sz_z,
                            twopi_over_dphi, dRPhirRef,
                            tot_nc_plane, &phi_tab[0],
                            num_threads)
    # .. Computing the points coordinates ......................................
    if is_cart:
        _st.vmesh_ind_cart_loop(NP, sz_r, ind, tot_nc_plane,
                                ncells_rphi, phi_tab[0], disc_r, disc_z,
                                pts, res3d, reso_r_z, dRPhirRef, Ru,
                                dRPhir, num_threads)
    else:
        _st.vmesh_ind_polr_loop(NP, sz_r, ind, tot_nc_plane,
                                ncells_rphi, phi_tab[0], disc_r, disc_z,
                                pts, res3d, reso_r_z, dRPhirRef, Ru,
                                dRPhir, num_threads)
    free(ncells_rphi)
    free(tot_nc_plane)
    if not phi_tab[0] == NULL:
        free(phi_tab[0])
    if not phi_tab == NULL:
        free(phi_tab)
    return (pts, res3d, reso_r[0], reso_z[0],
            np.asarray(dRPhir)[~np.isnan(dRPhir)])


# ==============================================================================
#
#                      3D MESHING in LINEAR configurations
#                           i.e. Discretizing Volumes
#
# ==============================================================================

def _Ves_Vmesh_Lin_SubFromD_cython(double dX, double dY, double dZ,
                                   double[::1] XMinMax, double[::1] YMinMax,
                                   double[::1] ZMinMax,
                                   list DX=None, list DY=None, list DZ=None,
                                   limit_vpoly=None,
                                   double margin=_VSMALL):
    """ Return the desired submesh indicated by the limits (DX,DY,DZ),
    for the desired resolution (dX,dY,dZ)
    """
    cdef double[::1] X, Y, Z
    cdef double dXr, dYr, reso_z, res3d
    cdef np.ndarray[long,ndim=1] indX, indY, indZ
    cdef int NX, NY, NZ, Xn, Yn, Zn
    cdef np.ndarray[double,ndim=2] pts
    cdef np.ndarray[long,ndim=1] ind

    # Get the actual X, Y and Z resolutions and mesh elements
    X, dXr, indX, NX = discretize_line1d(XMinMax, dX, DX, Lim=True,
                                                margin=margin)
    Y, dYr, indY, NY = discretize_line1d(YMinMax, dY, DY, Lim=True,
                                                margin=margin)
    Z, reso_z, indZ, NZ = discretize_line1d(ZMinMax, dZ, DZ, Lim=True,
                                                margin=margin)
    Xn, Yn, Zn = len(X), len(Y), len(Z)

    pts = np.array([np.tile(X,(Yn*Zn,1)).flatten(),
                    np.tile(np.repeat(Y,Xn),(Zn,1)).flatten(),
                    np.repeat(Z,Xn*Yn)])
    ind = np.repeat(NX*NY*indZ,Xn*Yn) + \
      np.tile(np.repeat(NX*indY,Xn),(Zn,1)).flatten() + \
      np.tile(indX,(Yn*Zn,1)).flatten()
    res3d = dXr*dYr*reso_z

    if limit_vpoly is not None:
        indin = Path(limit_vpoly.T).contains_points(pts[1:,:].T,
                                                    transform=None,
                                                    radius=0.0)
        pts, ind = pts[:,indin], ind[indin]

    return pts, res3d, ind.astype(int), dXr, dYr, reso_z


def _Ves_Vmesh_Lin_SubFromInd_cython(double dX, double dY, double dZ,
                                     double[::1] XMinMax, double[::1] YMinMax,
                                     double[::1] ZMinMax,
                                     np.ndarray[long,ndim=1] ind,
                                     double margin=_VSMALL):
    """ Return the desired submesh indicated by the limits (DX,DY,DZ),
    for the desired resolution (dX,dY,dZ)
    """

    cdef np.ndarray[double,ndim=1] X, Y, Z
    cdef double dXr, dYr, reso_z, res3d
    cdef long[::1] bla
    cdef np.ndarray[long,ndim=1] indX, indY, indZ
    cdef int NX, NY, NZ, Xn, Yn, Zn
    cdef np.ndarray[double,ndim=2] pts

    # Get the actual X, Y and Z resolutions and mesh elements
    X, dXr, bla, NX = discretize_line1d(XMinMax, dX, None, Lim=True,
                                               margin=margin)
    Y, dYr, bla, NY = discretize_line1d(YMinMax, dY, None, Lim=True,
                                               margin=margin)
    Z, reso_z, bla, NZ = discretize_line1d(ZMinMax, dZ, None, Lim=True,
                                               margin=margin)

    indZ = ind // (NX*NY)
    indY = (ind - NX*NY*indZ) // NX
    indX = ind - NX*NY*indZ - NX*indY
    pts = np.array([X[indX.astype(int)],
                    Y[indY.astype(int)],
                    Z[indZ.astype(int)]])
    res3d = dXr*dYr*reso_z

    return pts, res3d, dXr, dYr, reso_z



########################################################
########################################################
#       Meshing - Surface - Tor
########################################################

def _getBoundsinter2AngSeg(bool Full, double Phi0, double Phi1,
                           double DPhi0, double DPhi1):
    """ Return inter=True if an intersection exist (all angles in radians
    in [-pi;pi])

    If inter, return Bounds, a list of tuples indicating the segments defining
    the intersection, with
    The intervals are ordered from lowest index to highest index (with respect
    to [Phi0,Phi1])
    """
    if Full:
        Bounds = [[DPhi0,DPhi1]] if DPhi0<=DPhi1 else [[-Cpi,DPhi1],[DPhi0,Cpi]]
        inter = True
        Faces = [None, None]

    else:
        inter, Bounds, Faces = False, None, [False,False]
        if Phi0<=Phi1:
            if DPhi0<=DPhi1:
                if DPhi0<=Phi1 and DPhi1>=Phi0:
                    inter = True
                    Bounds = [[None,None]]
                    Bounds[0][0] = Phi0 if DPhi0<=Phi0 else DPhi0
                    Bounds[0][1] = Phi1 if DPhi1>=Phi1 else DPhi1
                    Faces[0] = DPhi0<=Phi0
                    Faces[1] = DPhi1>=Phi1
            else:
                if DPhi0<=Phi1 or DPhi1>=Phi0:
                    inter = True
                    if DPhi0<=Phi1 and DPhi1>=Phi0:
                        Bounds = [[Phi0,DPhi1],[DPhi0,Phi1]]
                        Faces = [True,True]
                    else:
                        Bounds = [[None,None]]
                        if DPhi0<=Phi1:
                            Bounds[0][0] = Phi0 if DPhi0<=Phi0 else DPhi0
                            Bounds[0][1] = Phi1
                            Faces[0] = DPhi0<=Phi0
                            Faces[1] = True
                        else:
                            Bounds[0][0] = Phi0
                            Bounds[0][1] = Phi1 if DPhi1>=Phi1 else DPhi1
                            Faces[0] = True
                            Faces[1] = DPhi1>=Phi1
        else:
            if DPhi0<=DPhi1:
                if DPhi0<=Phi1 or DPhi1>=Phi0:
                    inter = True
                    if DPhi0<=Phi1 and DPhi1>=Phi0:
                        Bounds = [[Phi0,DPhi1],[DPhi0,Phi1]]
                        Faces = [True,True]
                    else:
                        Bounds = [[None,None]]
                        if DPhi0<=Phi1:
                            Bounds[0][0] = DPhi0
                            Bounds[0][1] = Phi1 if DPhi1>=Phi1 else DPhi1
                            Faces[1] = DPhi1>=Phi1
                        else:
                            Bounds[0][0] = Phi0 if DPhi0<=Phi0 else DPhi0
                            Bounds[0][1] = DPhi1
                            Faces[0] = DPhi0<=Phi0
            else:
                inter = True
                if DPhi0>=Phi0 and DPhi1>=Phi0:
                    Bounds = [[Phi0,DPhi1],[DPhi0,Cpi],[-Cpi,Phi1]]
                    Faces = [True,True]
                elif DPhi0<=Phi1 and DPhi1<=Phi1:
                    Bounds = [[Phi0,Cpi],[-Cpi,DPhi1],[DPhi0,Phi1]]
                    Faces = [True,True]
                else:
                    Bounds = [[None,Cpi],[-Cpi,None]]
                    Bounds[0][0] = Phi0 if DPhi0<=Phi0 else DPhi0
                    Bounds[1][1] = Phi1 if DPhi1>=Phi1 else DPhi1
                    Faces[0] = DPhi0<=Phi0
                    Faces[1] = DPhi1>=Phi1
    return inter, Bounds, Faces


@cython.cdivision(True)
@cython.wraparound(False)
@cython.boundscheck(False)
def _Ves_Smesh_Tor_SubFromD_cython(double dL, double dRPhi,
                                   double[:,::1] VPoly,
                                   DR=None,
                                   DZ=None,
                                   DPhi=None,
                                   double DIn=0., VIn=None, PhiMinMax=None,
                                   str Out='(X,Y,Z)', double margin=_VSMALL):
    """ Return the desired surfacic submesh indicated by the limits (DR,DZ,DPhi)
    for the desired resolution (dR,dZ,dRphi)
    """
    cdef double[::1] R, Z, dPhir, NRPhi#, dPhi, NRZPhi_cum0, indPhi, phi
    cdef double reso_r, reso_z, DPhi0, DPhi1, DDPhi, DPhiMinMax
    cdef double abs0, abs1, phi, indiijj
    cdef long[::1] indR0, indR, indZ, Phin, NRPhi0, Indin
    cdef int NR0, NR, NZ, Rn, Zn, nRPhi0, indR0ii, ii, jj0=0, jj, nphi0, nphi1
    cdef int zz, NP, NRPhi_int, radius_ratio, Ln
    cdef np.ndarray[double,ndim=2] pts, indI, ptsCross, VPbis
    cdef np.ndarray[double,ndim=1] R0, dS, ind, dLr, Rref, dRPhir, iii
    cdef np.ndarray[long,ndim=1] indL, NL, indok

    # To avoid warnings:
    indI = np.empty((1,1))
    # Pre-format input
    if PhiMinMax is None:
        PhiMinMax = [-Cpi,Cpi]
        DPhiMinMax = _TWOPI
        Full = True
    else:
        PhiMinMax = [Catan2(Csin(PhiMinMax[0]),Ccos(PhiMinMax[0])),
                     Catan2(Csin(PhiMinMax[1]),Ccos(PhiMinMax[1]))]
        DPhiMinMax = PhiMinMax[1]-PhiMinMax[0] if PhiMinMax[1]>=PhiMinMax[0] \
          else _TWOPI + PhiMinMax[1] - PhiMinMax[0]
        Full = False

    # Get the limits if any (and make sure to replace them in the proper
    # quadrants)
    if DPhi is None:
        DPhi0, DPhi1 = PhiMinMax[0], PhiMinMax[1]
    else:
        DPhi0 = PhiMinMax[0] if DPhi[0] is None else Catan2(Csin(DPhi[0]),
                                                            Ccos(DPhi[0]))
        DPhi1 = PhiMinMax[1] if DPhi[1] is None else Catan2(Csin(DPhi[1]),
                                                            Ccos(DPhi[1]))
    DDPhi = DPhi1-DPhi0 if DPhi1>DPhi0 else _TWOPI+DPhi1-DPhi0

    inter, Bounds, Faces = _getBoundsinter2AngSeg(Full, PhiMinMax[0],
                                                  PhiMinMax[1], DPhi0, DPhi1)

    if inter:

        BC = list(Bounds)
        nBounds = len(Bounds)
        for ii in range(0,nBounds):
            if BC[ii][0]<PhiMinMax[0]:
                BC[ii][0] += _TWOPI
            if BC[ii][1]<=PhiMinMax[0]:
                BC[ii][1] += _TWOPI

        # Get the actual R and Z resolutions and mesh elements
        ptsCross, dLr, indL, \
          NL, Rref, VPbis = discretize_vpoly(VPoly, dL, D1=None, D2=None,
                                             margin=margin, DIn=DIn, VIn=VIn)
        R0 = np.copy(Rref)
        NR0 = R0.size
        indin = np.ones((ptsCross.shape[1],),dtype=bool)
        if DR is not None:
            if DR[0] is not None:
                indin = indin & (R0 >= DR[0])
            if DR[1] is not None:
                indin = indin & (R0 <= DR[1])
        if DZ is not None:
            if DZ[0] is not None:
                indin = indin & (ptsCross[1,:] >= DZ[0])
            if DZ[1] is not None:
                indin = indin & (ptsCross[1,:] <= DZ[1])
        ptsCross, dLr, indL, Rref = ptsCross[:,indin], dLr[indin], \
          indL[indin], Rref[indin]
        Ln = indin.sum()
        Indin = indin.nonzero()[0].astype(int)

        dRPhir, dPhir = np.empty((Ln,)), np.empty((Ln,))
        Phin = np.zeros((Ln,),dtype=int)
        NRPhi = np.empty((Ln,))
        NRPhi0 = np.zeros((Ln,),dtype=int)
        nRPhi0, indR0ii = 0, 0
        NP, NPhimax = 0, 0
        radius_ratio = int(Cceil(np.max(Rref)/np.min(Rref)))
        indBounds = np.empty((2,nBounds),dtype=int)
        for ii in range(0,Ln):
            # Get the actual RPhi resolution and Phi mesh elements
            # (! depends on R!)
            NRPhi[ii] = Cceil(DPhiMinMax*Rref[ii]/dRPhi)
            NRPhi_int = int(NRPhi[ii])
            dPhir[ii] = DPhiMinMax/NRPhi[ii]
            dRPhir[ii] = dPhir[ii]*Rref[ii]
            # Get index and cumulated indices from background
            for jj0 in range(indR0ii,NR0):
                if jj0==Indin[ii]:
                    indR0ii = jj0
                    break
                else:
                    nRPhi0 += <long>Cceil(DPhiMinMax*R0[jj0]/dRPhi)
                    NRPhi0[ii] = nRPhi0
            # Get indices of phi
            # Get the extreme indices of the mesh elements that really need to
            # be created within those limits
            for kk in range(0,nBounds):
                abs0 = BC[kk][0]-PhiMinMax[0]
                if abs0-dPhir[ii]*Cfloor(abs0/dPhir[ii])<margin*dPhir[ii]:
                    nphi0 = int(Cround(abs0/dPhir[ii]))
                else:
                    nphi0 = int(Cfloor(abs0/dPhir[ii]))
                abs1 = BC[kk][1]-PhiMinMax[0]
                if abs1-dPhir[ii]*Cfloor(abs1/dPhir[ii])<margin*dPhir[ii]:
                    nphi1 = int(Cround(abs1/dPhir[ii])-1)
                else:
                    nphi1 = int(Cfloor(abs1/dPhir[ii]))
                indBounds[0,kk] = nphi0
                indBounds[1,kk] = nphi1
                Phin[ii] += nphi1+1-nphi0

            if ii==0:
                indI = np.nan*np.ones((Ln,Phin[ii]*radius_ratio+1))
            jj = 0
            for kk in range(0,nBounds):
                for kkb in range(indBounds[0,kk],indBounds[1,kk]+1):
                    indI[ii,jj] = <double>( kkb )
                    jj += 1
            NP += Phin[ii]

        # Finish counting to get total number of points
        if jj0<=NR0-1:
            for jj0 in range(indR0ii,NR0):
                nRPhi0 += <long>Cceil(DPhiMinMax*R0[jj0]/dRPhi)

        # Compute pts, res3d and ind
        pts = np.nan*np.ones((3,NP))
        ind = np.nan*np.ones((NP,))
        dS = np.nan*np.ones((NP,))
        # This triple loop is the longest part, it takes ~90% of the CPU time
        NP = 0
        if Out.lower()=='(x,y,z)':
            for ii in range(0,Ln):
                # Some rare cases with doubles have to be eliminated:
                iii = np.unique(indI[ii,~np.isnan(indI[ii,:])])
                for jj in range(0,len(iii)):
                    indiijj = iii[jj]
                    phi = PhiMinMax[0] + (0.5+indiijj)*dPhir[ii]
                    pts[0,NP] = ptsCross[0,ii]*Ccos(phi)
                    pts[1,NP] = ptsCross[0,ii]*Csin(phi)
                    pts[2,NP] = ptsCross[1,ii]
                    ind[NP] = NRPhi0[ii] + indiijj
                    dS[NP] = dLr[ii]*dRPhir[ii]
                    NP += 1
        else:
            for ii in range(0,Ln):
                iii = np.unique(indI[ii,~np.isnan(indI[ii,:])])
                for jj in range(0,len(iii)):
                    indiijj = iii[jj]
                    pts[0,NP] = ptsCross[0,ii]
                    pts[1,NP] = ptsCross[1,ii]
                    pts[2,NP] = PhiMinMax[0] + (0.5+indiijj)*dPhir[ii]
                    ind[NP] = NRPhi0[ii] + indiijj
                    dS[NP] = dLr[ii]*dRPhir[ii]
                    NP += 1
        indok = (~np.isnan(ind)).nonzero()[0].astype(int)
        ind = ind[indok]
        dS = dS[indok]
        if len(indok)==1:
            pts = pts[:,indok].reshape((3,1))
        else:
            pts = pts[:,indok]
    else:
        pts, dS, ind, NL, Rref, dRPhir, nRPhi0 = np.ones((3,0)), np.ones((0,)),\
          np.ones((0,)), np.nan*np.ones((VPoly.shape[1]-1,)),\
          np.ones((0,)), np.ones((0,)), 0
    return np.ascontiguousarray(pts), dS, ind.astype(int), NL, dLr, Rref, dRPhir, nRPhi0, VPbis



@cython.cdivision(True)
@cython.wraparound(False)
@cython.boundscheck(False)
def _Ves_Smesh_Tor_SubFromInd_cython(double dL, double dRPhi,
                                     double[:,::1] VPoly, long[::1] ind,
                                     double DIn=0., VIn=None, PhiMinMax=None,
                                     str Out='(X,Y,Z)', double margin=_VSMALL):
    """ Return the desired submesh indicated by the (numerical) indices,
    for the desired resolution (dR,dZ,dRphi)
    """
    cdef double[::1] dRPhirRef, dPhir
    cdef long[::1] indL, NRPhi0, NRPhi
    cdef long NR, NZ, Rn, Zn, NP=len(ind), radius_ratio
    cdef int ii=0, jj=0, iiL, iiphi, Ln, nn=0, kk=0, nRPhi0
    cdef double[:,::1] Phi
    cdef np.ndarray[double,ndim=2] pts=np.empty((3,NP)), indI, ptsCross, VPbis
    cdef np.ndarray[double,ndim=1] R0, dS=np.empty((NP,)), dLr, dRPhir, Rref
    cdef np.ndarray[long,ndim=1] NL

    # Pre-format input
    if PhiMinMax is None:
        PhiMinMax = [-Cpi,Cpi]
        DPhiMinMax = _TWOPI
    else:
        PhiMinMax = [Catan2(Csin(PhiMinMax[0]), Ccos(PhiMinMax[0])),
                     Catan2(Csin(PhiMinMax[1]), Ccos(PhiMinMax[1]))]
        if PhiMinMax[1]>=PhiMinMax[0]:
            DPhiMinMax = PhiMinMax[1]-PhiMinMax[0]
        else:
            DPhiMinMax = _TWOPI + PhiMinMax[1] - PhiMinMax[0]


    # Get the actual R and Z resolutions and mesh elements
    ptsCross, dLrRef, indL,\
      NL, RrefRef, VPbis = discretize_vpoly(VPoly, dL, D1=None, D2=None,
                                            margin=margin, DIn=DIn, VIn=VIn)
    Ln = dLrRef.size
    # Number of Phi per R
    dRPhirRef, dPhir, dRPhir = np.empty((Ln,)), np.empty((Ln,)), -np.ones((Ln,))
    dLr, Rref = -np.ones((Ln,)), -np.ones((Ln,))
    NRPhi, NRPhi0 = np.empty((Ln,),dtype=int), np.empty((Ln,),dtype=int)
    radius_ratio = int(Cceil(np.max(RrefRef)/np.min(RrefRef)))
    for ii in range(0,Ln):
        NRPhi[ii] = <long>(Cceil(DPhiMinMax*RrefRef[ii]/dRPhi))
        dRPhirRef[ii] = DPhiMinMax*RrefRef[ii]/<double>(NRPhi[ii])
        dPhir[ii] = DPhiMinMax/<double>(NRPhi[ii])
        if ii==0:
            NRPhi0[ii] = 0
            Phi = np.empty((Ln,NRPhi[ii]*radius_ratio+1))
        else:
            NRPhi0[ii] = NRPhi0[ii-1] + NRPhi[ii-1]
        for jj in range(0,NRPhi[ii]):
            Phi[ii,jj] = PhiMinMax[0] + (0.5+<double>jj)*dPhir[ii]
    nRPhi0 = NRPhi0[Ln-1]+NRPhi[Ln-1]

    if Out.lower()=='(x,y,z)':
        for ii in range(0,NP):
            for jj in range(0,Ln+1):
                if ind[ii]-NRPhi0[jj]<0.:
                    break
            iiL = jj-1
            iiphi = ind[ii] - NRPhi0[iiL]
            pts[0,ii] = ptsCross[0,iiL]*Ccos(Phi[iiL,iiphi])
            pts[1,ii] = ptsCross[0,iiL]*Csin(Phi[iiL,iiphi])
            pts[2,ii] = ptsCross[1,iiL]
            dS[ii] = dLrRef[iiL]*dRPhirRef[iiL]
            if dRPhir[iiL]==-1.:
                dRPhir[iiL] = dRPhirRef[iiL]
                dLr[iiL] = dLrRef[iiL]
                Rref[iiL] = RrefRef[iiL]

    else:
        for ii in range(0,NP):
            for jj in range(0,Ln+1):
                if ind[ii]-NRPhi0[jj]<0.:
                    break
            iiL = jj-1
            iiphi = ind[ii] - NRPhi0[iiL]
            pts[0,ii] = ptsCross[0,iiL]
            pts[1,ii] = ptsCross[1,iiL]
            pts[2,ii] = Phi[iiL,iiphi]
            dS[ii] = dLrRef[iiL]*dRPhirRef[iiL]
            if dRPhir[iiL]==-1.:
                dRPhir[iiL] = dRPhirRef[iiL]
                dLr[iiL] = dLrRef[iiL]
                Rref[iiL] = RrefRef[iiL]
    return pts, dS, NL, dLr[dLr>-0.5], Rref[Rref>-0.5], \
      dRPhir[dRPhir>-0.5], <long>nRPhi0, VPbis



########################################################
########################################################
#       Meshing - Surface - TorStruct
########################################################


@cython.cdivision(True)
@cython.wraparound(False)
@cython.boundscheck(False)
def _Ves_Smesh_TorStruct_SubFromD_cython(double[::1] PhiMinMax, double dL,
                                         double dRPhi,
                                         double[:,::1] VPoly,
                                         list DR=None,
                                         list DZ=None,
                                         double[::1] DPhi=None,
                                         double DIn=0., VIn=None,
                                         str Out='(X,Y,Z)',
                                         double margin=_VSMALL):
    """Return the desired surfacic submesh indicated by the limits (DR,DZ,DPhi),
    for the desired resolution (dR,dZ,dRphi)
    """
    cdef double Dphi, dR0r=0., dZ0r=0.
    cdef int NR0=0, NZ0=0, R0n, Z0n, NRPhi0
    cdef double[::1] phiMinMax = np.array([Catan2(Csin(PhiMinMax[0]),
                                                  Ccos(PhiMinMax[0])),
                                           Catan2(Csin(PhiMinMax[1]),
                                                  Ccos(PhiMinMax[1]))])
    cdef np.ndarray[double, ndim=1] R0, Z0, dsF, dSM, dLr, Rref, dRPhir, dS
    cdef np.ndarray[long,ndim=1] indR0, indZ0, iind, iindF, indM, NL, ind
    cdef np.ndarray[double,ndim=2] ptsrz, pts, PtsM, VPbis, Pts
    cdef list LPts=[], LdS=[], Lind=[]

    # Pre-format input
    if PhiMinMax is None:
        PhiMinMax = np.array([-Cpi,Cpi])
        DPhiMinMax = _TWOPI
        Full = True
    else:
        PhiMinMax = np.array([Catan2(Csin(PhiMinMax[0]),Ccos(PhiMinMax[0])),
                              Catan2(Csin(PhiMinMax[1]),Ccos(PhiMinMax[1]))])
        DPhiMinMax = PhiMinMax[1]-PhiMinMax[0] if PhiMinMax[1]>=PhiMinMax[0]\
          else _TWOPI + PhiMinMax[1] - PhiMinMax[0]
        Full = False

    # Get the limits if any and make sure to replace them in the proper quadrant
    if DPhi is None:
        DPhi0, DPhi1 = PhiMinMax[0], PhiMinMax[1]
    else:
        DPhi0 = PhiMinMax[0] if DPhi[0] is None \
          else Catan2(Csin(DPhi[0]),Ccos(DPhi[0]))
        DPhi1 = PhiMinMax[1] if DPhi[1] is None \
          else Catan2(Csin(DPhi[1]),Ccos(DPhi[1]))
    DDPhi = DPhi1-DPhi0 if DPhi1>DPhi0 else _TWOPI+DPhi1-DPhi0

    inter, Bounds, Faces = _getBoundsinter2AngSeg(Full, PhiMinMax[0],
                                                  PhiMinMax[1], DPhi0, DPhi1)

    if inter:
        BC = list(Bounds)
        nBounds = len(Bounds)
        for ii in range(0,nBounds):
            if BC[ii][0]<PhiMinMax[0]:
                BC[ii][0] += _TWOPI
            if BC[ii][1]<=PhiMinMax[0]:
                BC[ii][1] += _TWOPI

        # Required distance effective at max R
        Dphi = DIn/np.max(VPoly[0,:]) if DIn!=0. else 0.

        # Get the mesh for the faces
        if any(Faces) :
            R0, dR0r, indR0,\
              NR0 = discretize_line1d(np.array([np.min(VPoly[0,:]),
                                                       np.max(VPoly[0,:])]),
                                             dL, DL=DR, Lim=True, margin=margin)
            Z0, dZ0r, indZ0,\
              NZ0 = discretize_line1d(np.array([np.min(VPoly[1,:]),
                                                       np.max(VPoly[1,:])]),
                                             dL, DL=DZ, Lim=True, margin=margin)
            R0n, Z0n = len(R0), len(Z0)
            ptsrz = np.array([np.tile(R0,Z0n),np.repeat(Z0,R0n)])
            iind = NR0*np.repeat(indZ0,R0n) + np.tile(indR0,Z0n)
            indin = Path(VPoly.T).contains_points(ptsrz.T, transform=None,
                                                  radius=0.0)
            if np.any(indin):
                ptsrz = ptsrz[:,indin] if indin.sum()>1 \
                  else ptsrz[:,indin].reshape((2,1))
                iindF = iind[indin]
                dsF = dR0r*dZ0r*np.ones((indin.sum(),))

        # First face
        if Faces[0]:
            if Out.lower()=='(x,y,z)':
                pts = np.array([ptsrz[0,:]*Ccos(phiMinMax[0]+Dphi),
                                ptsrz[0,:]*Csin(phiMinMax[0]+Dphi),
                                ptsrz[1,:]])
            else:
                pts = np.array([ptsrz[0,:],
                                ptsrz[1,:],
                                (phiMinMax[0]+Dphi)*np.ones((indin.sum(),))])
            LPts.append( pts )
            Lind.append( iindF )
            LdS.append( dsF )

        # Main body
        PtsM, dSM,\
          indM, NL,\
          dLr, Rref,\
          dRPhir, nRPhi0,\
          VPbis = _Ves_Smesh_Tor_SubFromD_cython(dL, dRPhi, VPoly,
                                                 DR=DR, DZ=DZ,
                                                 DPhi=[DPhi0, DPhi1],
                                                 DIn=DIn, VIn=VIn,
                                                 PhiMinMax=phiMinMax,
                                                 Out=Out, margin=margin)

        if PtsM.shape[1]>=1:
            if PtsM.shape[1]==1:
                LPts.append(PtsM.reshape((3,1)))
            else:
                LPts.append(PtsM)
            Lind.append( indM + NR0*NZ0 )
            LdS.append( dSM )

        # Second face
        if Faces[1]:
            if Out.lower()=='(x,y,z)':
                pts = np.array([ptsrz[0,:]*Ccos(phiMinMax[1]-Dphi),
                                ptsrz[0,:]*Csin(phiMinMax[1]-Dphi),
                                ptsrz[1,:]])
            else:
                pts = np.array([ptsrz[0,:],
                                ptsrz[1,:],
                                (phiMinMax[1]-Dphi)*np.ones((indin.sum(),))])
            LPts.append( pts )
            Lind.append( iindF + NR0*NZ0 + nRPhi0 )
            LdS.append( dsF )

        # Aggregate
        if len(LPts)==1:
            Pts = LPts[0]
            ind = Lind[0]
            dS = LdS[0]
        else:
            Pts = np.concatenate(tuple(LPts),axis=1)
            ind = np.concatenate(tuple(Lind)).astype(int)
            dS = np.concatenate(tuple(LdS))

    else:
        Pts, dS, ind, NL, Rref = np.ones((3,0)), np.ones((0,)),\
          np.ones((0,),dtype=int), np.ones((0,),dtype=int),\
          np.nan*np.ones((VPoly.shape[1]-1,))
        dLr, dR0r, dZ0r, dRPhir, VPbis = np.ones((0,)), 0., 0.,\
          np.ones((0,)), np.asarray(VPoly)

    return Pts, dS, ind, NL, dLr, Rref, dR0r, dZ0r, dRPhir, VPbis



@cython.cdivision(True)
@cython.wraparound(False)
@cython.boundscheck(False)
def _Ves_Smesh_TorStruct_SubFromInd_cython(double[::1] PhiMinMax, double dL,
                                           double dRPhi, double[:,::1] VPoly,
                                           np.ndarray[long,ndim=1] ind,
                                           double DIn=0., VIn=None,
                                           str Out='(X,Y,Z)',
                                           double margin=_VSMALL):
    """ Return the desired surfacic submesh indicated by the limits (DR,DZ,DPhi)
    for the desired resolution (dR,dZ,dRphi) """
    cdef double Dphi, dR0r, dZ0r
    cdef int NR0, NZ0, R0n, Z0n, NRPhi0
    cdef double[::1] phiMinMax = np.array([Catan2(Csin(PhiMinMax[0]),
                                                  Ccos(PhiMinMax[0])),
                                           Catan2(Csin(PhiMinMax[1]),
                                                  Ccos(PhiMinMax[1]))])
    cdef np.ndarray[double, ndim=1] R0, Z0, dsF, dSM, dLr, Rref, dRPhir, dS
    cdef np.ndarray[long,ndim=1] bla, indR0, indZ0, iind, iindF, indM, NL
    cdef np.ndarray[double,ndim=2] ptsrz, pts, PtsM, VPbis, Pts
    cdef list LPts=[], LdS=[], Lind=[]

    # Pre-format input
    # Required distance effective at max R
    Dphi = DIn/np.max(VPoly[0,:]) if DIn!=0. else 0.

    # Get the basic meshes for the faces
    R0, dR0r, bla, NR0 = discretize_line1d(np.array([np.min(VPoly[0,:]),
                                                            np.max(VPoly[0,:])]),
                                                  dL, DL=None, Lim=True,
                                                  margin=margin)
    Z0, dZ0r, bla, NZ0 = discretize_line1d(np.array([np.min(VPoly[1,:]),
                                                            np.max(VPoly[1,:])]),
                                                  dL, DL=None, Lim=True,
                                                  margin=margin)

    PtsM, dSM, indM,\
      NL, dLr, Rref,\
      dRPhir, nRPhi0, VPbis = _Ves_Smesh_Tor_SubFromD_cython(dL, dRPhi, VPoly,
                                                             DR=None, DZ=None,
                                                             DPhi=None,
                                                             DIn=DIn, VIn=VIn,
                                                             PhiMinMax=phiMinMax,
                                                             Out=Out, margin=margin)
    # First face
    ii = (ind<NR0*NZ0).nonzero()[0]
    nii = len(ii)
    if nii>0:
        indZ0 = ind[ii] // NR0
        indR0 = (ind[ii]-indZ0*NR0)
        if Out.lower()=='(x,y,z)':
            pts = np.array([R0[indR0]*Ccos(phiMinMax[0]+Dphi),
                            R0[indR0]*Csin(phiMinMax[0]+Dphi), Z0[indZ0]])
        else:
            pts = np.array([R0[indR0], Z0[indZ0],
                            (phiMinMax[0]+Dphi)*np.ones((nii,))])
        pts = pts if nii>1 else pts.reshape((3,1))
        LPts.append( pts )
        LdS.append( dR0r*dZ0r*np.ones((nii,)) )

    # Main body
    ii = (ind>=NR0*NZ0) & (ind<NR0*NZ0+PtsM.shape[1])
    nii = len(ii)
    if nii>0:
        pts = PtsM[:,ind[ii]-NR0*NZ0] if nii>1\
          else PtsM[:,ind[ii]-NR0*NZ0].reshape((3,1))
        LPts.append( PtsM[:,ind[ii]-NR0*NZ0] )
        LdS.append( dSM[ind[ii]-NR0*NZ0] )

    # Second face
    ii = (ind >= NR0*NZ0+PtsM.shape[1] ).nonzero()[0]
    nii = len(ii)
    if nii>0:
        indZ0 = (ind[ii]-(NR0*NZ0+PtsM.shape[1])) // NR0
        indR0 = ind[ii]-(NR0*NZ0+PtsM.shape[1]) - indZ0*NR0
        if Out.lower()=='(x,y,z)':
            pts = np.array([R0[indR0]*Ccos(phiMinMax[1]-Dphi),
                            R0[indR0]*Csin(phiMinMax[1]-Dphi), Z0[indZ0]])
        else:
            pts = np.array([R0[indR0], Z0[indZ0],
                            (phiMinMax[1]-Dphi)*np.ones((nii,))])
        pts = pts if nii>1 else pts.reshape((3,1))
        LPts.append( pts )
        LdS.append( dR0r*dZ0r*np.ones((nii,)) )

    # Aggregate
    if len(LPts)==1:
        Pts = LPts[0]
        dS = LdS[0]
    elif len(LPts)>1:
        Pts = np.concatenate(tuple(LPts),axis=1)
        dS = np.concatenate(tuple(LdS))

    return Pts, dS, NL, dLr, Rref, dR0r, dZ0r, dRPhir, VPbis






########################################################
########################################################
#       Meshing - Surface - Lin
########################################################

cdef inline int _check_DLvsLMinMax(double[::1] LMinMax,
                                   list DL=None):
    cdef int inter = 1
    cdef bint dl0_is_not_none
    cdef bint dl1_is_not_none
    if DL is not None:
        dl0_is_not_none = DL[0] is not None
        dl1_is_not_none = DL[1] is not None
        if len(DL) != 2 or LMinMax[0]>=LMinMax[1]:
            assert(False)
        if dl0_is_not_none and dl1_is_not_none and DL[0] >= DL[1]:
            assert(False)
        if dl0_is_not_none and DL[0]>LMinMax[1]:
            inter = 0
        elif dl1_is_not_none and DL[1]<LMinMax[0]:
            inter = 0
        else:
            if dl0_is_not_none and DL[0]<=LMinMax[0]:
                DL[0] = None
            if dl1_is_not_none and DL[1]>=LMinMax[1]:
                DL[1] = None
    return inter



@cython.cdivision(True)
@cython.wraparound(False)
@cython.boundscheck(False)
def _Ves_Smesh_Lin_SubFromD_cython(double[::1] XMinMax, double dL, double dX,
                                   double[:,::1] VPoly,
                                   list DX=None,
                                   list DY=None,
                                   list DZ=None,
                                   double DIn=0., VIn=None,
                                   double margin=_VSMALL):
    """Return the desired surfacic submesh indicated by the limits (DX,DY,DZ),
    for the desired resolution (dX,dL) """
    cdef np.ndarray[double,ndim=1] X, Y0, Z0
    cdef double dXr, dY0r, dZ0r
    cdef int NY0, NZ0, Y0n, Z0n, NX, Xn, Ln, NR0, inter=1
    cdef np.ndarray[double,ndim=2] Pts, PtsCross, VPbis
    cdef np.ndarray[double,ndim=1] dS, dLr, Rref
    cdef np.ndarray[long,ndim=1] indX, indY0, indZ0, indL, NL, ind

    # Preformat
    # Adjust limits
    interX = _check_DLvsLMinMax(XMinMax, DX)
    interY = _check_DLvsLMinMax(np.array([np.min(VPoly[0,:]),
                                          np.max(VPoly[0,:])]), DY)
    interZ = _check_DLvsLMinMax(np.array([np.min(VPoly[1,:]),
                                              np.max(VPoly[1,:])]), DZ)

    if interX==1 and interY==1 and interZ==1:

        # Get the mesh for the faces
        Y0, dY0r,\
          indY0, NY0 = discretize_line1d(np.array([np.min(VPoly[0,:]),
                                                    np.max(VPoly[0,:])]),
                                          dL, DL=DY, Lim=True, margin=margin)
        Z0, dZ0r,\
          indZ0, NZ0 = discretize_line1d(np.array([np.min(VPoly[1,:]),
                                                    np.max(VPoly[1,:])]),
                                          dL, DL=DZ, Lim=True, margin=margin)
        Y0n, Z0n = len(Y0), len(Z0)

        # Get the actual R and Z resolutions and mesh elements
        X, dXr, indX, NX = discretize_line1d(XMinMax, dX,
                                              DL=DX,
                                              Lim=True, margin=margin)
        Xn = len(X)
        PtsCross, dLr, indL,\
          NL, Rref, VPbis = discretize_vpoly(VPoly, dL, D1=None, D2=None,
                                             margin=margin, DIn=DIn, VIn=VIn)
        NR0 = Rref.size
        indin = np.ones((PtsCross.shape[1],),dtype=bool)
        if DY is not None:
            if DY[0] is not None:
                indin = indin & (PtsCross[0,:]>=DY[0])
            if DY[1] is not None:
                indin = indin & (PtsCross[0,:]<=DY[1])
        if DZ is not None:
            if DZ[0] is not None:
                indin = indin & (PtsCross[1,:]>=DZ[0])
            if DZ[1] is not None:
                indin = indin & (PtsCross[1,:]<=DZ[1])
        PtsCross, dLr,\
          indL, Rref = PtsCross[:,indin], dLr[indin], indL[indin], Rref[indin]
        Ln = indin.sum()
        # Agregating
        Pts = np.array([np.repeat(X,Ln),
                        np.tile(PtsCross[0,:],Xn),
                        np.tile(PtsCross[1,:],Xn)])
        ind = NY0*NZ0 + np.repeat(indX*NR0,Ln) + np.tile(indL,Xn)
        dS = np.tile(dLr*dXr,Xn)
        if DX is None or DX[0] is None:
            pts = np.array([(XMinMax[0]+DIn)*np.ones((Y0n*Z0n,)),
                            np.tile(Y0,Z0n),
                            np.repeat(Z0,Y0n)])
            iind = NY0*np.repeat(indZ0,Y0n) + np.tile(indY0,Z0n)
            indin = Path(VPoly.T).contains_points(pts[1:,:].T, transform=None,
                                                  radius=0.0)
            if np.any(indin):
                pts = pts[:,indin].reshape((3,1)) if indin.sum()==1\
                  else pts[:,indin]
                Pts = np.concatenate((pts,Pts),axis=1)
                ind = np.concatenate((iind[indin], ind))
                dS = np.concatenate((dY0r*dZ0r*np.ones((indin.sum(),)),dS))
        if DX is None or DX[1] is None:
            pts = np.array([(XMinMax[1]-DIn)*np.ones((Y0n*Z0n,)),
                            np.tile(Y0,Z0n),
                            np.repeat(Z0,Y0n)])
            iind = NY0*NZ0 + NX*NR0 + NY0*np.repeat(indZ0,Y0n) +\
              np.tile(indY0,Z0n)
            indin = Path(VPoly.T).contains_points(pts[1:,:].T,
                                                  transform=None,
                                                  radius=0.0)
            if np.any(indin):
                pts = pts[:,indin].reshape((3,1)) if indin.sum()==1\
                  else pts[:,indin]
                Pts = np.concatenate((Pts,pts),axis=1)
                ind = np.concatenate((ind,iind[indin]))
                dS = np.concatenate((dS,dY0r*dZ0r*np.ones((indin.sum(),))))

    else:
        Pts, dS, ind,\
          NL, dLr, Rref = np.ones((3,0)), np.ones((0,)),\
          np.ones((0,),dtype=int), np.ones((0,),dtype=int),\
          np.ones((0,)), np.ones((0,))
        dXr, dY0r, dZ0r, VPbis = 0., 0., 0., np.ones((3,0))

    return Pts, dS, ind, NL, dLr, Rref, dXr, dY0r, dZ0r, VPbis



@cython.cdivision(True)
@cython.wraparound(False)
@cython.boundscheck(False)
def _Ves_Smesh_Lin_SubFromInd_cython(double[::1] XMinMax, double dL, double dX,
                                     double[:,::1] VPoly, np.ndarray[long,ndim=1] ind,
                                     double DIn=0., VIn=None, double margin=_VSMALL):
    " Return the desired surfacic submesh indicated by ind, for the desired resolution (dX,dL) "
    cdef double dXr, dY0r, dZ0r
    cdef int NX, NY0, NZ0, Ln, NR0, nii
    cdef list LPts, LdS
    cdef np.ndarray[double,ndim=2] Pts, PtsCross, VPbis
    cdef np.ndarray[double,ndim=1] X, Y0, Z0, dS, dLr, Rref
    cdef np.ndarray[long,ndim=1] indX, indY0, indZ0, indL, NL, ii

    # Get the mesh for the faces
    Y0, dY0r, bla, NY0 = discretize_line1d(np.array([np.min(VPoly[0,:]),np.max(VPoly[0,:])]), dL, DL=None, Lim=True, margin=margin)
    Z0, dZ0r, bla, NZ0 = discretize_line1d(np.array([np.min(VPoly[1,:]),np.max(VPoly[1,:])]), dL, DL=None, Lim=True, margin=margin)

    # Get the actual R and Z resolutions and mesh elements
    X, dXr, bla, NX = discretize_line1d(XMinMax, dX, DL=None, Lim=True, margin=margin)
    PtsCross, dLr, bla, NL, Rref, VPbis = discretize_vpoly(VPoly, dL,
                                                           D1=None, D2=None,
                                                           margin=margin,
                                                           DIn=DIn, VIn=VIn)
    Ln = PtsCross.shape[1]

    LPts, LdS = [], []
    # First face
    ii = (ind<NY0*NZ0).nonzero()[0].astype(int)
    nii = len(ii)
    if nii>0:
        indZ0 = ind[ii] // NY0
        indY0 = (ind[ii]-indZ0*NY0)
        if nii==1:
            LPts.append( np.array([[XMinMax[0]+DIn], [Y0[indY0]], [Z0[indZ0]]]) )
        else:
            LPts.append( np.array([(XMinMax[0]+DIn)*np.ones((nii,)), Y0[indY0], Z0[indZ0]]) )
        LdS.append( dY0r*dZ0r*np.ones((nii,)) )

    # Cylinder
    ii = ((ind>=NY0*NZ0) & (ind<NY0*NZ0+NX*Ln)).nonzero()[0].astype(int)
    nii = len(ii)
    if nii>0:
        indX = (ind[ii]-NY0*NZ0) // Ln
        indL = (ind[ii]-NY0*NZ0 - Ln*indX)
        if nii==1:
            LPts.append( np.array([[X[indX]], [PtsCross[0,indL]], [PtsCross[1,indL]]]) )
            LdS.append( np.array([dXr*dLr[indL]]) )
        else:
            LPts.append( np.array([X[indX], PtsCross[0,indL], PtsCross[1,indL]]) )
            LdS.append( dXr*dLr[indL] )

    # End face
    ii = (ind >= NY0*NZ0+NX*Ln).nonzero()[0].astype(int)
    nii = len(ii)
    if nii>0:
        indZ0 = (ind[ii]-NY0*NZ0-NX*Ln) // NY0
        indY0 = ind[ii]-NY0*NZ0-NX*Ln - NY0*indZ0
        if nii==1:
            LPts.append( np.array([[XMinMax[1]-DIn], [Y0[indY0]], [Z0[indZ0]]]) )
        else:
            LPts.append( np.array([(XMinMax[1]-DIn)*np.ones((nii,)), Y0[indY0], Z0[indZ0]]) )
        LdS.append( dY0r*dZ0r*np.ones((nii,)) )

    # Format output
    if len(LPts)==1:
        Pts, dS = LPts[0], LdS[0]
    else:
        Pts = np.concatenate(tuple(LPts),axis=1)
        dS = np.concatenate(tuple(LdS))

    return Pts, dS, NL, dLr, Rref, dXr, dY0r, dZ0r, VPbis




"""
########################################################
########################################################
########################################################
#                       LOS-specific
########################################################
########################################################
########################################################
"""




########################################################
########################################################
#       PIn POut
########################################################


# =============================================================================
# = Set of functions for Ray-tracing
# =============================================================================
def LOS_Calc_PInOut_VesStruct(double[:, ::1] ray_orig,
                              double[:, ::1] ray_vdir,
                              double[:, ::1] ves_poly,
                              double[:, ::1] ves_norm,
                              long[::1] lstruct_nlim=None,
                              double[::1] ves_lims=None,
                              double[::1] lstruct_polyx=None,
                              double[::1] lstruct_polyy=None,
                              list lstruct_lims=None,
                              double[::1] lstruct_normx=None,
                              double[::1] lstruct_normy=None,
                              long[::1] lnvert=None,
                              int nstruct_tot=0,
                              int nstruct_lim=0,
                              double rmin=-1,
                              double eps_uz=_SMALL, double eps_a=_VSMALL,
                              double eps_vz=_VSMALL, double eps_b=_VSMALL,
                              double eps_plane=_VSMALL, str ves_type='Tor',
                              bint forbid=1, bint test=1, int num_threads=16):
    """
    Computes the entry and exit point of all provided LOS for the provided
    vessel polygon (toroidal or linear) with its associated structures.
    Return the normal vector at impact and the index of the impact segment

    Params
    ======
    ray_orig : (3, nlos) double array
       LOS origin points coordinates
    ray_vdir : (3, nlos) double array
       LOS normalized direction vector
    ves_poly : (2, num_vertex) double array
       Coordinates of the vertices of the Polygon defining the 2D poloidal
       cut of the Vessel
    ves_norm : (2, num_vertex-1) double array
       Normal vectors going "inwards" of the edges of the Polygon defined
       by ves_poly
    nstruct : int
       Total number of structures (counting each limited structure as one)
    ves_lims : array
       Contains the limits min and max of vessel
    lstruct_poly : list
       List of coordinates of the vertices of all structures on poloidal plane
    lstruct_lims : list
       List of limits of all structures
    lstruct_nlim : array of ints
       List of number of limits for all structures
    lstruct_norm : list
       List of coordinates of "inwards" normal vectors of the polygon of all
       the structures
    rmin : double
       Minimal radius of vessel to take into consideration
    eps_<val> : double
       Small value, acceptance of error
    vtype : string
       Type of vessel ("Tor" or "Lin")
    forbid : bool
       Should we forbid values behind visible radius ? (see rmin)
    test : bool
       Should we run tests ?
    num_threads : int
       The num_threads argument indicates how many threads the team should
       consist of. If not given, OpenMP will decide how many threads to use.
       Typically this is the number of cores available on the machine.
    Returns
    ======
    coeff_inter_in : (nlos) array
       scalars level of "in" intersection of the LOS (if k=0 at origin)
    coeff_inter_out : (nlos) array
       scalars level of "out" intersection of the LOS (if k=0 at origin)
    vperp_out : (3, nlos) array
       Coordinates of the normal vector of impact of the LOS (NaN if none)
    ind_inter_out : (3, nlos)
       Index of structure impacted by LOS: ind_inter_out[:,ind_los]=(i,j,k)
       where k is the index of edge impacted on the j-th sub structure of the
       structure number i. If the LOS impacted the vessel i=j=0
    """
    cdef str vt_lower = ves_type.lower()
    cdef str error_message
    cdef int sz_ves_lims
    cdef int nlos = ray_orig.shape[1]
    cdef int npts_poly = ves_norm.shape[1]
    cdef bint bool1, bool2
    cdef double min_poly_r
    cdef array vperp_out = clone(array('d'), nlos * 3, True)
    cdef array coeff_inter_in  = clone(array('d'), nlos, True)
    cdef array coeff_inter_out = clone(array('d'), nlos, True)
    cdef array ind_inter_out = clone(array('i'), nlos * 3, True)
    # == Testing inputs ========================================================
    if test:
        error_message = "ray_orig and ray_vdir must have the same shape: "\
                        + "(3,) or (3,NL)!"
        assert tuple(ray_orig.shape) == tuple(ray_vdir.shape) and \
          ray_orig.shape[0] == 3, error_message
        error_message = "ves_poly and ves_norm must have the same shape (2,NS)!"
        assert ves_poly.shape[0] == 2 and ves_norm.shape[0] == 2, error_message
        bool1 = lstruct_lims is None or len(lstruct_normy) == len(lstruct_normy)
        bool2 = lstruct_normx is None or len(lstruct_polyx) == len(lstruct_polyy)
        error_message = "lstruct_poly, lstruct_lims, lstruct_norm must be None"\
                        + " or lists of same len!"
        assert bool1 and bool2, error_message
        error_message = "[eps_uz,eps_vz,eps_a,eps_b] must be floats < 1.e-4!"
        assert all([ee < 1.e-4 for ee in [eps_uz, eps_a,
                                          eps_vz, eps_b,
                                          eps_plane]]), error_message
        error_message = "ves_type must be a str in ['Tor','Lin']!"
        assert vt_lower in ['tor', 'lin'], error_message
        error_message = "If you define structures you must define all the "\
                        + "structural variables: \n"\
                        + "    - lstruct_polyx, lstruct_polyy, lstruct_lims,\n"\
                        + "    - lstruct_nlim, nstruct_tot, nstruct_lim,\n"\
                        + "    - lnvert, lstruct_normx, lstruct_normy\n"
        bool1 = ((lstruct_polyx is not None)
                 or (lstruct_polyy is not None)
                 or (lstruct_normx is not None)
                 or (lstruct_normy is not None)
                 or (lstruct_nlim is not None)
                 or (lstruct_lims is not None)
                 or (lnvert is not None)
                 or (nstruct_tot > 0) or (nstruct_lim > 0))
        if bool1:
            try:
                bool1 = ((len(lstruct_polyx) > 0)
                         or (len(lstruct_polyy) > 0)
                         or (len(lstruct_normx) > 0)
                         or (len(lstruct_normy) > 0)
                         or (len(lstruct_nlim) > 0)
                         or (len(lstruct_lims) > 0)
                         or (len(lnvert) > 0)
                         or (nstruct_tot > 0)
                         or (nstruct_lim > 0))
                bool2 = ((len(lstruct_polyx) > 0)
                         and (len(lstruct_polyy) > 0)
                         and (len(lstruct_normx) > 0)
                         and (len(lstruct_normy) > 0)
                         and (len(lstruct_nlim) > 0)
                         and (len(lstruct_lims) > 0)
                         and (len(lnvert) > 0)
                         and (nstruct_tot > 0)
                         and (nstruct_lim > 0))
                assert (not bool1 or bool2), error_message
            except Exception:
                assert False, error_message
        else:
            bool2 = ((lstruct_polyx is not None)
                 and (lstruct_polyy is not None)
                 and (lstruct_normx is not None)
                 and (lstruct_normy is not None)
                 and (lstruct_nlim is not None)
                 and (lstruct_lims is not None)
                 and (lnvert is not None)
                 and (nstruct_tot > 0) and (nstruct_lim > 0))
            assert (not bool1 or bool2), error_message
    # ==========================================================================
    sz_ves_lims = np.size(ves_lims)
    min_poly_r = _bgt.comp_min(ves_poly[0, ...], npts_poly-1)
    _rt.compute_inout_tot(nlos, npts_poly,
                          ray_orig, ray_vdir,
                          ves_poly, ves_norm,
                          lstruct_nlim, ves_lims,
                          lstruct_polyx, lstruct_polyy,
                          lstruct_lims, lstruct_normx,
                          lstruct_normy, lnvert,
                          nstruct_tot, nstruct_lim,
                          sz_ves_lims, min_poly_r, rmin,
                          eps_uz, eps_a, eps_vz, eps_b,
                          eps_plane, vt_lower,
                          forbid, num_threads,
                          coeff_inter_out, coeff_inter_in, vperp_out,
                          ind_inter_out)
    return np.asarray(coeff_inter_in), np.asarray(coeff_inter_out),\
           np.transpose(np.asarray(vperp_out).reshape(nlos,3)),\
           np.transpose(np.asarray(ind_inter_out,
                                   dtype=int).reshape(nlos, 3))


# =============================================================================
# = Ray tracing when we only want kMin / kMax
# -   (useful when working with flux surfaces)
# =============================================================================
def LOS_Calc_kMinkMax_VesStruct(double[:, ::1] ray_orig,
                                double[:, ::1] ray_vdir,
                                list ves_poly,
                                list ves_norm,
                                int num_surf,
                                long[::1] lnvert,
                                double[::1] ves_lims=None,
                                double rmin=-1,
                                double eps_uz=_SMALL, double eps_a=_VSMALL,
                                double eps_vz=_VSMALL, double eps_b=_VSMALL,
                                double eps_plane=_VSMALL, str ves_type='Tor',
                                bint forbid=1, bint test=1, int num_threads=16):
    """
    Computes the entry and exit point of all provided LOS for the provided
    polygons (toroidal or linear)  of IN structures (non-solid, or `empty`
    inside for the LOS).
    Attention: the surfaces can be limited, but they all have to have the
    same limits defined by (ves_lims)
    Return the set of kmin / kmax for each In struct and for each LOS

    Params
    ======
    ray_orig : (3, nlos) double array
       LOS origin points coordinates
    ray_vdir : (3, nlos) double array
       LOS normalized direction vector
    num_surf : int
       number of surfaxes, aka 'in' structures or 'vessels'
    ves_poly : (num_surf, 2, num_vertex) double array
       Coordinates of the vertices of the Polygon defining the 2D poloidal
       cut of the `in` structures
    ves_norm : (num_surf, 2, num_vertex-1) double array
       Normal vectors going "inwards" of the edges of the Polygon defined
       by ves_poly
    ves_lims : array
       Contains the limits min and max of vessel
    rmin : double
       Minimal radius of vessel to take into consideration
    eps<val> : double
       Small value, acceptance of error
    vtype : string
       Type of vessel ("Tor" or "Lin")
    forbid : bool
       Should we forbid values behind visible radius ? (see rmin)
    test : bool
       Should we run tests ?
    num_threads : int
       The num_threads argument indicates how many threads the team should
       consist of. If not given, OpenMP will decide how many threads to use.
       Typically this is the number of cores available on the machine.
    Return
    ======
    coeff_inter_in : (num_surf, nlos) array
       scalars level of "in" intersection of the LOS (if k=0 at origin) for
       each surface
       [kmin(surf0, los0), kmin(surf0, los1), ..., kmin(surf1, los0),....]
    coeff_inter_out : (num_surf, nlos) array
       scalars level of "out" intersection of the LOS (if k=0 at origin) for
       each surface
       [kmax(surf0, los0), kmax(surf0, los1), ..., kmax(surf1, los0),....]
    """
    cdef int npts_poly
    cdef int nlos = ray_orig.shape[1]
    cdef int ind_struct = 0
    cdef int ind_surf
    cdef double crit2_base = eps_uz * eps_uz /400.
    cdef double lim_min = 0.
    cdef double lim_max = 0.
    cdef double rmin2 = 0.
    cdef str error_message
    cdef bint forbidbis, forbid0
    cdef bint bool1, bool2
    cdef array coeff_inter_in  = clone(array('d'), nlos * num_surf, True)
    cdef array coeff_inter_out = clone(array('d'), nlos * num_surf, True)
    cdef int *llimits = NULL
    cdef long *lsz_lim = NULL
    cdef bint are_limited
    cdef double[2] lbounds_ves
    cdef double[2] lim_ves
    cdef double[:,::1] tmp_poly
    cdef double[:,::1] tmp_norm
    cdef double* ptr_coeff_in
    cdef double* ptr_coeff_out

    # initializations ...
    ptr_coeff_in = coeff_inter_in.data.as_doubles
    ptr_coeff_out = coeff_inter_out.data.as_doubles

    # == Testing inputs ========================================================
    if test:
        error_message = "ray_orig and ray_vdir must have the same shape: "\
                        + "(3,) or (3,NL)!"
        assert tuple(ray_orig.shape) == tuple(ray_vdir.shape) and \
          ray_orig.shape[0] == 3, error_message
        error_message = "[eps_uz,eps_vz,eps_a,eps_b] must be floats < 1.e-4!"
        assert all([ee < 1.e-4 for ee in [eps_uz, eps_a,
                                          eps_vz, eps_b,
                                          eps_plane]]), error_message
        error_message = "ves_type must be a str in ['Tor','Lin']!"
        assert ves_type.lower() in ['tor', 'lin'], error_message

    # ==========================================================================
    if ves_type.lower() == 'tor':
        # .. if there are, we get the limits for the vessel ....................
        if ves_lims is None  or np.size(ves_lims) == 0:
            are_limited = False
            lbounds_ves[0] = 0
            lbounds_ves[1] = 0
        else:
            are_limited = True
            lbounds_ves[0] = Catan2(Csin(ves_lims[0]), Ccos(ves_lims[0]))
            lbounds_ves[1] = Catan2(Csin(ves_lims[1]), Ccos(ves_lims[1]))
        # -- Toroidal case -----------------------------------------------------
        for ind_surf in range(num_surf):
            # rmin is necessary to avoid looking on the other side of the tok
            if rmin < 0.:
                rmin = 0.95*min(np.min(ves_poly[ind_surf][0, ...]),
                                _bgt.comp_min_hypot(ray_orig[0, ...],
                                                    ray_orig[1, ...],
                                                    nlos))
            rmin2 = rmin*rmin
            # Variable to avoid looking "behind" blind spot of tore
            if forbid:
                forbid0, forbidbis = 1, 1
            else:
                forbid0, forbidbis = 0, 0
            # Getting size of poly
            npts_poly = lnvert[ind_surf]
            tmp_poly = ves_poly[ind_surf]
            tmp_norm = ves_norm[ind_surf]
            # -- Computing intersection between LOS and Vessel -----------------
            _rt.raytracing_minmax_struct_tor(nlos, ray_vdir, ray_orig,
                                             &ptr_coeff_out[ind_surf*nlos],
                                             &ptr_coeff_in[ind_surf*nlos],
                                             forbid0, forbidbis,
                                             rmin, rmin2, crit2_base,
                                             npts_poly, lbounds_ves,
                                             are_limited,
                                             &tmp_poly[0][0],
                                             &tmp_poly[1][0],
                                             &tmp_norm[0][0],
                                             &tmp_norm[1][0],
                                             eps_uz, eps_vz, eps_a,
                                             eps_b, eps_plane,
                                             num_threads)
    else:
        # .. if there are, we get the limits for the vessel ....................
        if ves_lims is None  or np.size(ves_lims) == 0:
            are_limited = False
            lbounds_ves[0] = 0
            lbounds_ves[1] = 0
        else:
            are_limited = True
            lbounds_ves[0] = ves_lims[0]
            lbounds_ves[1] = ves_lims[1]

        # -- Cylindrical case --------------------------------------------------
        for ind_surf in range(num_surf):
            # Getting size of poly
            npts_poly = lnvert[ind_surf]
            tmp_poly = ves_poly[ind_surf]
            tmp_norm = ves_norm[ind_surf]
            _rt.raytracing_minmax_struct_lin(nlos, ray_orig, ray_vdir,
                                             npts_poly,
                                             &tmp_poly[0][0],
                                             &tmp_poly[1][0],
                                             &tmp_norm[0][0],
                                             &tmp_norm[1][0],
                                             lbounds_ves[0], lbounds_ves[1],
                                             &ptr_coeff_out[ind_surf*nlos],
                                             &ptr_coeff_in[ind_surf*nlos],
                                             eps_plane)

    return np.asarray(coeff_inter_in), np.asarray(coeff_inter_out)


# =============================================================================
# = Tools to know if one or multiple points are visible from other points
# =============================================================================
def LOS_areVis_PtsFromPts_VesStruct(np.ndarray[double, ndim=2,mode='c'] pts1,
                                    np.ndarray[double, ndim=2,mode='c'] pts2,
                                    double[:, ::1] ves_poly=None,
                                    double[:, ::1] ves_norm=None,
                                    double[:, ::1] dist=None,
<<<<<<< HEAD
                                    double[:, ::1] ray_orig=None,
                                    double[:, ::1] ray_vdir=None,
=======
>>>>>>> 1b452e8e
                                    double[::1] ves_lims=None,
                                    long[::1] lstruct_nlim=None,
                                    double[::1] lstruct_polyx=None,
                                    double[::1] lstruct_polyy=None,
                                    list lstruct_lims=None,
                                    double[::1] lstruct_normx=None,
                                    double[::1] lstruct_normy=None,
                                    long[::1] lnvert=None,
                                    int nstruct_tot=0,
                                    int nstruct_lim=0,
                                    double rmin=-1,
                                    double eps_uz=_SMALL, double eps_a=_VSMALL,
                                    double eps_vz=_VSMALL, double eps_b=_VSMALL,
                                    double eps_plane=_VSMALL,
                                    str ves_type='tor',
                                    bint forbid=True,
                                    bint test=True,
                                    int num_threads=16):
    """
    Return an array of booleans indicating whether each point in pts1 is
    visible from each point in pts2 considering vignetting a given
    configuration.
<<<<<<< HEAD
        `dist` optional argument : distance between points and P
        ray_orig = np.tile(np.r_[pt0,pt1,pt2], (npts,1)).T
        ray_vdir = (pts-ray_orig)/dist
=======
        pts1 : (3, npts) cartesian coordinates of viewing points
        pts2 : (3, npts) cartesian coordinates of points to check if viewable
        dist : optional argument : distance between the points pts1, pts2
        ves_* : vessel descriptors (poly, norm, limits)
        lstruct_* : config's structure descriptors (poly, limits, norms,
                    number of structures, ...)
        eps_* : values of precision in each direction
        forbid : boolean if true forbids checking "behind" the tokamak
        test : boolean check if input is valid or not
        num_threads : number of threads for parallelization
    Output:
        are_seen: (npts1, npts2) array of ints indicating if viewing points pts1
                  can see the other points pts2.
                  are_seen[i,j] = 1 if pts1[i] sees point pts2[j]
                                  0 else
>>>>>>> 1b452e8e
    """
    cdef str msg
    cdef int npts1=pts1.shape[1]
    cdef int npts2=pts2.shape[1]
    cdef bint bool1, bool2
    cdef np.ndarray[double, ndim=2, mode='c'] are_seen = np.empty((npts1, npts2),
                                                                  dtype=float)
    # == Testing inputs ========================================================
    if test:
        msg = "ves_poly and ves_norm are not optional arguments"
        assert ves_poly is not None and ves_norm is not None, msg
        bool1 = (ves_poly.shape[0]==2 and ves_norm.shape[0]==2
              and ves_norm.shape[1]==ves_poly.shape[1]-1)
        msg = "Args ves_poly and ves_norm must be of the same shape (2,NS)!"
        assert bool1, msg
        bool1 = lstruct_lims is None or len(lstruct_normy) == len(lstruct_normx)
        bool2 = lstruct_normx is None or len(lstruct_polyx) == len(lstruct_polyy)
        msg = "Args lstruct_polyx, lstruct_polyy, lstruct_lims, lstruct_normx,"\
              + " lstruct_normy, must be None or lists of same len()!"
        assert bool1 and bool2, msg
        msg = "[eps_uz,eps_vz,eps_a,eps_b] must be floats < 1.e-4!"
        assert all([ee < 1.e-4 for ee in [eps_uz, eps_a,
                                          eps_vz, eps_b,
                                          eps_plane]]), msg
        msg = "ves_type must be a str in ['Tor','Lin']!"
        assert ves_type.lower() in ['tor', 'lin'], msg

    _rt.are_visible_vec_vec(pts1, npts1,
                            pts2, npts2,
                            ves_poly, ves_norm,
<<<<<<< HEAD
                            ind, dist, ves_lims,
=======
                            are_seen, dist, ves_lims,
>>>>>>> 1b452e8e
                            lstruct_nlim,
                            lstruct_polyx, lstruct_polyy,
                            lstruct_lims,
                            lstruct_normx, lstruct_normy,
                            lnvert, nstruct_tot, nstruct_lim,
                            rmin, eps_uz, eps_a, eps_vz, eps_b,
                            eps_plane, ves_type.lower(),
<<<<<<< HEAD
                            forbid, num_threads)
    return ind
=======
                            forbid, test, num_threads)
    return are_seen
>>>>>>> 1b452e8e


def LOS_isVis_PtFromPts_VesStruct(double pt0, double pt1, double pt2,
                                  np.ndarray[double, ndim=2,mode='c'] pts,
                                  double[::1] dist=None,
                                  double[:, ::1] ves_poly=None,
                                  double[:, ::1] ves_norm=None,
<<<<<<< HEAD
                                  double[::1] dist=None,
=======
>>>>>>> 1b452e8e
                                  double[::1] ves_lims=None,
                                  long[::1] lstruct_nlim=None,
                                  double[::1] lstruct_polyx=None,
                                  double[::1] lstruct_polyy=None,
                                  list lstruct_lims=None,
                                  double[::1] lstruct_normx=None,
                                  double[::1] lstruct_normy=None,
                                  long[::1] lnvert=None,
                                  int nstruct_tot=0,
                                  int nstruct_lim=0,
                                  double rmin=-1,
                                  double eps_uz=_SMALL, double eps_a=_VSMALL,
                                  double eps_vz=_VSMALL, double eps_b=_VSMALL,
                                  double eps_plane=_VSMALL, str ves_type='Tor',
                                  bint forbid=True,
                                  bint test=True,
                                  int num_threads=16):
    """
    Return an array of booleans indicating whether each point in pts is
    visible from the point P = [pt0, pt1, pt2] considering vignetting a given
    configuration.
<<<<<<< HEAD
        `dist` optional argument : distance between points and P
        ray_orig = np.tile(np.r_[pt0,pt1,pt2], (npts,1)).T
        ray_vdir = (pts-ray_orig)/dist
=======
        pt0 : x - coordinate of the viewing point P
        pt1 : y - coordinate of the viewing point P
        pt2 : z - coordinate of the viewing point P
        pts : (3, npts) cartesian coordinates of points to check if viewable
        dist : optional argument : distance between points and P
        ves_* : vessel descriptors (poly, norm, limits)
        lstruct_* : config's structure descriptors (poly, limits, norms,
                    number of structures, ...)
        eps_* : values of precision in each direction
        forbid : boolean if true forbids checking "behind" the tokamak
        test : boolean check if input is valid or not
        num_threads : number of threads for parallelization
    Output:
        is_seen: (npts1) array of ints indicating if viewing point P
                 can see the other points pts.
                 is_seen[i] = 1 if P sees point pts[i]
                              0 else
>>>>>>> 1b452e8e
    """
    cdef str msg
    cdef int npts=pts.shape[1]
    cdef bint bool1, bool2
    cdef np.ndarray[double, ndim=1, mode='c'] is_seen = np.empty((npts),
                                                             dtype=float)
    # == Testing inputs ========================================================
    if test:
        msg = "ves_poly and ves_norm are not optional arguments"
        assert ves_poly is not None and ves_norm is not None, msg
        bool1 = (ves_poly.shape[0]==2 and ves_norm.shape[0]==2
              and ves_norm.shape[1]==ves_poly.shape[1]-1)
        msg = "Args ves_poly and ves_norm must be of the same shape (2,NS)!"
        assert bool1, msg
        bool1 = lstruct_lims is None or len(lstruct_normy) == len(lstruct_normx)
        bool2 = lstruct_normx is None or len(lstruct_polyx) == len(lstruct_polyy)
        msg = "Args lstruct_polyx, lstruct_polyy, lstruct_lims, lstruct_normx,"\
              + " lstruct_normy, must be None or lists of same len()!"
        assert bool1 and bool2, msg
        msg = "[eps_uz,eps_vz,eps_a,eps_b] must be floats < 1.e-4!"
        assert all([ee < 1.e-4 for ee in [eps_uz, eps_a,
                                          eps_vz, eps_b,
                                          eps_plane]]), msg
        msg = "ves_type must be a str in ['Tor','Lin']!"
        assert ves_type.lower() in ['tor', 'lin'], msg
    # ...
    _rt.is_visible_pt_vec(pt0, pt1, pt2,
                          pts, npts,
                          ves_poly, ves_norm,
<<<<<<< HEAD
                          ind, dist, ves_lims,
=======
                          is_seen, dist, ves_lims,
>>>>>>> 1b452e8e
                          lstruct_nlim,
                          lstruct_polyx, lstruct_polyy,
                          lstruct_lims,
                          lstruct_normx, lstruct_normy,
                          lnvert, nstruct_tot, nstruct_lim,
                          rmin, eps_uz, eps_a, eps_vz, eps_b,
                          eps_plane, ves_type.lower(),
<<<<<<< HEAD
                          forbid, num_threads)
    return ind
=======
                          forbid, test, num_threads)
    return is_seen
>>>>>>> 1b452e8e

# ==============================================================================
#
#                                 VIGNETTING
#
# ==============================================================================
def triangulate_by_earclipping(np.ndarray[double,ndim=2] poly):
    cdef int nvert = poly.shape[1]
    cdef np.ndarray[long,ndim=1] ltri = np.empty((nvert-2)*3, dtype=int)
    cdef double* diff = NULL
    cdef bint* lref = NULL
    # Initialization ...........................................................
    diff = <double*>malloc(3*nvert*sizeof(double))
    lref = <bint*>malloc(nvert*sizeof(bint))
    _vt.compute_diff3d(&poly[0,0], nvert, diff)
    _vt.are_points_reflex(nvert, diff, lref)
    # Calling core function.....................................................
    _vt.earclipping_poly(&poly[0,0], &ltri[0], diff, lref, nvert)
    free(diff)
    free(lref)
    return ltri


def vignetting(double[:, ::1] ray_orig, double[:, ::1] ray_vdir,
               list vignett_poly, long[::1] lnvert, int num_threads=16):
    """
    ray_orig : (3, nlos) double array
       LOS origin points coordinates
    ray_vdir : (3, nlos) double array
       LOS normalized direction vector
    vignett_poly : (num_vign, 3, num_vertex) double list of arrays
       Coordinates of the vertices of the Polygon defining the 3D vignett.
       POLY CLOSED
    lnvert : (num_vign) long array
       Number of vertices for each vignett (without counting the rebound)
    Returns
    ======
    goes_through: (num_vign, nlos) bool array
       Indicates for each vignett if each LOS wents through or not
    """
    cdef int ii
    cdef int nvign, nlos
    cdef np.ndarray[np.uint8_t,ndim=1,cast=True] goes_through
    cdef long** ltri = NULL
    cdef double* lbounds = NULL
    cdef double** data = NULL
    cdef bint* bool_res = NULL
    cdef np.ndarray[double, ndim=2, mode="c"] temp
    # -- Initialization --------------------------------------------------------
    nvign = len(vignett_poly)
    nlos = ray_orig.shape[1]
    goes_through = np.empty((nlos*nvign),dtype=bool)
    # re writting vignett_poly to C type:
    data = <double **> malloc(nvign*sizeof(double *))
    for ii in range(nvign):
        temp = vignett_poly[ii]
        data[ii] = &temp[0,0]
    # -- Preparation -----------------------------------------------------------
    lbounds = <double*>malloc(sizeof(double) * 6 * nvign)
    _rt.compute_3d_bboxes(data, &lnvert[0], nvign, &lbounds[0],
                          num_threads=num_threads)
    ltri = <long**>malloc(sizeof(long*)*nvign)
    _vt.triangulate_polys(data, &lnvert[0], nvign, ltri,
                          num_threads)
    # -- We call core function -------------------------------------------------
    bool_res = <bint*>malloc(nlos*nvign*sizeof(bint))
    _vt.vignetting_core(ray_orig, ray_vdir, data, &lnvert[0], &lbounds[0],
                        ltri, nvign, nlos, &bool_res[0],num_threads)
    for ii in range(nlos*nvign):
        goes_through[ii] = bool_res[ii]
    # -- Cleaning up -----------------------------------------------------------
    free(bool_res)
    free(lbounds)
    # We have to free each array for each vignett:
    for ii in range(nvign):
        free(ltri[ii])
    free(ltri) # and now we can free the main pointer
    free(data)
    return goes_through


# ==============================================================================
#
#                                  LOS SAMPLING
#
# ==============================================================================
def LOS_get_sample(int nlos, dL, double[:,::1] los_lims, str dmethod='abs',
                   str method='sum', bint Test=True, int num_threads=16):
    """
    Return the sampled line, with the specified method
    -   'sum' :     return N segments centers
    -   'simps':    return N+1 egdes, N even (for scipy.integrate.simps)
    -   'romb' :    return N+1 edges, N+1 = 2**k+1 (for scipy.integrate.romb)
      The dmethod defines if the discretization step given is absolute ('abs')
      or relative ('rel')
    Params
    ======
    dL: double or list of doubles
        If dL is a single double: discretization step for all LOS.
        Else dL should be a list of size nlos with the discretization
        step for each nlos.
    los_lims: (2, nlos) double array
        For each nlos, it given the maximum and minimum limits of the ray
    dmethod: string
        type of discretization step: 'abs' for absolute or 'rel' for relative
    method: string
        method of quadrature on the LOS
    Test: bool
        to indicate if tests should be done or not

    How to recompute Points coordinates from results
    -------
    k, res, lind = Los_get_sample(...)
    nbrepet = np.r_[lind[0], np.diff(lind), k.size - lind[-1]]
    kus = k * np.repeat(ray_vdir, nbrepet, axis=1)
    Pts = np.repeat(ray_orig, nbrepet, axis=1) + kus
    """
    cdef str error_message
    cdef str dmode = dmethod.lower()
    cdef str imode = method.lower()
    cdef int sz1_dls, sz2_dls
    cdef int sz_coeff
    cdef int n_imode, n_dmode
    cdef bint dl_is_list
    cdef bint bool1, bool2
    cdef double[::1] dl_view
    cdef np.ndarray[double,ndim=1] dLr
    cdef np.ndarray[double,ndim=1] coeff_arr
    cdef np.ndarray[long,ndim=1] los_ind
    cdef long* tmp_arr
    cdef double* los_coeffs = NULL
    cdef double** coeff_ptr = NULL
    cdef long* los_ind_ptr = NULL
    # .. ray_orig shape needed for testing and in algo .........................
    dLr = np.zeros((nlos,), dtype=float)
    los_ind = np.zeros((nlos,), dtype=int)
    dl_is_list = hasattr(dL, '__iter__')
    # .. verifying arguments ...................................................
    if Test:
        sz1_dls = los_lims.shape[0]
        sz2_dls = los_lims.shape[1]
        assert sz1_dls == 2, "Dim 0 of arg los_lims should be 2"
        error_message = "Args los_lims should have dim 1 = nlos"
        assert nlos == sz2_dls, error_message
        bool1 = not dl_is_list and dL > 0.
        bool2 = dl_is_list and len(dL)==nlos and np.all(dL>0.)
        assert bool1 or bool2, "Arg dL must be a double or a List, and dL >0.!"
        error_message = "Argument dmethod (discretization method) should be in"\
                        +" ['abs','rel'], for absolute or relative."
        assert dmode in ['abs','rel'], error_message
        error_message = "Wrong method of integration." \
                        + " Options are: ['sum','simps','romb', 'linspace']"
        assert imode in ['sum','simps','romb','linspace'], error_message
    # Init
    coeff_ptr = <double**> malloc(sizeof(double*))
    los_ind_ptr = <long*> malloc(nlos*sizeof(long))
    coeff_ptr[0] = NULL
    # Getting number of modes:
    n_dmode = _st.get_nb_dmode(dmode)
    n_imode = _st.get_nb_imode(imode)
    # -- Core functions --------------------------------------------------------
    if not dl_is_list:
        # Case with unique discretization step dL
        sz_coeff = _st.los_get_sample_core_const_res(nlos,
                                                     &los_lims[0,0],
                                                     &los_lims[1,0],
                                                     n_dmode, n_imode,
                                                     <double>dL,
                                                     &coeff_ptr[0],
                                                     &dLr[0],
                                                     &los_ind_ptr[0],
                                                     num_threads)
    else:
        # Case with different resolution for each LOS
        dl_view=dL
        _st.los_get_sample_core_var_res(nlos,
                                        &los_lims[0,0],
                                        &los_lims[1,0],
                                        n_dmode, n_imode,
                                        &dl_view[0],
                                        &coeff_ptr[0],
                                        &dLr[0],
                                        &los_ind_ptr[0],
                                        num_threads)
        sz_coeff = los_ind_ptr[nlos-1]
    coeffs  = np.copy(np.asarray(<double[:sz_coeff]>coeff_ptr[0]))
    indices = np.copy(np.asarray(<long[:nlos]>los_ind_ptr).astype(int))
    # -- freeing -----------------------------------------------------------
    if not los_ind_ptr == NULL:
        free(los_ind_ptr)
    if not coeff_ptr == NULL:
        if not coeff_ptr[0] == NULL:
            free(coeff_ptr[0])
        free(coeff_ptr)
    return coeffs, dLr, indices[:nlos-1]



######################################################################
#               Signal calculation
######################################################################

def integrate1d(y, double dx, t=None, str method='sum'):
    """ Generic integration method ['sum','simps','romb']

        Not used internally
        Useful when the sampling points need to be interpolated via equilibrium
    """
    cdef unsigned int nt, axm
    if t is None or not hasattr(t,'__iter__'):
        nt = 1
        axm = 0
    else:
        nt = len(t)
        axm = 1
    ind = np.isnan(y)
    if np.any(ind):
        y = y.copy()
        y[ind] = 0.

    cdef np.ndarray[double,ndim=1] s = np.empty((nt,),dtype=float)

    if method=='sum':
        s = np.sum(y, axis=axm)*dx
    elif method=='simps':
        s = scpintg.simps(y, x=None, dx=dx, axis=axm)
    elif method=='romb':
        s = scpintg.romb(y, dx=dx, axis=axm, show=False)
    else:
        raise Exception("Arg method must be in ['sum','simps','romb']")
    return s


def LOS_calc_signal(func, double[:,::1] ray_orig, double[:,::1] ray_vdir, res,
                    double[:,::1] lims, str dmethod='abs',
                    str method='sum', bint ani=False,
                    t=None, fkwdargs={}, str minimize='calls',
                    bint Test=True, int num_threads=16):
    """ Compute the synthetic signal, minimizing either function calls or memory
    Params
    =====
    func : python function st. func(pts, t=None, vect=None) => data
           with pts : ndarray (3, npts) - points where function is evaluated
                vect : ndarray(3, npts) - if anisotropic signal vector of emiss.
                t: ndarray(m) - times where to compute the function
           returns: data : ndarray(nt,nraf) if nt = 1, the array must be 2D
                           values of func at pts, at given time
           func is the function to be integrated along the LOS
    ray_orig: ndarray (3, nlos) LOS origins
    ray_vdir: ndarray (3, nlos) LOS directional vector
    res: double or list of doubles
        If res is a single double: discretization step for all LOS.
        Else res should be a list of size nlos with the discretization
        step for each nlos.
    lims: (2, nlos) double array
        For each nlos, it given the maximum and minimum limits of the ray
    dmethod: string
        type of discretization step: 'abs' for absolute or 'rel' for relative
    method: string
        method of quadrature on the LOS
    ani : bool
        to indicate if emission is anisotropic or not
    t : None or array-like
        times where to integrate
    minimize: string
        "calls" : we use algorithm to minimize the calls to 'func' (default)
        "memory": we use algorithm to minimize memory used
        "hybrid": a mix of both methods
    Test : bool
        we test if the inputs are giving in a proper way.
    num_threads: int
        number of threads if we want to parallelize the code.
    """
    cdef str error_message
    cdef str dmode = dmethod.lower()
    cdef str imode = method.lower()
    cdef str minim = minimize.lower()
    cdef int jjp1
    cdef int sz1_ds
    cdef int sz1_us, sz2_us
    cdef int sz1_dls, sz2_dls
    cdef int n_imode, n_dmode
    cdef int nlos
    cdef int nt=0, ii, jj
    cdef bint res_is_list
    cdef bint C0, C1
    cdef list ltime
    cdef double loc_r
    cdef long[1] nb_rows
    cdef long[::1] indbis
    cdef double[1] loc_eff_res
    cdef double[::1] reseff_mv
    cdef double[::1] res_mv
    cdef double[:,::1] val_mv
    cdef double[:,::1] pts_mv
    cdef double[:,::1] usbis_mv
    cdef double[:,::1] val_2d
    cdef np.ndarray[double,ndim=2] usbis
    cdef np.ndarray[double,ndim=2] pts
    cdef np.ndarray[double,ndim=2, mode='fortran'] sig
    cdef np.ndarray[double,ndim=1] reseff
    cdef np.ndarray[double,ndim=1] k
    cdef np.ndarray[double,ndim=1] res_arr
    cdef np.ndarray[long,ndim=1] ind
    cdef long* ind_arr = NULL
    cdef double* reseff_arr = NULL
    cdef double** coeff_ptr = NULL
    # .. ray_orig shape needed for testing and in algo .........................
    sz1_ds = ray_orig.shape[0]
    nlos = ray_orig.shape[1]
    res_is_list = hasattr(res, '__iter__')
    # .. verifying arguments ...................................................
    if Test:
        sz1_us = ray_vdir.shape[0]
        sz2_us = ray_vdir.shape[1]
        sz1_dls = lims.shape[0]
        sz2_dls = lims.shape[1]
        assert sz1_ds == 3, "Dim 0 of arg ray_orig should be 3"
        assert sz1_us == 3, "Dim 0 of arg ray_vdir should be 3"
        assert sz1_dls == 2, "Dim 0 of arg lims should be 2"
        error_message = ("Args ray_orig, ray_vdir, and lims "
                         + "should have same dimension 1")
        assert nlos == sz2_us == sz2_dls, error_message
        C0 = not res_is_list and res > 0.
        C1 = res_is_list and len(res)==nlos and np.all(res>0.)
        assert C0 or C1, "Arg res must be a double or a List, and all res >0.!"
        error_message = "Argument dmethod (discretization method) should be in"\
                        +" ['abs','rel'], for absolute or relative."
        assert dmode in ['abs','rel'], error_message
        error_message = "Wrong method of integration." \
                        + " Options are: ['sum','simps','romb']"
        assert imode in ['sum','simps','romb'], error_message
        error_message = "Wrong minimize optimization."\
                        + " Options are: ['calls','memory','hybrid']"
        assert minim in ['calls','memory','hybrid'], error_message
    # -- Preformat output signal -----------------------------------------------
    if t is None:
        if minim == 'memory':
            minim = 'calls'
            error_message = "If t is None !"
            error_message += "  => there is no point in using minimize='memory'"
            error_message += "  => switching to minimize = '%s'"%minim
            warn(error_message)
        nt = 1
        ltime = [None]
    elif not hasattr(t,'__iter__'):
        nt = 1
        ltime = [t]
    else:
        nt = len(t)
        if isinstance(t, list):
            ltime = t
        else:
            ltime = t.tolist()
    # -- Inizializations -------------------------------------------------------
    # Getting number of modes:
    n_dmode = _st.get_nb_dmode(dmode)
    n_imode = _st.get_nb_imode(imode)
    # Initialization result
    sig = np.empty((nt, nlos), dtype=float, order='F')
    # If the resolution is the same for every LOS, we create a tab
    if res_is_list :
        res_arr = np.asarray(res)
    else:
        res_arr = np.ones((nlos,), dtype=float) * res
    res_mv = res_arr
    # --------------------------------------------------------------------------
    # Minimize function calls: sample (vect), call (once) and integrate
    if minim == 'calls':
        if n_imode != 0:
            # Integration mode is Simpson or Romberg
            # Discretize all LOS
            k, reseff, ind = LOS_get_sample(nlos, res_arr, lims,
                                            dmethod=dmode, method=imode,
                                            num_threads=num_threads, Test=Test)
            nbrep = np.r_[ind[0], np.diff(ind), k.size - ind[nlos-2]]
            # get pts and values
            usbis = np.repeat(ray_vdir, nbrep, axis=1)
            pts = np.repeat(ray_orig, nbrep, axis=1) + k[None, :]*usbis
            # memory view:
            reseff_mv = reseff
            indbis = np.concatenate(([0],ind,[k.size]))
        else:
            coeff_ptr = <double**>malloc(sizeof(double*))
            coeff_ptr[0] = NULL
            reseff_arr = <double*>malloc(nlos*sizeof(double))
            ind_arr = <long*>malloc(nlos*sizeof(long))
            # .. we sample lines of sight ......................................
            _st.los_get_sample_core_var_res(nlos,
                                            &lims[0, 0],
                                            &lims[1, 0],
                                            n_dmode, n_imode,
                                            &res_arr[0],
                                            &coeff_ptr[0],
                                            &reseff_arr[0],
                                            &ind_arr[0],
                                            num_threads)
            sz_coeff = ind_arr[nlos-1]
            pts = np.empty((3,sz_coeff))
            usbis = np.empty((3,sz_coeff))
            usbis_mv = usbis
            pts_mv = pts
            _st.los_get_sample_pts(nlos,
                                   &pts_mv[0,0],
                                   &pts_mv[1,0],
                                   &pts_mv[2,0],
                                   &usbis_mv[0,0],
                                   &usbis_mv[1,0],
                                   &usbis_mv[2,0],
                                   ray_orig, ray_vdir,
                                   coeff_ptr[0],
                                   ind_arr,
                                   num_threads)
            # ..................................................................
        if ani:
            val_2d = func(pts, t=t, vect=-usbis, **fkwdargs)
        else:
            val_2d = func(pts, t=t, **fkwdargs)

        # Integrate
        if n_imode == 0:  # "sum" integration mode
            # .. integrating function ..........................................
            reseffs = np.copy(np.asarray(<double[:nlos]>reseff_arr))
            indices = np.copy(np.asarray(<long[:nlos-1]>ind_arr).astype(int))
            sig = np.asfortranarray(np.add.reduceat(val_2d,
                                                    np.r_[0, indices],
                                                    axis=-1)
                                    * reseffs[None, :])
            # Cleaning up...
            free(coeff_ptr[0])
            free(coeff_ptr)
            free(reseff_arr)
            free(ind_arr)
        elif n_imode == 1:  # "simpson" integration mode
            for ii in range(nlos):
                jj = indbis[ii]
                jjp1 = indbis[ii+1]
                val_mv = val_2d[:,jj:jjp1]
                loc_r = reseff_mv[ii]
                sig[:,ii] = scpintg.simps(val_mv,
                                             x=None, dx=loc_r, axis=-1)
        else:  # Romberg integration mode
            for ii in range(nlos):
                sig[:,ii] = scpintg.romb(val_2d[:,indbis[ii]:indbis[ii+1]],
                                         dx=reseff_mv[ii], axis=1, show=False)
    # --------------------------------------------------------------------------
    # Minimize memory use: loop everything, starting with LOS
    # then pts then time
    elif minim == 'memory':
        # loop over LOS and parallelize
        if ani:
            if n_imode == 0:  # sum integration mode
                for ii in range(nlos):
                    pts, usbis = _st.call_get_sample_single_ani(lims[0, ii],
                                                                lims[1, ii],
                                                                res_mv[ii],
                                                                n_dmode,
                                                                n_imode,
                                                                &loc_eff_res[0],
                                                                &nb_rows[0],
                                                                ray_orig[:, ii:ii+1],
                                                                ray_vdir[:, ii:ii+1])
                    # loop over time for calling and integrating
                    for jj in range(nt):
                        val = func(pts, t=ltime[jj], vect=-usbis, **fkwdargs)
                        sig[jj, ii] = np.sum(val)*loc_eff_res[0]
            elif n_imode == 1:  # simpson integration mode
                for ii in range(nlos):
                    pts, usbis = _st.call_get_sample_single_ani(lims[0, ii],
                                                                lims[1, ii],
                                                                res_mv[ii],
                                                                n_dmode, n_imode,
                                                                &loc_eff_res[0],
                                                                &nb_rows[0],
                                                                ray_orig[:,ii:ii+1],
                                                                ray_vdir[:,ii:ii+1])
                    # loop over time for calling and integrating
                    for jj in range(nt):
                        val = func(pts, t=ltime[jj], vect=-usbis, **fkwdargs)
                        sig[jj, ii] = scpintg.simps(val, x=None,
                                                    dx=loc_eff_res[0])
            elif n_imode == 2:  # romberg integration mode
                for ii in range(nlos):
                    pts, usbis = _st.call_get_sample_single_ani(lims[0, ii],
                                                                lims[1, ii],
                                                                res_mv[ii],
                                                                n_dmode, n_imode,
                                                                &loc_eff_res[0],
                                                                &nb_rows[0],
                                                                ray_orig[:,ii:ii+1],
                                                                ray_vdir[:,ii:ii+1])
                    # loop over time for calling and integrating
                    for jj in range(nt):
                        val = func(pts, t=ltime[jj], vect=-usbis, **fkwdargs)
                        sig[jj, ii] = scpintg.romb(val, show=False,
                                                   dx=loc_eff_res[0])
        else:
            # -- not anisotropic -----------------------------------------------
            if n_imode == 0:  # "sum" integration mode
                for ii in range(nlos):
                    pts = _st.call_get_sample_single(lims[0, ii],
                                                     lims[1, ii],
                                                     res_mv[ii],
                                                     n_dmode, n_imode,
                                                     &loc_eff_res[0],
                                                     &nb_rows[0],
                                                     ray_orig[:,ii:ii+1],
                                                     ray_vdir[:,ii:ii+1])
                    # loop over time for calling and integrating
                    for jj in range(nt):
                        val = func(pts, t=ltime[jj], **fkwdargs)
                        sig[jj, ii] = np.sum(val)*loc_eff_res[0]
            elif n_imode == 1:  # "simpson" integration mode
                for ii in range(nlos):
                    pts = _st.call_get_sample_single(lims[0,ii],
                                                     lims[1,ii],
                                                     res_mv[ii],
                                                     n_dmode, n_imode,
                                                     &loc_eff_res[0],
                                                     &nb_rows[0],
                                                     ray_orig[:,ii:ii+1],
                                                     ray_vdir[:,ii:ii+1])
                    # loop over time for calling and integrating
                    for jj in range(nt):
                        val = func(pts, t=ltime[jj], **fkwdargs)
                        sig[jj, ii] = scpintg.simps(val, x=None,
                                                    dx=loc_eff_res[0])
            elif n_imode == 2:  # "romberg" integration mode
                for ii in range(nlos):
                    pts = _st.call_get_sample_single(lims[0, ii],
                                                     lims[1, ii],
                                                     res_mv[ii],
                                                     n_dmode, n_imode,
                                                     &loc_eff_res[0],
                                                     &nb_rows[0],
                                                     ray_orig[:,ii:ii+1],
                                                     ray_vdir[:,ii:ii+1])
                    # loop over time for calling and integrating
                    for jj in range(nt):
                        val = func(pts, t=ltime[jj], **fkwdargs)
                        sig[jj, ii] = scpintg.romb(val, show=False,
                                                   dx=loc_eff_res[0])
    # --------------------------------------------------------------------------
    # HYBRID method: Minimize memory and calls (compromise): loop everything,
    # starting with LOS, call func only once for each los (treat all times)
    # loop over time for integrals
    else:
        # loop over LOS
        if ani:
            if n_imode == 0:  # sum integration mode
                for ii in range(nlos):
                    pts, usbis = _st.call_get_sample_single_ani(lims[0, ii],
                                                                lims[1, ii],
                                                                res_mv[ii],
                                                                n_dmode,
                                                                n_imode,
                                                                &loc_eff_res[0],
                                                                &nb_rows[0],
                                                                ray_orig[:, ii:ii+1],
                                                                ray_vdir[:, ii:ii+1])
                    val_2d = func(pts, t=t, vect=-usbis, **fkwdargs)
                    sig[:, ii] = np.sum(val_2d, axis=-1)*loc_eff_res[0]
            elif n_imode == 1:  # simpson integration mode
                for ii in range(nlos):
                    pts, usbis = _st.call_get_sample_single_ani(lims[0, ii],
                                                                lims[1, ii],
                                                                res_mv[ii],
                                                                n_dmode, n_imode,
                                                                &loc_eff_res[0],
                                                                &nb_rows[0],
                                                                ray_orig[:, ii:ii+1],
                                                                ray_vdir[:, ii:ii+1])
                    val = func(pts, t=t, vect=-usbis, **fkwdargs)
                    # integration
                    sig[:, ii] = scpintg.simps(val, x=None, axis=-1,
                                               dx=loc_eff_res[0])
            elif n_imode == 2:  # romberg integration mode
                for ii in range(nlos):
                    pts, usbis = _st.call_get_sample_single_ani(lims[0, ii],
                                                                lims[1, ii],
                                                                res_mv[ii],
                                                                n_dmode,
                                                                n_imode,
                                                                &loc_eff_res[0],
                                                                &nb_rows[0],
                                                                ray_orig[:, ii:ii+1],
                                                                ray_vdir[:, ii:ii+1])
                    val = func(pts, t=t, vect=-usbis, **fkwdargs)
                    sig[:, ii] = scpintg.romb(val, show=False, axis=1,
                                               dx=loc_eff_res[0])
        else:
            # -- not anisotropic -----------------------------------------------
            if n_imode == 0:  # "sum" integration mode
                for ii in range(nlos):
                    pts = _st.call_get_sample_single(lims[0, ii],
                                                     lims[1, ii],
                                                     res_mv[ii],
                                                     n_dmode, n_imode,
                                                     &loc_eff_res[0],
                                                     &nb_rows[0],
                                                     ray_orig[:, ii:ii+1],
                                                     ray_vdir[:, ii:ii+1])
                    val_2d = func(pts, t=t, **fkwdargs)
                    sig[:, ii] = np.sum(val_2d, axis=-1)*loc_eff_res[0]
            elif n_imode == 1:  # "simpson" integration mode
                for ii in range(nlos):
                    pts = _st.call_get_sample_single(lims[0, ii],
                                                     lims[1, ii],
                                                     res_mv[ii],
                                                     n_dmode, n_imode,
                                                     &loc_eff_res[0],
                                                     &nb_rows[0],
                                                     ray_orig[:, ii:ii+1],
                                                     ray_vdir[:, ii:ii+1])
                    val = func(pts, t=t, **fkwdargs)
                    sig[:, ii] = scpintg.simps(val, x=None, axis=-1,
                                                dx=loc_eff_res[0])
            elif n_imode == 2:  # "romberg" integration mode
                for ii in range(nlos):
                    pts = _st.call_get_sample_single(lims[0, ii],
                                                     lims[1, ii],
                                                     res_mv[ii],
                                                     n_dmode, n_imode,
                                                     &loc_eff_res[0],
                                                     &nb_rows[0],
                                                     ray_orig[:, ii:ii+1],
                                                     ray_vdir[:, ii:ii+1])
                    val = func(pts, t=t, **fkwdargs)
                    sig[:, ii] = scpintg.romb(val, show=False, axis=1,
                                              dx=loc_eff_res[0])
    return sig


######################################################################
#               Sinogram-specific
######################################################################


def LOS_sino_findRootkPMin_Tor(double uParN, double uN, double Sca, double RZ0,
                                double RZ1, double ScaP, double DParN,
                                double kOut, double D0, double D1, double D2,
                                double u0, double u1, double u2, str Mode='LOS'):
    """
    Rendre "vectoriel" sur LOS et sur les cercles (deux boucles "for")
    intersection ligne et cercle
    double uParN : composante de u parallel au plan (x,y)
        double uN : uz
        double Sca : ??? produit scalaire ... ?
        double RZ0 : Grand rayon du cercle
        double RZ1 : Z
        => cercle est centré au point (0, 0, RZ1) et rayon RZ0
        double ScaP : .... ?
        double DParN : D origine de LOS.... ? N => norme de la composante du vecteur OD
        double kOut : kmax où on peut trouver un résultat
        double D0, double D1, double D2 : composantes de D (origine LOS)
        double u0, double u1, double u2 : composantes de U (direction LOS)
        str Mode='LOS' : si LOS pas de sol après kmax)
    ::: Faire une fonction double mais qui renvoit QUE un tableau de bool avec true si
    la distance est plus petite qu'un certain eps, false sinon.
    TODO: ........... @LM
    """
    cdef double a4 = (uParN*uN*uN)**2, a3 = 2*( (Sca-RZ1*u2)*(uParN*uN)**2 + ScaP*uN**4 )
    cdef double a2 = (uParN*(Sca-RZ1*u2))**2 + 4.*ScaP*(Sca-RZ1*u2)*uN**2 + (DParN*uN*uN)**2 - (RZ0*uParN*uParN)**2
    cdef double a1 = 2*( ScaP*(Sca-RZ1*u2)**2 + (Sca-RZ1*u2)*(DParN*uN)**2 - ScaP*(RZ0*uParN)**2 )
    cdef double a0 = ((Sca-RZ1*u2)*DParN)**2 - (RZ0*ScaP)**2
    cdef np.ndarray roo = np.roots(np.array([a4,a3,a2,a1,a0]))
    cdef list KK = list(np.real(roo[np.isreal(roo)]))   # There might be several solutions
    cdef list Pk, Pk2D, rk
    cdef double kk, kPMin
    if Mode=='LOS':                     # Take solution on physical LOS
        if any([kk>=0 and kk<=kOut for kk in KK]):
            KK = [kk for kk in KK if kk>=0 and kk<=kOut]
            Pk = [(D0+kk*u0,D1+kk*u1,D2+kk*u2) for kk in KK]
            Pk2D = [(Csqrt(pp[0]**2+pp[1]**2), pp[2]) for pp in Pk]
            rk = [(pp[0]-RZ0)**2+(pp[1]-RZ1)**2 for pp in Pk2D]
            kPMin = KK[rk.index(min(rk))]
        else:
            kPMin = min([Cabs(kk) for kk in KK])  # Else, take the one closest to D
    else:
        Pk = [(D0+kk*u0,D1+kk*u1,D2+kk*u2) for kk in KK]
        Pk2D = [(Csqrt(pp[0]**2+pp[1]**2), pp[2]) for pp in Pk]
        rk = [(pp[0]-RZ0)**2+(pp[1]-RZ1)**2 for pp in Pk2D]
        kPMin = KK[rk.index(min(rk))]
    return kPMin # + distance au cercle



cdef LOS_sino_Tor(double D0, double D1, double D2, double u0, double u1,
                  double u2, double RZ0, double RZ1, str Mode='LOS', double
                  kOut=Cinf):

    cdef double    uN = Csqrt(u0**2+u1**2+u2**2), uParN = Csqrt(u0**2+u1**2), DParN = Csqrt(D0**2+D1**2)
    cdef double    Sca = u0*D0+u1*D1+u2*D2, ScaP = u0*D0+u1*D1
    cdef double    kPMin
    if uParN == 0.:
        kPMin = (RZ1-D2)/u2
    else:
        kPMin = LOS_sino_findRootkPMin_Tor(uParN, uN, Sca, RZ0, RZ1, ScaP, DParN, kOut, D0, D1, D2, u0, u1, u2, Mode=Mode)
    cdef double    PMin0 = D0+kPMin*u0, PMin1 = D1+kPMin*u1, PMin2 = D2+kPMin*u2
    cdef double    PMin2norm = Csqrt(PMin0**2+PMin1**2)
    cdef double    PMin2D0 = PMin2norm, PMin2D1 = PMin2
    cdef double    RMin = Csqrt((PMin2D0-RZ0)**2+(PMin2D1-RZ1)**2)
    cdef double    eTheta0 = -PMin1/PMin2norm, eTheta1 = PMin0/PMin2norm, eTheta2 = 0.
    cdef double    vP0 = PMin2D0-RZ0, vP1 = PMin2D1-RZ1
    cdef double    Theta = Catan2(vP1,vP0)
    cdef double    ImpTheta = Theta if Theta>=0 else Theta + np.pi
    cdef double    er2D0 = Ccos(ImpTheta), er2D1 = Csin(ImpTheta)
    cdef double    p = vP0*er2D0 + vP1*er2D1
    cdef double    uN0 = u0/uN, uN1 = u1/uN, uN2 = u2/uN
    cdef double    phi = Casin(-uN0*eTheta0 -uN1*eTheta1 -uN2*eTheta2)
    return (PMin0,PMin1,PMin2), kPMin, RMin, Theta, p, ImpTheta, phi



cdef inline void NEW_LOS_sino_Tor(double orig0, double orig1, double orig2,
                                  double dirv0, double dirv1, double dirv2,
                                  double circ_radius, double circ_normz,
                                  double[9] results,
                                  bint is_LOS_Mode=False,
                                  double kOut=Cinf) nogil:
    cdef double[3] dirv, orig
    cdef double[2] res
    cdef double normu, normu_sqr
    cdef double kPMin

    normu_sqr = dirv0 * dirv0 + dirv1 * dirv1 + dirv2 * dirv2
    normu = Csqrt(normu_sqr)
    dirv[0] = dirv0
    dirv[2] = dirv2
    dirv[1] = dirv1
    orig[0] = orig0
    orig[1] = orig1
    orig[2] = orig2

    if dirv0 == 0. and dirv1 == 0.:
        kPMin = (circ_normz-orig2)/dirv2
    else:
        _dt.dist_los_circle_core(dirv, orig,
                                circ_radius, circ_normz,
                                normu_sqr, res)
        kPMin = res[0]
        if is_LOS_Mode and kPMin > kOut:
            kPMin = kOut

    # Computing the point's coordinates.........................................
    cdef double PMin0 = orig0 + kPMin * dirv0
    cdef double PMin1 = orig1 + kPMin * dirv1
    cdef double PMin2 = orig2 + kPMin * dirv2
    cdef double PMin2norm = Csqrt(PMin0**2+PMin1**2)
    cdef double RMin = Csqrt((PMin2norm - circ_radius)**2
                             + (PMin2   - circ_normz)**2)
    cdef double vP0 = PMin2norm - circ_radius
    cdef double vP1 = PMin2     - circ_normz
    cdef double Theta = Catan2(vP1, vP0)
    cdef double ImpTheta = Theta if Theta>=0 else Theta + Cpi
    cdef double er2D0 = Ccos(ImpTheta)
    cdef double er2D1 = Csin(ImpTheta)
    cdef double p0 = vP0*er2D0 + vP1*er2D1
    cdef double eTheta0 = -PMin1 / PMin2norm
    cdef double eTheta1 =  PMin0 / PMin2norm
    cdef double normu0 = dirv0/normu
    cdef double normu1 = dirv1/normu
    cdef double phi = Casin(-normu0 * eTheta0 - normu1 * eTheta1)
    # Filling the results ......................................................
    results[0] = PMin0
    results[1] = PMin1
    results[2] = PMin2
    results[3] = kPMin
    results[4] = RMin
    results[5] = Theta
    results[6] = p0
    results[7] = ImpTheta
    results[8] = phi
    return

cdef inline void NEW_los_sino_tor_vec(int nlos,
                                      double[:,::1] origins,
                                      double[:,::1] directions,
                                      double circ_radius,
                                      double circ_normz,
                                      double[:,::1] los_closest_coords,
                                      double[::1] los_closest_coeffs,
                                      double[::1] circle_closest_rmin,
                                      double[::1] circle_closest_theta,
                                      double[::1] circle_closest_p,
                                      double[::1] circle_closest_imptheta,
                                      double[::1] circle_closest_phi,
                                      bint is_LOS_Mode=False,
                                      double[::1] kOut=None) nogil:
    cdef int ind_los
    cdef double* dirv
    cdef double* orig
    cdef double* res
    cdef double normu, normu_sq
    cdef double kPMin, PMin2norm, Theta
    cdef double vP0 = 0.0
    cdef double vP1 = 0.0
    cdef double eTheta0
    cdef double eTheta1
    cdef double normu0
    cdef double normu1
    cdef double distance
    cdef double PMin0, PMin1, PMin2

    with nogil, parallel():
        dirv = <double*>malloc(3*sizeof(double))
        orig = <double*>malloc(3*sizeof(double))
        res = <double*>malloc(2*sizeof(double))
        for ind_los in prange(nlos):
            dirv[0] = directions[0, ind_los]
            dirv[1] = directions[1, ind_los]
            dirv[2] = directions[2, ind_los]
            orig[0] = origins[0, ind_los]
            orig[1] = origins[1, ind_los]
            orig[2] = origins[2, ind_los]
            normu_sq = dirv[0] * dirv[0] + dirv[1] * dirv[1] + dirv[2] * dirv[2]
            normu = Csqrt(normu_sq)
            # Computing coeff of closest on line................................
            if dirv[0] == 0. and dirv[1] == 0.:
                kPMin = (circ_normz-orig[2])/dirv[2]
            else:
                _dt.dist_los_circle_core(dirv, orig, circ_radius,
                                        circ_normz, normu_sq, res)
                kPMin = res[0]
                distance = res[1]
            if is_LOS_Mode and kOut is not None and kPMin > kOut[ind_los]:
                kPMin = kOut[ind_los]
            los_closest_coeffs[ind_los] = kPMin

            # Computing the info of the closest point on LOS & Circle...........
            PMin0 = orig[0] + kPMin * dirv[0]
            PMin1 = orig[1] + kPMin * dirv[1]
            PMin2 = orig[2] + kPMin * dirv[2]
            los_closest_coords[0, ind_los] = PMin0
            los_closest_coords[1, ind_los] = PMin1
            los_closest_coords[2, ind_los] = PMin2
            # Computing RMin:
            PMin2norm = Csqrt(PMin0**2+PMin1**2)
            circle_closest_rmin[ind_los] = Csqrt((PMin2norm - circ_radius)**2
                                        + (PMin2   - circ_normz)**2)
            # Theta and ImpTheta:
            vP0 = PMin2norm - circ_radius
            vP1 = PMin2     - circ_normz
            Theta = Catan2(vP1, vP0)
            circle_closest_theta[ind_los] = Theta
            if Theta < 0:
                Theta = Theta + Cpi
            circle_closest_imptheta[ind_los] = Theta
            circle_closest_p[ind_los] = vP0 * Ccos(Theta) + vP1 * Csin(Theta)
            # Phi:
            eTheta0 = - PMin1 / PMin2norm
            eTheta1 =   PMin0 / PMin2norm
            normu0 = dirv[0]/normu
            normu1 = dirv[1]/normu
            circle_closest_phi[ind_los] = Casin(-normu0 * eTheta0 - normu1 * eTheta1)
        free(dirv)
        free(orig)
        free(res)
    return



cdef LOS_sino_Lin(double D0, double D1, double D2, double u0, double u1, double
                  u2, double RZ0, double RZ1, str Mode='LOS', double kOut=Cinf):
    cdef double    kPMin
    if u0**2==1.:
        kPMin = 0.
    else:
        kPMin = ( (RZ0-D1)*u1+(RZ1-D2)*u2 ) / (1-u0**2)
    kPMin = kOut if Mode=='LOS' and kPMin > kOut else kPMin
    cdef double    PMin0 = D0+kPMin*u0, PMin1 = D1+kPMin*u1, PMin2 = D2+kPMin*u2
    cdef double    RMin = Csqrt((PMin1-RZ0)**2+(PMin2-RZ1)**2)
    cdef double    vP0 = PMin1-RZ0, vP1 = PMin2-RZ1
    cdef double    Theta = Catan2(vP1,vP0)
    cdef double    ImpTheta = Theta if Theta>=0 else Theta + np.pi
    cdef double    er2D0 = Ccos(ImpTheta), er2D1 = Csin(ImpTheta)
    cdef double    p0 = vP0*er2D0 + vP1*er2D1
    cdef double    uN = Csqrt(u0**2+u1**2+u2**2)
    cdef double    uN0 = u0/uN, uN1 = u1/uN, uN2 = u2/uN
    cdef double    phi = Catan2(uN0, Csqrt(uN1**2+uN2**2))
    return (PMin0,PMin1,PMin2), kPMin, RMin, Theta, p0, ImpTheta, phi


def LOS_sino(double[:,::1] D, double[:,::1] u, double[::1] RZ, double[::1] kOut,
             str Mode='LOS', str VType='Tor', bint try_new_algo=True):
    cdef unsigned int nL = D.shape[1], ii
    cdef tuple out
    cdef np.ndarray[double,ndim=2] PMin = np.empty((3,nL))
    cdef np.ndarray[double,ndim=1] kPMin=np.empty((nL,)), RMin=np.empty((nL,))
    cdef np.ndarray[double,ndim=1] Theta=np.empty((nL,)), p=np.empty((nL,))
    cdef np.ndarray[double,ndim=1] ImpTheta=np.empty((nL,)), phi=np.empty((nL,))
    cdef double[9] results
    cdef bint is_LOS_Mode
    if VType.lower()=='tor':
        if not try_new_algo:
            for ii in range(0,nL):
                out = LOS_sino_Tor(D[0,ii],D[1,ii],D[2,ii],
                                   u[0,ii],u[1,ii],u[2,ii],
                                   RZ[0],RZ[1], Mode=Mode, kOut=kOut[ii])
                ((PMin[0,ii],PMin[1,ii],PMin[2,ii]),
                 kPMin[ii], RMin[ii], Theta[ii],
                 p[ii], ImpTheta[ii], phi[ii]) = out
        else:
            is_LOS_Mode = Mode.lower() == 'los'
            NEW_los_sino_tor_vec(nL, D, u, RZ[0], RZ[1],
                                 PMin, kPMin, RMin, Theta, p,
                                 ImpTheta, phi,
                                 is_LOS_Mode=is_LOS_Mode,
                                 kOut=kOut)
    else:
        for ii in range(0,nL):
            out = LOS_sino_Lin(D[0,ii],D[1,ii],D[2,ii],u[0,ii],u[1,ii],u[2,ii],
                               RZ[0],RZ[1], Mode=Mode, kOut=kOut[ii])
            ((PMin[0,ii],PMin[1,ii],PMin[2,ii]),
             kPMin[ii], RMin[ii], Theta[ii], p[ii], ImpTheta[ii], phi[ii]) = out
    return PMin, kPMin, RMin, Theta, p, ImpTheta, phi








########################################################
########################################################
########################################################
#                   Solid Angle
########################################################
########################################################
########################################################


######################################################
######################################################
#               Dust
######################################################
######################################################

def Dust_calc_SolidAngle(pos, r, pts,
                         approx=True, out_coefonly=False,
                         VType='Tor', VPoly=None, VIn=None, VLim=None,
                         LSPoly=None, LSLim=None, LSVIn=None, Forbid=True,
                         Test=True):
    """ Compute the solid angle of a moving particle of varying radius as seen
    from any number of pixed points

    Can be done w/o the approximation that r<<d
    If Ves (and optionally LSPoly) are provided, takes into account vignetting
    """
    cdef block = VPoly is not None
    cdef float pir2
    cdef int ii, jj, nptsok, nt=pos.shape[1], npts=pts.shape[1]
    cdef np.ndarray[double, ndim=2, mode='c'] sang=np.zeros((nt,npts))
    cdef array k
    cdef np.ndarray[double, ndim=1, mode='c'] vis
    cdef double[::1] k_view
    cdef double[::1] lspolyx, lspolyy
    cdef double[::1] lsnormx, lsnormy
    if block:
        ind = ~_Ves_isInside(pts, VPoly, ves_lims=VLim, ves_type=VType,
                             in_format='(X,Y,Z)', test=Test)
        if LSPoly is not None:
            for ii in range(len(LSPoly)):
                ind = ind & _Ves_isInside(pts, LSPoly[ii], ves_lims=LSLim[ii],
                                          ves_type=VType, in_format='(X,Y,Z)',
                                          test=Test)
            lspolyx = LSPoly[0,...]
            lspolyy = LSPoly[1,...]
            lsnormx = LSVIn[0,...]
            lsnormy = LSVIn[1,...]
        else:
            lspolyx = None
            lspolyy = None
            lsnormx = None
            lsnormy = None
        ind = (~ind).nonzero()[0]
        ptstemp = np.ascontiguousarray(pts[:,ind])
        nptsok = ind.size
        k = clone(array('d'), nptsok, True)
        k_view = k
        if approx and out_coefonly:
            for ii in range(nt):
                _bgt.compute_dist_pt_vec(pos[0,ii], pos[1,ii],
                                         pos[2,ii], nptsok,
                                         ptstemp, &k_view[0])
                vis = LOS_isVis_PtFromPts_VesStruct(pos[0,ii], pos[1,ii],
                                                    pos[2,ii], ptstemp,
                                                    k=k_view,
                                                    ves_poly=VPoly,
                                                    ves_norm=VIn, ves_lims=VLim,
                                                    lstruct_polyx=lspolyx,
                                                    lstruct_polyy=lspolyy,
                                                    lstruct_lims=LSLim,
                                                    lstruct_normx=lsnormx,
                                                    lstruct_normy=lsnormy,
                                                    forbid=Forbid,
                                                    ves_type=VType, test=Test)
                for jj in range(nptsok):
                    if vis[jj]:
                        sang[ii,ind[jj]] = Cpi/k_view[jj]**2
        elif approx:
            for ii in range(nt):
                _bgt.compute_dist_pt_vec(pos[0,ii], pos[1,ii],
                                         pos[2,ii], nptsok,
                                         ptstemp, &k_view[0])
                vis = LOS_isVis_PtFromPts_VesStruct(pos[0,ii], pos[1,ii],
                                                    pos[2,ii], ptstemp,
                                                    ves_poly=VPoly,
                                                    k=k_view,
                                                    ves_norm=VIn, ves_lims=VLim,
                                                    lstruct_polyx=lspolyx,
                                                    lstruct_polyy=lspolyy,
                                                    lstruct_lims=LSLim,
                                                    lstruct_normx=lsnormx,
                                                    lstruct_normy=lsnormy,
                                                    forbid=Forbid,
                                                    ves_type=VType, test=Test)
                pir2 = Cpi*r[ii]**2
                for jj in range(nptsok):
                    if vis[jj]:
                        sang[ii,ind[jj]] = pir2/k_view[jj]**2
        else:
            pir2 = _TWOPI
            for ii in range(nt):
                _bgt.compute_dist_pt_vec(pos[0,ii], pos[1,ii],
                                         pos[2,ii], nptsok,
                                         ptstemp, &k_view[0])
                vis = LOS_isVis_PtFromPts_VesStruct(pos[0,ii], pos[1,ii],
                                                    pos[2,ii],
                                                    ptstemp,
                                                    ves_poly=VPoly,
                                                    k=k_view,
                                                    ves_norm=VIn, ves_lims=VLim,
                                                    lstruct_polyx=lspolyx,
                                                    lstruct_polyy=lspolyy,
                                                    lstruct_lims=LSLim,
                                                    lstruct_normx=lsnormx,
                                                    lstruct_normy=lsnormy,
                                                    forbid=Forbid,
                                                    ves_type=VType, test=Test)
                for jj in range(0,nptsok):
                    if vis[jj]:
                        sang[ii,ind[jj]] = pir2*(1-Csqrt(1-r[ii]**2/k[jj]**2))

    else:
        if approx and out_coefonly:
            for ii in range(nt):
                for jj in range(npts):
                    dij2 = ((pos[0,ii]-pts[0,jj])**2
                            + (pos[1,ii]-pts[1,jj])**2
                            + (pos[2,ii]-pts[2,jj])**2)
                    sang[ii,jj] = Cpi/dij2
        elif approx:
            for ii in range(nt):
                pir2 = Cpi*r[ii]**2
                for jj in range(npts):
                    dij2 = ((pos[0,ii]-pts[0,jj])**2
                            + (pos[0,ii]-pts[0,jj])**2
                            + (pos[0,ii]-pts[0,jj])**2)
                    sang[ii,jj] = pir2/dij2
        else:
            pir2 = _TWOPI
            for ii in range(nt):
                for jj in range(npts):
                    dij2 = ((pos[0,ii]-pts[0,jj])**2
                            + (pos[0,ii]-pts[0,jj])**2
                            + (pos[0,ii]-pts[0,jj])**2)
                    sang[ii,jj] = pir2*(1-Csqrt(1-r[ii]**2/dij2))
    return sang


# ==============================================================================
#
#                       DISTANCE CIRCLE - LOS
#
# ==============================================================================
def comp_dist_los_circle(np.ndarray[double,ndim=1,mode='c'] ray_vdir,
                         np.ndarray[double,ndim=1,mode='c'] ray_orig,
                         double radius, double circ_z, double norm_dir=-1.0):
    """
    This function computes the intersection of a Ray (or Line Of Sight)
    and a circle in 3D. It returns `kmin` and `dist`. Where `kmin` is the
    coefficient such that the ray of origin O = [ori1, ori2, ori3]
    and of directional vector D = [dir1, dir2, dir3] is closest to the circle
     of radius `radius` and centered `(0, 0, circ_z)` at the point
    P = O + kmin * D.
    And `distance` the distance between the two closest points (line closest
    and circle closest)
    The variable `norm_dir` is the squared norm of the direction of the ray.
    Params
    =====
    ray_vdir: (3) double array
        ray's director vector V such that P \in Ray iff P(t) = O + t*V
    ray_orig : (3) double array
        ray's origin coordinates O such that P \in Ray iff P(t) = O + t*V
    radius : double
        radius r of horizontal circle centered in (0,0,circ_z)
    circ_z : double
        3rd coordinate of horizontal circle centered in (0,0,circ_z) of radius r
    norm_dir : double (optional)
        If for computation reasons it makes sense, you can pass the norm of the
        director vector
    Returns
    =======
    result : double (2) array
       - result[0] will contain the k coefficient to find the line point closest
       closest point
       - result[1] will contain the DISTANCE from line closest point to circle
       to the circle
    ---
    This is the PYTHON function, use only if you need this computation from
    Python, if you need it from cython, use `dist_los_circle_core`
    """
    cdef double[2] res
    _dt.dist_los_circle_core(<double*>ray_vdir.data,
                            <double*>ray_orig.data,
                            radius, circ_z, norm_dir, res)
    return np.asarray(res)

def comp_dist_los_circle_vec(int nlos, int ncircles,
                             np.ndarray[double,ndim=2,mode='c'] dirs,
                             np.ndarray[double,ndim=2,mode='c'] oris,
                             np.ndarray[double,ndim=1,mode='c'] circle_radius,
                             np.ndarray[double,ndim=1,mode='c'] circle_z,
                             np.ndarray[double,ndim=1,mode='c'] norm_dir = None,
                             int num_threads=48):
    """
    This function computes the intersection of a Ray (or Line Of Sight)
    and a circle in 3D. It returns `kmin`, the coefficient such that the
    ray of origin O = [ori1, ori2, ori3] and of directional vector
    D = [dir1, dir2, dir3] is closest to the circle of radius `radius`
    and centered `(0, 0, circ_z)` at the point P = O + kmin * D.
    The variable `norm_dir` is the squared norm of the direction of the ray.
    This is the vectorial version, we expect the directions and origins to be:
    dirs = [[dir1_los1, dir2_los1, dir3_los1], [dir1_los2,...]
    oris = [[ori1_los1, ori2_los1, ori3_los1], [ori1_los2,...]
    Returns
    =======
    res : (2, nlos, ncircles)
        res = [res_k, res_d] where res_k is a (nlos, ncircles) numpy array
        with the k coefficients for each LOS where the minimum distance
        to each circle is reached
        is met for each circle, and res_d is a (nlos, ncircles) numpy array
        with the distance between each LOS to each circle
    ---
    This is the PYTHON function, use only if you need this computation from
    Python, if you need it from cython, use `dist_los_circle_core`
    """
    cdef array kmin_tab = clone(array('d'), nlos*ncircles, True)
    cdef array dist_tab = clone(array('d'), nlos*ncircles, True)

    if norm_dir is None:
        norm_dir = -np.ones(nlos)
    _dt.comp_dist_los_circle_vec_core(nlos, ncircles,
                                      <double*>dirs.data,
                                      <double*>oris.data,
                                      <double*>circle_radius.data,
                                      <double*>circle_z.data,
                                      <double*>norm_dir.data,
                                      kmin_tab, dist_tab, num_threads)
    return np.asarray(kmin_tab).reshape(nlos, ncircles), \
        np.asarray(dist_tab).reshape(nlos, ncircles)


# ==============================================================================
#
#                       TEST CLOSENESS CIRCLE - LOS
#
# ==============================================================================

def is_close_los_circle(np.ndarray[double,ndim=1,mode='c'] ray_vdir,
                        np.ndarray[double,ndim=1,mode='c'] ray_orig,
                        double radius, double circ_z, double eps,
                        double norm_dir=-1.0):
    """
    This function checks if at maximum a LOS is at a distance epsilon
    form a cirlce
    The result is True when distance < epsilon
    ---
    This is the PYTHON function, use only if you need this computation from
    Python, if you need it from cython, use `is_los_close_circle_core`
    """
    return _dt.is_close_los_circle_core(<double*>ray_vdir.data,
                                        <double*>ray_orig.data,
                                        radius, circ_z, norm_dir, eps)

def is_close_los_circle_vec(int nlos, int ncircles, double epsilon,
                             np.ndarray[double,ndim=2,mode='c'] dirs,
                             np.ndarray[double,ndim=2,mode='c'] oris,
                             np.ndarray[double,ndim=1,mode='c'] circle_radius,
                             np.ndarray[double,ndim=1,mode='c'] circle_z,
                             np.ndarray[double,ndim=1,mode='c'] norm_dir=None,
                             int num_threads=48):
    """
    This function checks if at maximum a LOS is at a distance epsilon
    form a cirlce. Vectorial version
    The result is True when distance < epsilon
    ---
    This is the PYTHON function, use only if you need this computation from
    Python, if you need it from cython, use `is_los_close_circle_core`
    """
    cdef array res = clone(array('i'), nlos, True)

    if norm_dir is None:
        norm_dir = -np.ones(nlos)
    _dt.is_close_los_circle_vec_core(nlos, ncircles,
                                     epsilon,
                                     <double*>dirs.data,
                                     <double*>oris.data,
                                     <double*>circle_radius.data,
                                     <double*>circle_z.data,
                                     <double*>norm_dir.data,
                                     res, num_threads)
    return np.asarray(res, dtype=bool).reshape(nlos, ncircles)

# ==============================================================================
#
#                       DISTANCE BETWEEN LOS AND EXT-POLY
#
# ==============================================================================
def comp_dist_los_vpoly(double[:, ::1] ray_orig,
                        double[:, ::1] ray_vdir,
                        double[:, ::1] ves_poly,
                        double disc_step=0.1,
                        double eps_uz=_SMALL, double eps_a=_VSMALL,
                        double eps_vz=_VSMALL, double eps_b=_VSMALL,
                        double eps_plane=_VSMALL, str ves_type='Tor',
                        int num_threads=16, bint debug=False,
                        int debug_nlos=-1):
    """
    This function computes the distance (and the associated k) between nlos
    Rays (or LOS) and an `IN` structure (a polygon extruded around the axis
    (0,0,1), eg. a flux surface).
    For more details on the algorithm please see PDF: <name_of_pdf>.pdf #TODO

    Params
    ======
        ray_orig : (3, nlos) double array
           LOS origin points coordinates
        ray_vdir : (3, nlos) double array
           LOS normalized direction vector
        ves_poly : (2, num_vertex) double array
           Coordinates of the vertices of the Polygon defining the 2D poloidal
           cut of the Vessel
        eps_<val> : double
           Small value, acceptance of error
    Returns
    =======
        kmin_vpoly : (nlos) double array
            Of the form [k_0, k_1, ..., k_n], where k_i is the coefficient
            such that the i-th ray (LOS) is closest to the extruded polygon
            at the point P_i = orig[i] + kmin[i] * vdir[i]
        dist_vpoly : (nlos) double array
            `distance[i]` is the distance from P_i to the extruded polygon.
    ---
    This is the PYTHON function, use only if you need this computation from
    Python, if you need it from cython, use `simple_dist_los_vpoly_core`
    """
    cdef int npts_poly = ves_poly.shape[1]
    cdef int nlos = ray_orig.shape[1]
    cdef int ii, ind_vert, ind_los
    cdef double* res_loc = NULL
    cdef double* loc_org = NULL
    cdef double* loc_dir = NULL
    cdef double crit2, invuz,  dpar2, upar2, upscaDp
    cdef double crit2_base = eps_uz * eps_uz /400.
    cdef np.ndarray[double,ndim=1] dist = np.empty((nlos,),dtype=float)
    cdef np.ndarray[double,ndim=1] kmin = np.empty((nlos,),dtype=float)
    cdef double* list_vpoly_x = NULL
    cdef double* list_vpoly_y = NULL
    cdef int new_npts_poly
    # == Discretizing vpolys ===================================================
    _st.simple_discretize_vpoly_core(ves_poly,
                                    npts_poly,
                                    disc_step, # discretization step
                                    &list_vpoly_x,
                                    &list_vpoly_y,
                                    &new_npts_poly,
                                    0, # mode = absolute
                                    _VSMALL)
    # == Defining parallel part ================================================
    with nogil, parallel(num_threads=num_threads):
        # We use local arrays for each thread so...
        loc_org   = <double *> malloc(sizeof(double) * 3)
        loc_dir   = <double *> malloc(sizeof(double) * 3)
        res_loc = <double *> malloc(2*sizeof(double))
        # == The parallelization over the LOS ==================================
        for ind_los in prange(nlos, schedule='dynamic'):
            loc_org[0] = ray_orig[0, ind_los]
            loc_org[1] = ray_orig[1, ind_los]
            loc_org[2] = ray_orig[2, ind_los]
            loc_dir[0] = ray_vdir[0, ind_los]
            loc_dir[1] = ray_vdir[1, ind_los]
            loc_dir[2] = ray_vdir[2, ind_los]
            # -- Computing values that depend on the LOS/ray -------------------
            upscaDp = loc_dir[0]*loc_org[0] + loc_dir[1]*loc_org[1]
            upar2   = loc_dir[0]*loc_dir[0] + loc_dir[1]*loc_dir[1]
            dpar2   = loc_org[0]*loc_org[0] + loc_org[1]*loc_org[1]
            invuz = 1./loc_dir[2]
            crit2 = upar2*crit2_base
            _dt.simple_dist_los_vpoly_core(loc_org, loc_dir,
                                           list_vpoly_x,
                                           list_vpoly_y,
                                           new_npts_poly, upscaDp,
                                           upar2, dpar2,
                                           invuz, crit2,
                                           eps_uz, eps_vz,
                                           eps_a, eps_b,
                                           res_loc)
            kmin[ind_los] = res_loc[0]
            dist[ind_los] = res_loc[1]
        free(loc_org)
        free(loc_dir)
        free(res_loc)
    free(list_vpoly_x)
    free(list_vpoly_y)
    return kmin, dist

def comp_dist_los_vpoly_vec(int nvpoly, int nlos,
                            np.ndarray[double,ndim=2,mode='c'] ray_orig,
                            np.ndarray[double,ndim=2,mode='c'] ray_vdir,
                            np.ndarray[double,ndim=3,mode='c'] ves_poly,
                            double eps_uz=_SMALL, double eps_a=_VSMALL,
                            double eps_vz=_VSMALL, double eps_b=_VSMALL,
                            double eps_plane=_VSMALL, str ves_type='Tor',
                            str algo_type='simple', int num_threads=16):
    """
    This function computes the distance (and the associated k) between nlos
    Rays (or LOS) and several `IN` structures (polygons extruded around the axis
    (0,0,1), eg. flux surfaces).
    For more details on the algorithm please see PDF: <name_of_pdf>.pdf #TODO

    Params
    ======
        nvpoly : int
           Number of flux surfaces
        nlos : int
           Number of LOS
        ray_orig : (3, nlos) double array
           LOS origin points coordinates
        ray_vdir : (3, nlos) double array
           LOS normalized direction vector
        ves_poly : (num_pol, 2, num_vertex) double array
           Coordinates of the vertices of the Polygon defining the 2D poloidal
           cut of the different IN surfaces
           WARNING : we suppose all poly are nested in each other,
                     from inner to outer
        eps_<val> : double
           Small value, acceptance of error
    Returns
    =======
        kmin_vpoly : (npoly, nlos) double array
            Of the form [k_00, k_01, ..., k_0n, k_10, k_11, ..., k_1n, ...]
            where k_ij is the coefficient for the j-th flux surface
            such that the i-th ray (LOS) is closest to the extruded polygon
            at the point P_i = orig[i] + kmin[i] * vdir[i]
        dist_vpoly : (npoly, nlos) double array
            `distance[i * num_poly + j]` is the distance from P_i to the i-th
            extruded poly.
    ---
    This is the PYTHON function, use only if you need this computation from
    Python, if you need it from cython, use `comp_dist_los_vpoly_vec_core`
    """
    if not algo_type.lower() == "simple" or not ves_type.lower() == "tor":
        assert False, "The function is only implemented with the simple"\
            + " algorithm and for toroidal vessels... Sorry!"
    warn("This function supposes that the polys are nested from inner to outer",
         Warning)

    cdef np.ndarray[double, ndim=1] kmin = np.empty((nvpoly*nlos,), dtype=float)
    cdef np.ndarray[double, ndim=1] dist = np.empty((nvpoly*nlos,), dtype=float)
    cdef int algo_num = 0
    cdef int ves_num = 1
    _dt.comp_dist_los_vpoly_vec_core(nvpoly, nlos,
                                    <double*>ray_orig.data,
                                    <double*>ray_vdir.data,
                                    ves_poly,
                                    eps_uz, eps_a,
                                    eps_vz, eps_b,
                                    eps_plane,
                                    ves_num,
                                    algo_num,
                                    &kmin[0], &dist[0],
                                    0.05,
                                    num_threads)
    return kmin.reshape(nlos, nvpoly),\
        dist.reshape(nlos, nvpoly)

# ==============================================================================
#
#                         ARE LOS AND EXT-POLY CLOSE
#
# ==============================================================================

def is_close_los_vpoly_vec(int nvpoly, int nlos,
                           np.ndarray[double,ndim=2,mode='c'] ray_orig,
                           np.ndarray[double,ndim=2,mode='c'] ray_vdir,
                           np.ndarray[double,ndim=3,mode='c'] ves_poly,
                           double epsilon,
                           double eps_uz=_SMALL, double eps_a=_VSMALL,
                           double eps_vz=_VSMALL, double eps_b=_VSMALL,
                           double eps_plane=_VSMALL, str ves_type='Tor',
                           str algo_type='simple', int num_threads=16):
    """
    This function tests if the distance between nlos Rays (or LOS) and
    several `IN` structures (polygons extruded around the axis (0,0,1),
    eg. flux surfaces) is smaller than `epsilon`.
    For more details on the algorithm please see PDF: <name_of_pdf>.pdf #TODO

    Params
    ======
        nvpoly : int
           Number of flux surfaces
        nlos : int
           Number of LOS
        ray_orig : (3, nlos) double array
           LOS origin points coordinates
        ray_vdir : (3, nlos) double array
           LOS normalized direction vector
        ves_poly : (num_pol, 2, num_vertex) double array
           Coordinates of the vertices of the Polygon defining the 2D poloidal
           cut of the different IN surfaces
           WARNING : we suppose all poly are nested in each other,
                     and the first one is the smallest one
        epsilon : double
           Value for testing if distance < epsilon
        eps_<val> : double
           Small value, acceptance of error
    Returns
    =======
        are_close : (npoly * nlos) bool array
            `are_close[i * num_poly + j]` indicates if distance between i-th LOS
            and j-th poly are closer than epsilon. (True if distance<epsilon)
    ---
    This is the PYTHON function, use only if you need this computation from
    Python, if you need it from cython, use `is_close_los_vpoly_vec_core`
    """
    warn("This function supposes that the polys are nested from inner to outer",
         Warning)
    # ==========================================================================
    if not algo_type.lower() == "simple" or not ves_type.lower() == "tor":
        assert False, "The function is only implemented with the simple"\
            + " algorithm and for toroidal vessels... Sorry!"
    warn("This function supposes that the polys are nested from inner to outer",
         Warning)
    # ==========================================================================

    cdef array are_close = clone(array('i'), nvpoly*nlos, True)
    _dt.is_close_los_vpoly_vec_core(nvpoly, nlos,
                                <double*>ray_orig.data,
                                <double*>ray_vdir.data,
                                ves_poly,
                                eps_uz, eps_a,
                                eps_vz, eps_b,
                                eps_plane,
                                epsilon,
                                are_close,
                                num_threads)
    return np.asarray(are_close, dtype=bool).reshape(nlos, nvpoly)

# ==============================================================================
#
#                         WHICH LOS/VPOLY IS CLOSER
#
# ==============================================================================

def which_los_closer_vpoly_vec(int nvpoly, int nlos,
                               np.ndarray[double,ndim=2,mode='c'] ray_orig,
                               np.ndarray[double,ndim=2,mode='c'] ray_vdir,
                               np.ndarray[double,ndim=3,mode='c'] ves_poly,
                               double eps_uz=_SMALL, double eps_a=_VSMALL,
                               double eps_vz=_VSMALL, double eps_b=_VSMALL,
                               double eps_plane=_VSMALL, str ves_type='Tor',
                               str algo_type='simple', int num_threads=16):
    """
    Params
    ======
        nvpoly : int
           Number of flux surfaces
        nlos : int
           Number of LOS
        ray_orig : (3, nlos) double array
           LOS origin points coordinates
        ray_vdir : (3, nlos) double array
           LOS direction vector
        ves_poly : (num_pol, 2, num_vertex) double array
           Coordinates of the vertices of the Polygon defining the 2D poloidal
           cut of the different IN surfaces
           WARNING : we suppose all poly are nested in each other,
                     and the first one is the smallest one
        eps_<val> : double
           Small value, acceptance of error
    Returns
    =======
        ind_close_los : (npoly) int array
            Of the form [ind_0, ind_1, ..., ind_(npoly-1)]
            where ind_i is the coefficient for the i-th flux surface
            such that the ind_i-th ray (LOS) is closest to the extruded polygon
            among all other LOS without going over it.
    ---
    This is the PYTHON function, use only if you need this computation from
    Python, if you need it from cython, use `which_los_closer_vpoly_vec_core`
    """
    warn("This function supposes that the polys are nested from inner to outer",
         Warning)

    # ==========================================================================
    if not algo_type.lower() == "simple" or not ves_type.lower() == "tor":
        assert False, "The function is only implemented with the simple"\
            + " algorithm and for toroidal vessels... Sorry!"
    warn("This function supposes that the polys are nested from inner to outer",
         Warning)
    # ==========================================================================

    cdef array ind_close_tab = clone(array('i'), nvpoly, True)
    _dt.which_los_closer_vpoly_vec_core(nvpoly, nlos,
                                    <double*>ray_orig.data,
                                    <double*>ray_vdir.data,
                                    ves_poly,
                                    eps_uz, eps_a,
                                    eps_vz, eps_b,
                                    eps_plane,
                                    ind_close_tab,
                                    num_threads)
    return np.asarray(ind_close_tab)

def which_vpoly_closer_los_vec(int nvpoly, int nlos,
                               np.ndarray[double,ndim=2,mode='c'] ray_orig,
                               np.ndarray[double,ndim=2,mode='c'] ray_vdir,
                               np.ndarray[double,ndim=3,mode='c'] ves_poly,
                               double eps_uz=_SMALL, double eps_a=_VSMALL,
                               double eps_vz=_VSMALL, double eps_b=_VSMALL,
                               double eps_plane=_VSMALL, str ves_type='Tor',
                               str algo_type='simple', int num_threads=16):
    """
    Params
    ======
        nvpoly : int
           Number of flux surfaces
        nlos : int
           Number of LOS
        ray_orig : (3, nlos) double array
           LOS origin points coordinates
        ray_vdir : (3, nlos) double array
           LOS direction vector
        ves_poly : (num_pol, 2, num_vertex) double array
           Coordinates of the vertices of the Polygon defining the 2D poloidal
           cut of the different IN surfaces
           WARNING : we suppose all poly are nested in each other,
                     and the first one is the smallest one
        eps_<val> : double
           Small value, acceptance of error
    Returns
    =======
        ind_close_los : (nlos) int array
            Of the form [ind_0, ind_1, ..., ind_(nlos-1)]
            where ind_i is the coefficient for the i-th LOS (ray)
            such that the ind_i-th poly (flux surface) is closest to the LOS
            among all other poly without going over it.
    ---
    This is the PYTHON function, use only if you need this computation from
    Python, if you need it from cython, use `which_vpoly_closer_los_vec_core`
    """
    warn("This function supposes that the polys are nested from inner to outer",
         Warning)
    # ==========================================================================
    if not algo_type.lower() == "simple" or not ves_type.lower() == "tor":
        assert False, "The function is only implemented with the simple"\
            + " algorithm and for toroidal vessels... Sorry!"
    warn("This function supposes that the polys are nested from inner to outer",
         Warning)
    # ==========================================================================

    cdef array ind_close_tab = clone(array('i'), nlos, True)
    _dt.which_vpoly_closer_los_vec_core(nvpoly, nlos,
                                    <double*>ray_orig.data,
                                    <double*>ray_vdir.data,
                                    ves_poly,
                                    eps_uz, eps_a,
                                    eps_vz, eps_b,
                                    eps_plane,
                                    ind_close_tab,
                                    num_threads)
    return np.asarray(ind_close_tab)



def _Ves_Vmesh_Tor_SubFromD_cython_old(double dR, double dZ, double dRPhi,
                                       double[::1] RMinMax, double[::1] ZMinMax,
                                       list DR=None,
                                       list DZ=None,
                                       DPhi=None, VPoly=None,
                                       str Out='(X,Y,Z)', double margin=_VSMALL):
    """
    Return the desired submesh indicated by the limits (DR,DZ,DPhi),
    for the desired resolution (dR,dZ,dRphi)
    """
    cdef double[::1] R0, R, Z, dRPhir, dPhir, NRPhi, hypot
    cdef double reso_r0, reso_r, reso_z, DPhi0, DPhi1
    cdef double abs0, abs1, phi, indiijj
    cdef long[::1] indR0, indR, indZ, Phin, NRPhi0
    cdef int NR0, NR, NZ, Rn, Zn, nRPhi0, indR0ii, ii, jj, nPhi0, nPhi1, zz
    cdef int NP, NRPhi_int, radius_ratio
    cdef np.ndarray[double,ndim=2] Pts, indI
    cdef np.ndarray[double,ndim=1] iii, dV, ind


    warn("You are using the old algorithm for meshing a volume."
         + " This algorithm is slower than the new one.", Warning)

    # Get the actual R and Z resolutions and mesh elements
    R0, reso_r0, indR0, NR0 = discretize_line1d(RMinMax, dR, None,
                                             Lim=True, margin=margin)
    R, reso_r, indR, NR = discretize_line1d(RMinMax, dR, DR, Lim=True,
                                          margin=margin)
    Z, reso_z, indZ, NZ = discretize_line1d(ZMinMax, dZ, DZ, Lim=True,
                                          margin=margin)
    Rn = len(R)
    Zn = len(Z)
    # Get the limits if any (and make sure to replace them in the proper
    # quadrants)
    if DPhi is None:
        DPhi0, DPhi1 = -Cpi, Cpi
    else:
        DPhi0 = Catan2(Csin(DPhi[0]), Ccos(DPhi[0]))
        DPhi1 = Catan2(Csin(DPhi[1]), Ccos(DPhi[1]))
    dRPhir, dPhir = np.empty((Rn,)), np.empty((Rn,))
    Phin = np.empty((Rn,),dtype=int)
    NRPhi = np.empty((Rn,))
    NRPhi0 = np.zeros((Rn,),dtype=int)
    nRPhi0, indR0ii = 0, 0
    NP, NPhimax = 0, 0
    radius_ratio = int(Cceil(R[Rn-1]/R[0]))
    for ii in range(0,Rn):
        # Get the actual RPhi resolution and Phi mesh elements (! depends on R!)
        NRPhi[ii] = Cceil(2.*Cpi*R[ii]/dRPhi)
        NRPhi_int = int(NRPhi[ii])
        dPhir[ii] = 2.*Cpi/NRPhi[ii]
        dRPhir[ii] = dPhir[ii]*R[ii]
        # Get index and cumulated indices from background
        for jj in range(indR0ii,NR0):
            if R0[jj]==R[ii]:
                indR0ii = jj
                break
            else:
                nRPhi0 += <long>Cceil(2.*Cpi*R0[jj]/dRPhi)
                NRPhi0[ii] = nRPhi0*NZ
        # Get indices of phi
        # Get the extreme indices of the mesh elements that really need to
        # be created within those limits
        abs0 = Cabs(DPhi0+Cpi)
        if abs0-dPhir[ii]*Cfloor(abs0/dPhir[ii]) < margin*dPhir[ii]:
            nPhi0 = int(Cround((DPhi0+Cpi)/dPhir[ii]))
        else:
            nPhi0 = int(Cfloor((DPhi0+Cpi)/dPhir[ii]))
        abs1 = Cabs(DPhi1+Cpi)
        if abs1-dPhir[ii]*Cfloor(abs1/dPhir[ii]) < margin*dPhir[ii]:
            nPhi1 = int(Cround((DPhi1+Cpi)/dPhir[ii])-1)
        else:
            nPhi1 = int(Cfloor((DPhi1+Cpi)/dPhir[ii]))

        if DPhi0<DPhi1:
            #indI.append(list(range(nPhi0,nPhi1+1)))
            Phin[ii] = nPhi1+1-nPhi0
            if ii==0:
                indI = np.nan*np.ones((Rn,Phin[ii]*radius_ratio+1))
            for jj in range(0,Phin[ii]):
                indI[ii,jj] = <double>( nPhi0+jj )
        else:
            #indI.append(list(range(nPhi0,NRPhi_int)+list(range(0,nPhi1+1))))
            Phin[ii] = nPhi1+1+NRPhi_int-nPhi0
            if ii==0:
                indI = np.nan*np.ones((Rn,Phin[ii]*radius_ratio+1))
            for jj in range(0,NRPhi_int-nPhi0):
                indI[ii,jj] = <double>( nPhi0+jj )
            for jj in range(NRPhi_int-nPhi0,Phin[ii]):
                indI[ii,jj] = <double>( jj- (NRPhi_int-nPhi0) )
        NP += Zn*Phin[ii]
    Pts = np.empty((3,NP))
    ind = np.empty((NP,))
    dV = np.empty((NP,))
    # Compute Pts, dV and ind
    # This triple loop is the longest part, it takes ~90% of the CPU time
    NP = 0
    if Out.lower()=='(x,y,z)':
        for ii in range(0,Rn):
            # To make sure the indices are in increasing order
            iii = np.sort(indI[ii,~np.isnan(indI[ii,:])])
            for zz in range(0,Zn):
                for jj in range(0,Phin[ii]):
                    indiijj = iii[jj]
                    phi = -Cpi + (0.5+indiijj)*dPhir[ii]
                    Pts[0,NP] = R[ii]*Ccos(phi)
                    Pts[1,NP] = R[ii]*Csin(phi)
                    Pts[2,NP] = Z[zz]
                    ind[NP] = NRPhi0[ii] + indZ[zz]*NRPhi[ii] + indiijj
                    dV[NP] = reso_r*reso_z*dRPhir[ii]
                    NP += 1
    else:
        for ii in range(0,Rn):
            iii = np.sort(indI[ii,~np.isnan(indI[ii,:])])
            #assert iii.size==Phin[ii] and np.all(np.unique(iii)==iii)
            for zz in range(0,Zn):
                for jj in range(0,Phin[ii]):
                    indiijj = iii[jj] #indI[ii,iii[jj]]
                    Pts[0,NP] = R[ii]
                    Pts[1,NP] = Z[zz]
                    Pts[2,NP] = -Cpi + (0.5+indiijj)*dPhir[ii]
                    ind[NP] = NRPhi0[ii] + indZ[zz]*NRPhi[ii] + indiijj
                    dV[NP] = reso_r*reso_z*dRPhir[ii]
                    NP += 1
    if VPoly is not None:
        if Out.lower()=='(x,y,z)':
            hypot = _bgt.compute_hypot(Pts[0,:],Pts[1,:])
            indin = Path(VPoly.T).contains_points(np.array([hypot,Pts[2,:]]).T,
                                                  transform=None, radius=0.0)
            Pts, dV, ind = Pts[:,indin], dV[indin], ind[indin]
            Ru = np.unique(hypot)
        else:
            indin = Path(VPoly.T).contains_points(Pts[:-1,:].T, transform=None,
                                                  radius=0.0)
            Pts, dV, ind = Pts[:,indin], dV[indin], ind[indin]
            Ru = np.unique(Pts[0,:])
        # TODO : Warning : do we need the following lines ????
        # if not np.all(Ru==R):
        #     dRPhir = np.array([dRPhir[ii] for ii in range(0,len(R)) \
        #                        if R[ii] in Ru])
    return Pts, dV, ind.astype(int), reso_r, reso_z, np.asarray(dRPhir)


def _Ves_Vmesh_Tor_SubFromInd_cython_old(double dR, double dZ, double dRPhi,
                                     double[::1] RMinMax, double[::1] ZMinMax,
                                     long[::1] ind, str Out='(X,Y,Z)',
                                     double margin=_VSMALL):
    """ Return the desired submesh indicated by the (numerical) indices,
    for the desired resolution (dR,dZ,dRphi)
    """
    cdef double[::1] R, Z, dRPhirRef, dPhir, Ru, dRPhir
    cdef double reso_r, reso_z, phi
    cdef long[::1] indR, indZ, NRPhi0, NRPhi
    cdef long NR, NZ, Rn, Zn, NP=len(ind), radius_ratio
    cdef int ii=0, jj=0, iiR, iiZ, iiphi
    cdef double[:,::1] Phi
    cdef np.ndarray[double,ndim=2] Pts=np.empty((3,NP))
    cdef np.ndarray[double,ndim=1] dV=np.empty((NP,))

    warn("You are using the old algorithm for meshing a volume."
         + " This algorithm is slower than the new one.", Warning)

    # Get the actual R and Z resolutions and mesh elements
    R, reso_r, indR, NR = discretize_line1d(RMinMax, dR, None, Lim=True,
                                                margin=margin)
    Z, reso_z, indZ, NZ = discretize_line1d(ZMinMax, dZ, None, Lim=True,
                                                margin=margin)
    Rn, Zn = len(R), len(Z)

    # Number of Phi per R
    dRPhirRef, dPhir = np.empty((NR,)), np.empty((NR,))
    Ru, dRPhir = np.zeros((NR,)), np.nan*np.ones((NR,))
    NRPhi, NRPhi0 = np.empty((NR,),dtype=int), np.empty((NR+1,),dtype=int)
    radius_ratio = int(Cceil(R[NR-1]/R[0]))
    for ii in range(0,NR):
        NRPhi[ii] = <long>(Cceil(2.*Cpi*R[ii]/dRPhi))
        dRPhirRef[ii] = 2.*Cpi*R[ii]/<double>(NRPhi[ii])
        dPhir[ii] = 2.*Cpi/<double>(NRPhi[ii])
        if ii==0:
            NRPhi0[ii] = 0
            Phi = np.empty((NR,NRPhi[ii]*radius_ratio+1))
        else:
            NRPhi0[ii] = NRPhi0[ii-1] + NRPhi[ii-1]*NZ
        for jj in range(0,NRPhi[ii]):
            Phi[ii,jj] = -Cpi + (0.5+<double>jj)*dPhir[ii]

    if Out.lower()=='(x,y,z)':
        for ii in range(0,NP):
            for jj in range(0,NR+1):
                if ind[ii]-NRPhi0[jj]<0.:
                    break
            iiR = jj-1
            iiZ = (ind[ii] - NRPhi0[iiR])//NRPhi[iiR]
            iiphi = ind[ii] - NRPhi0[iiR] - iiZ*NRPhi[iiR]
            phi = Phi[iiR,iiphi]
            Pts[0,ii] = R[iiR]*Ccos(phi)
            Pts[1,ii] = R[iiR]*Csin(phi)
            Pts[2,ii] = Z[iiZ]
            dV[ii] = reso_r*reso_z*dRPhirRef[iiR]
            if Ru[iiR]==0.:
                dRPhir[iiR] = dRPhirRef[iiR]
                Ru[iiR] = 1.
    else:
        for ii in range(0,NP):
            for jj in range(0,NR+1):
                if ind[ii]-NRPhi0[jj]<0.:
                    break
            iiR = jj-1
            iiZ = (ind[ii] - NRPhi0[iiR])//NRPhi[iiR]
            iiphi = ind[ii] - NRPhi0[iiR] - iiZ*NRPhi[iiR]
            Pts[0,ii] = R[iiR]
            Pts[1,ii] = Z[iiZ]
            Pts[2,ii] = Phi[iiR,iiphi]
            dV[ii] = reso_r*reso_z*dRPhirRef[iiR]
            if Ru[iiR]==0.:
                dRPhir[iiR] = dRPhirRef[iiR]
                Ru[iiR] = 1.
    return Pts, dV, reso_r, reso_z, np.asarray(dRPhir)[~np.isnan(dRPhir)]


# ==============================================================================
#
#                       Solid Angle Computation
#                        subtended by a sphere
#
# ==============================================================================
def compute_solid_angle_map(double[:,::1] part_coords, double[::1] part_r,
                            double[:,::1] view_coords,
                            double rstep, double zstep, double phistep,
                            double[::1] RMinMax, double[::1] ZMinMax,
                            list DR=None, list DZ=None, DPhi=None,
                            double[:, ::1] dist=None,
                            double[:,::1] limit_vpoly=None,
                            bint block=False,
                            double[:, ::1] ves_poly=None,
                            double[:, ::1] ves_norm=None,
                            double[::1] ves_lims=None,
                            long[::1] lstruct_nlim=None,
                            double[::1] lstruct_polyx=None,
                            double[::1] lstruct_polyy=None,
                            list lstruct_lims=None,
                            double[::1] lstruct_normx=None,
                            double[::1] lstruct_normy=None,
                            long[::1] lnvert=None,
                            int nstruct_tot=0,
                            int nstruct_lim=0,
                            double rmin=-1, bint forbid=True,
                            str Out='(X,Y,Z)',
                            double eps_uz=_SMALL, double eps_a=_VSMALL,
                            double eps_vz=_VSMALL, double eps_b=_VSMALL,
                            double eps_plane=_VSMALL, str ves_type='Tor',
                            double margin=_VSMALL, int num_threads=48):
    """
    Computes the 2D map of the integrated solid angles subtended by each of
    the sz_p particles P of radius part_r at the position part_X, part_Y,
    part_Z viewed by the sz_m points M at the position view_X, view_Y, view_Z
    Args:
        part_coords: (3, sz_p) array of the cartesian coordinates of P particles
        part_r: sz_p array of the radii of the P particles
        view_coords: (3, sz_m) array of the coordinates of M viewing points
        dist: (sz_p, sz_m) array of distance between M and P points
        block: bool, check if particles are viewable from viewing points
        rstep (double): refinement along radius `r`
        zstep (double): refinement along height `z`
        phistep (double): refinement along toroidal direction `phi`
        RMinMax: array specifying the limits min and max in `r`
        ZMinMax: array specifying the limits min and max in `z`
        DR: array specifying the actual sub-volume limits to get in `r`
        DZ: array specifying the actual sub-volume limits to get in `z`
        DPhi: array specifying the actual sub-volume limits to get in `phi`
        limit_vpoly: (3, npts) double array, if we only want to discretize the
                     volume inside a certain flux surface. Defines the `(R,Z)`
                     coords of the poloidal cut of the limiting flux surface
        Out(string): either "(X,Y,Z)" or "(R,Z,Phi)" for cartesian or polar
            coordinates
        margin(double): tolerance error.
            Defaults to |_VSMALL|
    """
    cdef int ii, jj, zz
    cdef int sz_m, sz_p
    cdef int NP = 0
    cdef int sz_r, sz_z
    cdef int r_ratio
    cdef int ind_loc_r0
    cdef int[1] max_sz_phi
    cdef str out_low = Out.lower()
    cdef bint is_cart = out_low == '(x,y,z)'
    cdef double min_phi, max_phi
    cdef double min_phi_pi
    cdef double max_phi_pi
    cdef double abs0, abs1
    cdef double reso_r_z
    cdef double twopi_over_dphi
    cdef long[1] ncells_r0, ncells_r, ncells_z
    cdef long[1] sz_rphi
    cdef long[::1] ind_mv
    cdef long[::1] indR0, indR, indZ
    cdef double[2] limits_dl
    cdef double[1] reso_r0, reso_r, reso_z
    cdef double[::1] dv_mv
    cdef double[::1] reso_phi_mv, hypot
    cdef double[:, ::1] poly_mv
    cdef double[:, ::1] pts_mv
    cdef double[:, ::1] are_vis
    cdef long[:, ::1] indi_mv
    cdef long[:, :, ::1] lnp
    cdef long*  ncells_rphi  = NULL
    cdef long*  tot_nc_plane = NULL
    cdef long*  lindex   = NULL
    cdef long*  lindex_z = NULL
    cdef long*  sz_phi = NULL
    cdef long** res_lind = NULL
    cdef double* disc_r0 = NULL
    cdef double* disc_r  = NULL
    cdef double* disc_z  = NULL
    cdef double* step_rphi = NULL
    cdef double** res_x  = NULL
    cdef double** res_y  = NULL
    cdef double** res_z  = NULL
    cdef double** res_vres = NULL
    cdef double** res_rphi = NULL
    cdef long[::1] first_ind_mv
    cdef np.ndarray[long, ndim=2] indI
    cdef np.ndarray[long, ndim=1] ind
    cdef np.ndarray[double,ndim=1] reso_phi
    cdef np.ndarray[double,ndim=2] pts
    cdef np.ndarray[double,ndim=1] res3d
    cdef np.ndarray[double,ndim=4] sa_map
    #
    # .. Getting size of arrays ................................................
    sz_p = part_coords.shape[1]
    sz_m = view_coords.shape[1]
    # .. Computing distance between M points and P .............................
    if dist is None:
        dist = np.empty((sz_p, sz_m))
        _bgt.compute_dist_vec_vec(sz_p, sz_m, part_coords, view_coords, dist)
    # .. Check if points are visible ...........................................
    are_vis = np.ones((sz_m, sz_p))
    if block:
        _rt.are_visible_vec_vec(view_coords, sz_m,
                                part_coords, sz_p,
                                ves_poly, ves_norm,
                                are_vis, dist, ves_lims,
                                lstruct_nlim,
                                lstruct_polyx, lstruct_polyy,
                                lstruct_lims,
                                lstruct_normx, lstruct_normy,
                                lnvert, nstruct_tot, nstruct_lim,
                                rmin, eps_uz, eps_a, eps_vz, eps_b,
                                eps_plane, ves_type.lower(),
                                forbid, num_threads)
    # Get the actual R and Z resolutions and mesh elements
    # .. First we discretize R without limits ..................................
    _st.cythonize_subdomain_dl(None, limits_dl) # no limits
    _ = _st.discretize_line1d_core(&RMinMax[0], rstep, limits_dl,
                                   True, 0, # discretize in absolute mode
                                   margin, &disc_r0, reso_r0, &lindex,
                                   ncells_r0)
    free(lindex) # getting rid of things we dont need
    lindex = NULL
    # .. Now the actual R limited  .............................................
    _st.cythonize_subdomain_dl(DR, limits_dl)
    sz_r = _st.discretize_line1d_core(&RMinMax[0], rstep, limits_dl,
                                      True, 0, # discretize in absolute mode
                                      margin, &disc_r, reso_r, &lindex,
                                      ncells_r)
    free(lindex) # getting rid of things we dont need
    # .. Now Z .................................................................
    _st.cythonize_subdomain_dl(DZ, limits_dl)
    sz_z = _st.discretize_line1d_core(&ZMinMax[0], zstep, limits_dl,
                                      True, 0, # discretize in absolute mode
                                      margin, &disc_z, reso_z, &lindex_z,
                                      ncells_z)
    # .. Preparing for phi: get the limits if any and make sure to replace them
    # .. in the proper quadrants ...............................................
    if DPhi is None:
        min_phi = -Cpi
        max_phi = Cpi
    else:
        min_phi = DPhi[0] # to avoid conversions
        min_phi = Catan2(Csin(min_phi), Ccos(min_phi))
        max_phi = DPhi[1] # to avoid conversions
        max_phi = Catan2(Csin(max_phi), Ccos(max_phi))
    # .. Initialization ........................................................
    sz_phi = <long*>malloc(sz_r*sizeof(long))
    tot_nc_plane = <long*>malloc(sz_r*sizeof(long))
    ncells_rphi  = <long*>malloc(sz_r*sizeof(long))
    step_rphi    = <double*>malloc(sz_r*sizeof(double))
    reso_phi = np.empty((sz_r,)) # we create the numpy array
    reso_phi_mv = reso_phi # and its associated memoryview
    r_ratio = <int>(Cceil(disc_r[sz_r - 1] / disc_r[0]))
    twopi_over_dphi = _TWOPI / phistep
    ind_loc_r0 = 0
    ncells_rphi0 = 0
    min_phi_pi = min_phi + Cpi
    max_phi_pi = max_phi + Cpi
    abs0 = Cabs(min_phi_pi)
    abs1 = Cabs(max_phi_pi)
    # ... doing 0 loop before
    if min_phi < max_phi:
        # Get the actual RPhi resolution and Phi mesh elements (! depends on R!)
        ncells_rphi[0] = <int>Cceil(twopi_over_dphi * disc_r[0])
        loc_nc_rphi = ncells_rphi[0]
        step_rphi[0] = _TWOPI / ncells_rphi[0]
        inv_drphi = 1. / step_rphi[0]
        reso_phi_mv[0] = step_rphi[0] * disc_r[0]
        tot_nc_plane[0] = 0 # initialization
        # Get index and cumulated indices from background
        for jj in range(ind_loc_r0, ncells_r0[0]):
            if disc_r0[jj]==disc_r[0]:
                ind_loc_r0 = jj
                break
            else:
                ncells_rphi0 += <long>Cceil(twopi_over_dphi * disc_r0[jj])
                tot_nc_plane[0] = ncells_rphi0 * ncells_z[0]
        # Get indices of phi
        # Get the extreme indices of the mesh elements that really need to
        # be created within those limits
        if abs0 - step_rphi[0]*Cfloor(abs0 * inv_drphi) < margin*step_rphi[0]:
            nphi0 = int(Cround((min_phi + Cpi) * inv_drphi))
        else:
            nphi0 = int(Cfloor((min_phi +Cpi) * inv_drphi))
        if abs1-step_rphi[0]*Cfloor(abs1 * inv_drphi) < margin*step_rphi[0]:
            nphi1 = int(Cround((max_phi+Cpi) * inv_drphi)-1)
        else:
            nphi1 = int(Cfloor((max_phi+Cpi) * inv_drphi))
        sz_phi[0] = nphi1 + 1 - nphi0
        max_sz_phi[0] = sz_phi[0]
        indI = -np.ones((sz_r, sz_phi[0] * r_ratio + 1), dtype=int)
        indi_mv = indI
        for jj in range(sz_phi[0]):
            indi_mv[0, jj] = nphi0 + jj
        NP += sz_z * sz_phi[0]
    else:
        # Get the actual RPhi resolution and Phi mesh elements (! depends on R!)
        ncells_rphi[0] = <int>Cceil(twopi_over_dphi * disc_r[0])
        loc_nc_rphi = ncells_rphi[0]
        step_rphi[0] = _TWOPI / ncells_rphi[0]
        inv_drphi = 1. / step_rphi[0]
        reso_phi_mv[0] = step_rphi[0] * disc_r[0]
        tot_nc_plane[0] = 0 # initialization
        # Get index and cumulated indices from background
        for jj in range(ind_loc_r0, ncells_r0[0]):
            if disc_r0[jj]==disc_r[0]:
                ind_loc_r0 = jj
                break
            else:
                ncells_rphi0 += <long>Cceil(twopi_over_dphi * disc_r0[jj])
                tot_nc_plane[0] = ncells_rphi0 * ncells_z[0]
        # Get indices of phi
        # Get the extreme indices of the mesh elements that really need to
        # be created within those limits
        if abs0 - step_rphi[0]*Cfloor(abs0 * inv_drphi) < margin*step_rphi[0]:
            nphi0 = int(Cround((min_phi + Cpi) * inv_drphi))
        else:
            nphi0 = int(Cfloor((min_phi + Cpi) * inv_drphi))
        if abs1-step_rphi[0]*Cfloor(abs1 * inv_drphi) < margin*step_rphi[0]:
            nphi1 = int(Cround((max_phi+Cpi) * inv_drphi)-1)
        else:
            nphi1 = int(Cfloor((max_phi+Cpi) * inv_drphi))
        sz_phi[0] = nphi1+1+loc_nc_rphi-nphi0
        max_sz_phi[0] = sz_phi[0]
        indI = -np.ones((sz_r, sz_phi[0] * r_ratio + 1), dtype=int)
        indi_mv = indI
        for jj in range(loc_nc_rphi - nphi0):
            indi_mv[0, jj] = nphi0 + jj
        for jj in range(loc_nc_rphi - nphi0, sz_phi[0]):
            indi_mv[0, jj] = jj - (loc_nc_rphi - nphi0)
        NP += sz_z * sz_phi[0]
    # ... doing the others
    NP += _st.vmesh_disc_phi(sz_r, sz_z, ncells_rphi, phistep,
                             ncells_rphi0,
                             disc_r, disc_r0, step_rphi,
                             reso_phi_mv, tot_nc_plane, ind_loc_r0,
                             ncells_r0[0], ncells_z[0], &max_sz_phi[0],
                             min_phi, max_phi, sz_phi, indi_mv,
                             margin, num_threads)
    sa_map = np.zeros((sz_r, sz_z, sz_m, sz_p))
    pts = np.empty((3,NP))
    ind = np.empty((NP,), dtype=int)
    res3d  = np.empty((NP,))
    pts_mv = pts
    ind_mv = ind
    dv_mv  = res3d
    reso_r_z = reso_r[0]*reso_z[0]
    lnp = np.empty((sz_r, sz_z, max_sz_phi[0]), dtype=int)
    _st.vmesh_prepare_tab(lnp, sz_r, sz_z, sz_phi)
    indI = np.sort(indI, axis=1)
    indi_mv = indI
    first_ind_mv = np.argmax(indI > -1, axis=1).astype(np.long)
    _st.sa_double_loop(dist, part_r,
                       sa_map, first_ind_mv, indi_mv,
                       is_cart, sz_m, sz_p, sz_r, sz_z, lindex_z,
                       ncells_rphi, tot_nc_plane,
                       reso_r_z, step_rphi,
                       disc_r, disc_z, lnp, sz_phi,
                       dv_mv, reso_phi_mv, pts_mv, ind_mv,
                       num_threads)
    # If we only want to discretize the volume inside a certain flux surface
    # describe by a limit_vpoly:
    if limit_vpoly is not None:
        npts_vpoly = limit_vpoly.shape[1] - 1
        # we make sure it is closed
        if not(abs(limit_vpoly[0, 0] - limit_vpoly[0, npts_vpoly]) < _VSMALL
                and abs(limit_vpoly[1, 0]
                        - limit_vpoly[1, npts_vpoly]) < _VSMALL):
            poly_mv = np.concatenate((limit_vpoly, limit_vpoly[:,0:1]), axis=1)
        else:
            poly_mv = limit_vpoly
        # initializations:
        res_x = <double**> malloc(sizeof(double*))
        res_y = <double**> malloc(sizeof(double*))
        res_z = <double**> malloc(sizeof(double*))
        res_vres = <double**> malloc(sizeof(double*))
        res_rphi = <double**> malloc(sizeof(double*))
        res_lind = <long**>   malloc(sizeof(long*))
        res_lind[0] = NULL
        # .. Calling main function
        # this is now the bottleneck taking over 2/3 of the time....
        nb_in_poly = _vt.vignetting_vmesh_vpoly(NP, sz_r, is_cart, poly_mv,
                                                pts_mv, dv_mv, reso_phi_mv,
                                                disc_r, ind_mv,
                                                res_x, res_y, res_z,
                                                res_vres, res_rphi, res_lind,
                                                &sz_rphi[0], num_threads)
        pts = np.empty((3,nb_in_poly))
        ind = np.asarray(<long[:nb_in_poly]> res_lind[0]) + 0
        res3d  = np.asarray(<double[:nb_in_poly]> res_vres[0]) + 0
        pts[0] =  np.asarray(<double[:nb_in_poly]> res_x[0]) + 0
        pts[1] =  np.asarray(<double[:nb_in_poly]> res_y[0]) + 0
        pts[2] =  np.asarray(<double[:nb_in_poly]> res_z[0]) + 0
        reso_phi = np.asarray(<double[:sz_rphi[0]]> res_rphi[0]) + 0
        # freeing the memory
        free(res_x[0])
        free(res_y[0])
        free(res_z[0])
        free(res_vres[0])
        free(res_rphi[0])
        free(res_lind[0])
        free(res_x)
        free(res_y)
        free(res_z)
        free(res_vres)
        free(res_rphi)
        free(res_lind)
    free(disc_r)
    free(disc_z)
    free(disc_r0)
    free(sz_phi)
    free(lindex_z)
    free(step_rphi)
    free(ncells_rphi)
    free(tot_nc_plane)
    return pts, res3d, ind, reso_r[0], reso_z[0], reso_phi<|MERGE_RESOLUTION|>--- conflicted
+++ resolved
@@ -2552,11 +2552,6 @@
                                     double[:, ::1] ves_poly=None,
                                     double[:, ::1] ves_norm=None,
                                     double[:, ::1] dist=None,
-<<<<<<< HEAD
-                                    double[:, ::1] ray_orig=None,
-                                    double[:, ::1] ray_vdir=None,
-=======
->>>>>>> 1b452e8e
                                     double[::1] ves_lims=None,
                                     long[::1] lstruct_nlim=None,
                                     double[::1] lstruct_polyx=None,
@@ -2579,11 +2574,6 @@
     Return an array of booleans indicating whether each point in pts1 is
     visible from each point in pts2 considering vignetting a given
     configuration.
-<<<<<<< HEAD
-        `dist` optional argument : distance between points and P
-        ray_orig = np.tile(np.r_[pt0,pt1,pt2], (npts,1)).T
-        ray_vdir = (pts-ray_orig)/dist
-=======
         pts1 : (3, npts) cartesian coordinates of viewing points
         pts2 : (3, npts) cartesian coordinates of points to check if viewable
         dist : optional argument : distance between the points pts1, pts2
@@ -2599,7 +2589,6 @@
                   can see the other points pts2.
                   are_seen[i,j] = 1 if pts1[i] sees point pts2[j]
                                   0 else
->>>>>>> 1b452e8e
     """
     cdef str msg
     cdef int npts1=pts1.shape[1]
@@ -2630,11 +2619,7 @@
     _rt.are_visible_vec_vec(pts1, npts1,
                             pts2, npts2,
                             ves_poly, ves_norm,
-<<<<<<< HEAD
-                            ind, dist, ves_lims,
-=======
                             are_seen, dist, ves_lims,
->>>>>>> 1b452e8e
                             lstruct_nlim,
                             lstruct_polyx, lstruct_polyy,
                             lstruct_lims,
@@ -2642,13 +2627,8 @@
                             lnvert, nstruct_tot, nstruct_lim,
                             rmin, eps_uz, eps_a, eps_vz, eps_b,
                             eps_plane, ves_type.lower(),
-<<<<<<< HEAD
                             forbid, num_threads)
-    return ind
-=======
-                            forbid, test, num_threads)
     return are_seen
->>>>>>> 1b452e8e
 
 
 def LOS_isVis_PtFromPts_VesStruct(double pt0, double pt1, double pt2,
@@ -2656,10 +2636,6 @@
                                   double[::1] dist=None,
                                   double[:, ::1] ves_poly=None,
                                   double[:, ::1] ves_norm=None,
-<<<<<<< HEAD
-                                  double[::1] dist=None,
-=======
->>>>>>> 1b452e8e
                                   double[::1] ves_lims=None,
                                   long[::1] lstruct_nlim=None,
                                   double[::1] lstruct_polyx=None,
@@ -2681,11 +2657,6 @@
     Return an array of booleans indicating whether each point in pts is
     visible from the point P = [pt0, pt1, pt2] considering vignetting a given
     configuration.
-<<<<<<< HEAD
-        `dist` optional argument : distance between points and P
-        ray_orig = np.tile(np.r_[pt0,pt1,pt2], (npts,1)).T
-        ray_vdir = (pts-ray_orig)/dist
-=======
         pt0 : x - coordinate of the viewing point P
         pt1 : y - coordinate of the viewing point P
         pt2 : z - coordinate of the viewing point P
@@ -2703,7 +2674,6 @@
                  can see the other points pts.
                  is_seen[i] = 1 if P sees point pts[i]
                               0 else
->>>>>>> 1b452e8e
     """
     cdef str msg
     cdef int npts=pts.shape[1]
@@ -2733,11 +2703,7 @@
     _rt.is_visible_pt_vec(pt0, pt1, pt2,
                           pts, npts,
                           ves_poly, ves_norm,
-<<<<<<< HEAD
-                          ind, dist, ves_lims,
-=======
                           is_seen, dist, ves_lims,
->>>>>>> 1b452e8e
                           lstruct_nlim,
                           lstruct_polyx, lstruct_polyy,
                           lstruct_lims,
@@ -2745,13 +2711,9 @@
                           lnvert, nstruct_tot, nstruct_lim,
                           rmin, eps_uz, eps_a, eps_vz, eps_b,
                           eps_plane, ves_type.lower(),
-<<<<<<< HEAD
                           forbid, num_threads)
-    return ind
-=======
-                          forbid, test, num_threads)
     return is_seen
->>>>>>> 1b452e8e
+
 
 # ==============================================================================
 #
