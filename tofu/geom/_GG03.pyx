--- conflicted
+++ resolved
@@ -1968,18 +1968,6 @@
                                     &ves_norm[1][0],
                                     eps_uz, eps_vz, eps_a, eps_b, eps_plane,
                                     num_threads, False) # structure is in
-<<<<<<< HEAD
-=======
-        # We can free local arrays and set them as NULL for structures
-        free(lpolyx)
-        free(lpolyy)
-        free(lnormx)
-        free(lnormy)
-        lpolyx = NULL
-        lpolyy = NULL
-        lnormx = NULL
-        lnormy = NULL
->>>>>>> abad8679
 
         # -- Treating the structures (if any) ----------------------------------
         if nstruct_tot > 0:
@@ -2560,791 +2548,21 @@
 # =============================================================================
 # = Ray tracing when we only want kMin / kMax
 # =============================================================================
-
-def LOS_Calc_kMinkMax_VesStruct(double[:, ::1] ray_orig,
-                                double[:, ::1] ray_vdir,
-                                double[:, ::1] ves_poly,
-                                double[:, ::1] ves_norm,
-                                double[::1] ves_lims=None,
-                                long[::1] lstruct_nlim=None,
-                                list lstruct_poly=None,
-                                list lstruct_lims=None,
-                                list lstruct_norm=None,
-                                int nstruct=0,
-                                int ves_nlim=-1,
-                                double rmin=-1,
-                                double eps_uz=_SMALL, double eps_a=_VSMALL,
-                                double eps_vz=_VSMALL, double eps_b=_VSMALL,
-                                double eps_plane=_VSMALL, str ves_type='Tor',
-                                bint forbid=1, bint test=1, int num_threads=16):
-    """
-    Computes the entry and exit coefficient 'k' of all provided LOS for the
-    vessel polygon (toroidal or linear) with its associated structures.
-    Return the normal vector at impact and the index of the impact segment
-
-    Params
-    ======
-    ray_orig : (3, num_los) double array
-       LOS origin points coordinates
-    ray_vdir : (3, num_los) double array
-       LOS normalized direction vector
-    ves_poly : (2, num_vertex) double array
-       Coordinates of the vertices of the Polygon defining the 2D poloidal
-       cut of the Vessel
-    ves_norm : (2, num_vertex-1) double array
-       Normal vectors going "inwards" of the edges of the Polygon defined
-       by ves_poly
-    nstruct : int
-       Total number of structures (counting each limited structure as one)
-    ves_nlim : int
-       Number of limits of the vessel
-           -1 : no limits, vessel continuous all around
-            1 : vessel is limited
-    ves_lims : array
-       If ves_nlim==1 contains the limits min and max of vessel
-    lstruct_poly : list
-       List of coordinates of the vertices of all structures on poloidal plane
-    lstruct_lims : list
-       List of limits of all structures
-    lstruct_nlim : array of ints
-       List of number of limits for all structures
-    lstruct_norm : list
-       List of coordinates of "inwards" normal vectors of the polygon of all
-       the structures
-    rmin : double
-       Minimal radius of vessel to take into consideration
-    eps<val> : double
-       Small value, acceptance of error
-    vtype : string
-       Type of vessel ("Tor" or "Lin")
-    forbid : bool
-       Should we forbid values behind vissible radius ? (see rmin)
-    test : bool
-       Should we run tests ?
-    num_threads : int
-       The num_threads argument indicates how many threads the team should
-       consist of. If not given, OpenMP will decide how many threads to use.
-       Typically this is the number of cores available on the machine.
-    Return
-    ======
-    coeff_inter_in : (num_los) array
-       scalars level of "in" intersection of the LOS (if k=0 at origin)
-    coeff_inter_out : (num_los) array
-       scalars level of "out" intersection of the LOS (if k=0 at origin)
-    """
-    cdef int npts_poly = ves_norm.shape[1]
-    cdef int num_los = ray_orig.shape[1]
-    cdef int nstruct_lim = 0
-    cdef int ind_struct = 0
-    cdef int totnvert = 0
-    cdef int ii, jj, kk
-    cdef int len_lim
-    cdef int nvert
-    cdef double Crit2_base = eps_uz * eps_uz /400.
-    cdef double rmin2 = 0.
-    cdef double lim_min = 0.
-    cdef double lim_max = 0.
-    cdef str error_message
-    cdef bint forbidbis, forbid0
-    cdef bint bool1, bool2
-    cdef double *lbounds = <double *>malloc(nstruct * 6 * sizeof(double))
-    cdef double *langles = <double *>malloc(nstruct * 2 * sizeof(double))
-    cdef array coeff_inter_in  = clone(array('d'), num_los, True)
-    cdef array coeff_inter_out = clone(array('d'), num_los, True)
-    cdef int *llimits = NULL
-    cdef int *lnvert  = NULL
-    cdef long *lsz_lim = NULL
-    cdef double *lpolyx = NULL
-    cdef double *lpolyy = NULL
-    cdef double *lnormx = NULL
-    cdef double *lnormy = NULL
-    cdef double[:,::1] lspoly_view # memory view
-    cdef double[:,::1] lsvin_view # memory view
-    cdef int[1] llim_ves
-    cdef double[2] lbounds_ves
-    cdef double[2] lim_ves
-    cdef double[6] bounds
-
-    # == Testing inputs ========================================================
-    if test:
-        error_message = "ray_orig and ray_vdir must have the same shape: "\
-                        + "(3,) or (3,NL)!"
-        assert tuple(ray_orig.shape) == tuple(ray_vdir.shape) and \
-          ray_orig.shape[0] == 3, error_message
-        error_message = "ves_poly and ves_norm must have the same shape (2,NS)!"
-        assert ves_poly.shape[0] == 2 and ves_norm.shape[0] == 2 and \
-            npts_poly == ves_poly.shape[1]-1, error_message
-        bool1 = lstruct_lims is None or len(lstruct_lims) == len(lstruct_poly)
-        bool2 = lstruct_norm is None or len(lstruct_norm) == len(lstruct_poly)
-        error_message = "lstruct_poly, lstruct_lims, lstruct_norm must be None"\
-                        + " or lists of same len!"
-        assert bool1 and bool2, error_message
-        error_message = "[eps_uz,eps_vz,eps_a,eps_b] must be floats < 1.e-4!"
-        assert all([ee < 1.e-4 for ee in [eps_uz, eps_a,
-                                          eps_vz, eps_b,
-                                          eps_plane]]), error_message
-        error_message = "ves_type must be a str in ['Tor','Lin']!"
-        assert ves_type.lower() in ['tor', 'lin'], error_message
-
-    # == Treating input ========================================================
-    # if there are, we get the limits for the vessel
-    if ves_nlim == 0:
-        llim_ves[0] = 1
-        lbounds_ves[0] = 0
-        lbounds_ves[1] = 0
-    elif ves_nlim == 1:
-        llim_ves[0] = 0
-        lbounds_ves[0] = Catan2(Csin(ves_lims[0]), Ccos(ves_lims[0]))
-        lbounds_ves[1] = Catan2(Csin(ves_lims[1]), Ccos(ves_lims[1]))
-
-    # ==========================================================================
-    if ves_type.lower() == 'tor':
-        # rmin is necessary to avoid looking on the other side of the tokamak
-        if rmin < 0.:
-            rmin = 0.95*min(np.min(ves_poly[0, ...]),
-                                np.min(np.hypot(ray_orig[0, ...],
-                                                ray_orig[1, ...])))
-        rmin2 = rmin*rmin
-
-        # Variable to avoid looking "behind" blind spot of tore
-        if forbid:
-            forbid0, forbidbis = 1, 1
-        else:
-            forbid0, forbidbis = 0, 0
-
-        # Arrays to get X,Y coordinates of the Vessel's poly
-        lpolyx = <double *>malloc((npts_poly + 1) * sizeof(double))
-        lpolyy = <double *>malloc((npts_poly + 1) * sizeof(double))
-        lnormx = <double *>malloc((npts_poly + 1) * sizeof(double))
-        lnormy = <double *>malloc((npts_poly + 1) * sizeof(double))
-        for ind_vert in range(npts_poly+1):
-            lpolyx[ind_vert] = ves_poly[0][ind_vert]
-            lpolyy[ind_vert] = ves_poly[1][ind_vert]
-            lnormx[ind_vert] = ves_norm[0][ind_vert]
-            lnormy[ind_vert] = ves_norm[1][ind_vert]
-
-        # -- Computing intersection between LOS and Vessel ---------------------
-        raytracing_kminkmax_struct_tor(num_los, ray_vdir, ray_orig,
-                                       coeff_inter_out, coeff_inter_in,
-                                       lstruct_nlim,
-                                       forbid0, forbidbis,
-                                       rmin, rmin2, Crit2_base,
-                                       npts_poly,  NULL, lbounds_ves,
-                                       llim_ves, NULL, NULL,
-                                       lpolyx, lpolyy, lnormx, lnormy,
-                                       eps_uz, eps_vz, eps_a, eps_b, eps_plane,
-                                       num_threads, False) # structure is in
-
-        # We can free local arrays and set them as NULL for structures
-        free(lpolyx)
-        free(lpolyy)
-        free(lnormx)
-        free(lnormy)
-        lpolyx = NULL
-        lpolyy = NULL
-        lnormx = NULL
-        lnormy = NULL
-
-        # -- Treating the structures (if any) ----------------------------------
-        if nstruct > 0:
-            ind_struct = 0
-            nstruct_lim = len(lstruct_poly) # num of structures (no limits)
-            lnvert = <int *>malloc(nstruct_lim * sizeof(int))
-            llimits = <int *>malloc(nstruct * sizeof(int))
-            lsz_lim = <long *>malloc(nstruct_lim * sizeof(long))
-            for ii in range(nstruct_lim):
-                # For fast accessing
-                lspoly_view = lstruct_poly[ii]
-                lsvin_view = lstruct_norm[ii]
-                len_lim = lstruct_nlim[ii]
-                # We get the limits if any
-                if len_lim == 0:
-                    lslim = [None]
-                    lstruct_nlim[ii] = lstruct_nlim[ii] + 1
-                elif len_lim == 1:
-                    lslim = [[lstruct_lims[ii][0, 0], lstruct_lims[ii][0, 1]]]
-                else:
-                    lslim = lstruct_lims[ii]
-                # We get the number of vertices and limits of the struct's poly
-                nvert = len(lspoly_view[0])
-                if ii == 0:
-                    lnvert[0] = nvert
-                    lsz_lim[0] = 0
-                else:
-                    lnvert[ii] = nvert + lnvert[ii-1]
-                    lsz_lim[ii] = lstruct_nlim[ii-1] + lsz_lim[ii-1]
-                # ...and the poly itself (and normal vector)
-                lpolyx = <double *>realloc(lpolyx,
-                                           (totnvert+nvert) * sizeof(double))
-                lpolyy = <double *>realloc(lpolyy,
-                                           (totnvert+nvert) * sizeof(double))
-                lnormx = <double *>realloc(lnormx,
-                                           (totnvert+nvert-1-ii) * sizeof(double))
-                lnormy = <double *>realloc(lnormy,
-                                           (totnvert+nvert-1-ii) * sizeof(double))
-                for jj in range(nvert-1):
-                    lpolyx[totnvert + jj] = lspoly_view[0,jj]
-                    lpolyy[totnvert + jj] = lspoly_view[1,jj]
-                    lnormx[totnvert + jj - ii] = lsvin_view[0,jj]
-                    lnormy[totnvert + jj - ii] = lsvin_view[1,jj]
-                lpolyx[totnvert + nvert-1] = lspoly_view[0,nvert-1]
-                lpolyy[totnvert + nvert-1] = lspoly_view[1,nvert-1]
-                totnvert = totnvert + nvert
-
-                # and loop over the limits (one continous structure)
-                for jj in range(max(len_lim,1)):
-                    # We compute the structure's bounding box:
-                    if lslim[jj] is not None:
-                        lim_ves[0] = lslim[jj][0]
-                        lim_ves[1] = lslim[jj][1]
-                        llimits[ind_struct] = 0 # False : struct is limited
-                        lim_min = Catan2(Csin(lim_ves[0]), Ccos(lim_ves[0]))
-                        lim_max = Catan2(Csin(lim_ves[1]), Ccos(lim_ves[1]))
-                        compute_bbox_lim(nvert, lspoly_view, bounds,
-                                         lim_min, lim_max)
-                    else:
-                        llimits[ind_struct] = 1 # True : is continous
-                        compute_bbox_extr(nvert, lspoly_view, bounds)
-                        lim_min = 0.
-                        lim_max = 0.
-                    langles[ind_struct*2] = lim_min
-                    langles[ind_struct*2 + 1] = lim_max
-                    for kk in range(6):
-                        lbounds[ind_struct*6 + kk] = bounds[kk]
-                    ind_struct = 1 + ind_struct
-            # end loops over structures
-
-            # -- Computing intersection between structures and LOS -------------
-            raytracing_kminkmax_struct_tor(num_los, ray_vdir, ray_orig,
-                                           coeff_inter_out, coeff_inter_in,
-                                           lstruct_nlim,
-                                           forbid0, forbidbis,
-                                           rmin, rmin2, Crit2_base,
-                                           nstruct_lim,
-                                           lbounds, langles, llimits,
-                                           lnvert, lsz_lim,
-                                           lpolyx, lpolyy, lnormx, lnormy,
-                                           eps_uz, eps_vz, eps_a,
-                                           eps_b, eps_plane,
-                                           num_threads,
-                                           True) # the structure is "OUT"
-            free(lpolyx)
-            free(lpolyy)
-            free(lnormx)
-            free(lnormy)
-            free(lnvert)
-            free(lsz_lim)
-            free(llimits)
-            del(lspoly_view)
-            del(lsvin_view)
-            # end if nstruct > 0
-    else:
-        # -- Structure is cylinder ---------------------------------------------
-        # Arrays to get X,Y coordinates of the Vessel's poly
-        lpolyx = <double *>malloc((npts_poly + 1) * sizeof(double))
-        lpolyy = <double *>malloc((npts_poly + 1) * sizeof(double))
-        lnormx = <double *>malloc((npts_poly + 1) * sizeof(double))
-        lnormy = <double *>malloc((npts_poly + 1) * sizeof(double))
-        for ind_vert in range(npts_poly+1):
-            lpolyx[ind_vert] = ves_poly[0][ind_vert]
-            lpolyy[ind_vert] = ves_poly[1][ind_vert]
-            lnormx[ind_vert] = ves_norm[0][ind_vert]
-            lnormy[ind_vert] = ves_norm[1][ind_vert]
-
-        raytracing_kminkmax_struct_lin(num_los, ray_orig, ray_vdir, npts_poly,
-                                    lpolyx, lpolyy, lnormx, lnormy,
-                                    lbounds_ves[0], lbounds_ves[1],
-                                    coeff_inter_in, coeff_inter_out,
-                                    eps_plane, 0, 0) # The vessel is strcuture 0,0
-
-        # We can free local arrays and set them as NULL for structures
-        free(lpolyx)
-        free(lpolyy)
-        free(lnormx)
-        free(lnormy)
-        lpolyx = NULL
-        lpolyy = NULL
-        lnormx = NULL
-        lnormy = NULL
-
-        if nstruct > 0:
-            nstruct_lim = len(lstruct_poly) # num of structures (no limits)
-            for ii in range(nstruct_lim):
-                # -- Analyzing the limits --------------------------------------
-                # For fast accessing
-                lspoly_view = lstruct_poly[ii]
-                lsvin_view = lstruct_norm[ii]
-                len_lim = lstruct_nlim[ii]
-                # We get the limits if any
-                if len_lim == 0:
-                    lslim = [None]
-                    lstruct_nlim[ii] = lstruct_nlim[ii] + 1
-                elif len_lim == 1:
-                    lslim = [[lstruct_lims[ii][0, 0], lstruct_lims[ii][0, 1]]]
-                else:
-                    lslim = lstruct_lims[ii]
-                # -- Getting polynom and normals -------------------------------
-                nvert = len(lspoly_view[0])
-                lpolyx = <double *>malloc(nvert * sizeof(double))
-                lpolyy = <double *>malloc(nvert * sizeof(double))
-                lnormx = <double *>malloc((nvert-1) * sizeof(double))
-                lnormy = <double *>malloc((nvert-1) * sizeof(double))
-                for jj in range(nvert-1):
-                    lpolyx[jj] = lspoly_view[0,jj]
-                    lpolyy[jj] = lspoly_view[1,jj]
-                    lnormx[jj] = lsvin_view[0,jj]
-                    lnormy[jj] = lsvin_view[1,jj]
-                lpolyx[nvert-1] = lspoly_view[0,nvert-1]
-                lpolyy[nvert-1] = lspoly_view[1,nvert-1]
-
-                for jj in range(max(len_lim,1)):
-                    if lslim[jj] is not None:
-                        lbounds_ves[0] = lslim[jj][0]
-                        lbounds_ves[1] = lslim[jj][1]
-                    raytracing_kminkmax_struct_lin(num_los, ray_orig, ray_vdir,
-                                                   nvert,
-                                                   lpolyx, lpolyy,
-                                                   lnormx, lnormy,
-                                                   lbounds_ves[0],
-                                                   lbounds_ves[1],
-                                                   coeff_inter_in,
-                                                   coeff_inter_out,
-                                                   eps_plane, ii+1, jj+1)
-
-                free(lpolyx)
-                free(lpolyy)
-                free(lnormx)
-                free(lnormy)
-                lpolyx = NULL
-                lpolyy = NULL
-                lnormx = NULL
-                lnormy = NULL
-                del(lspoly_view)
-                del(lsvin_view)
-
-    free(lbounds)
-    free(langles)
-
-    return np.asarray(coeff_inter_in), np.asarray(coeff_inter_out)
-
-
-cdef inline void raytracing_kminkmax_struct_tor(int num_los,
-                                             double[:,::1] ray_vdir,
-                                             double[:,::1] ray_orig,
-                                             double[::1] coeff_inter_out,
-                                             double[::1] coeff_inter_in,
-                                             long[::1] lstruct_nlim,
-                                             bint forbid0, bint forbidbis,
-                                             double rmin, double rmin2,
-                                             double crit2_base,
-                                             int nstruct_lim,
-                                             double* lbounds, double* langles,
-                                             int* lis_limited, int* lnvert,
-                                             long* lsz_lim,
-                                             double* lstruct_polyx,
-                                             double* lstruct_polyy,
-                                             double* lstruct_normx,
-                                             double* lstruct_normy,
-                                             double eps_uz, double eps_vz,
-                                             double eps_a, double eps_b,
-                                             double eps_plane,
-                                             int num_threads,
-                                             bint is_out_struct) nogil:
-    """
-    Computes the entry and exit coeff 'k' of all provided LOS/rays for a set of
-    structures that can be of type "OUT" (is_out_struct=True) or "IN"
-    (is_out_struct=False) in a TORE. An "OUT" structure cannot be penetrated
-    whereas an "IN" structure can. The latter is typically a vessel and are
-    toroidally continous. If a structure is limited we can determine the number
-    of limits and the limits itself. For optimization reasons we will also pass
-    the bounding box limits. And the information of the last intersected point,
-    if any.
-    This functions is parallelized.
-
-    Params
-    ======
-    num_los : int
-       Total number of lines of sight (LOS) (aka. rays)
-    ray_vdir : (3, num_los) double array
-       LOS normalized direction vector
-    ray_orig : (3, num_los) double array
-       LOS origin points coordinates
-    coeff_inter_out : (num_los) double array <INOUT>
-       Coefficient of exit (kout) of the last point of intersection for each LOS
-       with the global geometry (with ALL structures)
-    coeff_inter_in : (num_los) double array <INOUT>
-       Coefficient of entry (kin) of the last point of intersection for each LOS
-       with the global geometry (with ALL structures). If intersection at origin
-       k = 0, if no intersection k = NAN
-    lstruct_nlim : array of ints
-       List of number of limits for all structures
-    forbid0 : bool
-       Should we forbid values behind vissible radius ? (see Rmin). If false,
-       will test "hidden" part always, else, it will depend on the LOS and
-       on forbidbis.
-    forbidbis: bint
-       Should we forbid values behind vissible radius for each LOS ?
-    rmin : double
-       Minimal radius of vessel to take into consideration
-    rmin2 : double
-       Squared valued of the minimal radius
-    crit2_base : double
-       Critical value to evaluate for each LOS if horizontal or not
-    nstruct_lim : int
-       Number of OUT structures (not counting the limited versions).
-       If not is_out_struct then lenght of vpoly.
-    lbounds : (6 * nstruct) double array
-       Coordinates of lower and upper edges of the bounding box for each
-       structures (nstruct = sum_i(nstruct_lim * lsz_lim[i])
-       If not is_out_struct then NULL
-    langles : (2 * nstruct) double array
-       Minimum and maximum angles where the structure lives. If the structure
-       number 'i' is toroidally continous then langles[i:i+2] = [0, 0].
-    lis_limited : (nstruct) int array
-       List of bool to know if the structures (or the vessel) is limited or not.
-    lnvert : (nstruct_lim) int array
-       List of vertices of each polygon for each structure
-       If not is_out_struct then NULL
-    lsz_lim : (nstruct) int array
-       List of the total number of structures before the ith structure. First
-       element is always 0, else lsz_lim[i] = sum_j(lstruct_nlim[j], j=0..i-1)
-       If not is_out_struct then NULL
-    lstruct_polyx : (ntotnvert)
-       List of "x" coordinates of the polygon's vertices of all structures on
-       the poloidal plane
-    lstruct_polyy : (ntotnvert)
-       List of "y" coordinates of the polygon's vertices of all structures on
-       the poloidal plane
-    lstruct_normx : (2, num_vertex-1) double array
-       List of "x" coordinates of the normal vectors going "inwards" of the
-        edges of the Polygon defined by lstruct_poly
-    lstruct_normy : (2, num_vertex-1) double array
-       List of "y" coordinates of the normal vectors going "inwards" of the
-        edges of the Polygon defined by lstruct_poly
-    eps<val> : double
-       Small value, acceptance of error
-    num_threads : int
-       The num_threads argument indicates how many threads the team should
-       consist of. If not given, OpenMP will decide how many threads to use.
-       Typically this is the number of cores available on the machine.
-    is_out_struct : bint
-       Bool to determine if the structure is "OUT" or "IN". An "OUT" structure
-       cannot be penetrated whereas an "IN" structure can. The latter is
-       typically a vessel and are toroidally continous.
-    """
-    cdef double upscaDp=0., upar2=0., dpar2=0., crit2=0., idpar2=0.
-    cdef double dist = 0., s1x = 0., s1y = 0., s2x = 0., s2y = 0.
-    cdef double lim_min=0., lim_max=0., invuz=0.
-    cdef int totnvert=0
-    cdef int nvert
-    cdef int ind_struct, ind_bounds
-    cdef int ind_los, ii, jj, kk
-    cdef bint lim_is_none
-    cdef bint found_new_kout
-    cdef bint inter_bbox
-    cdef double* lstruct_polyxii = NULL
-    cdef double* lstruct_polyyii = NULL
-    cdef double* lstruct_normxii = NULL
-    cdef double* lstruct_normyii = NULL
-    cdef double* last_pout = NULL
-    cdef double* kpout_loc = NULL
-    cdef double* kpin_loc = NULL
-    cdef double* invr_ray = NULL
-    cdef double* loc_org = NULL
-    cdef double* loc_dir = NULL
-    cdef double* lim_ves = NULL
-    cdef double* loc_vp = NULL
-    cdef double* bounds = NULL
-    cdef int* sign_ray = NULL
-    cdef int* ind_loc = NULL
-
-    # == Defining parallel part ================================================
-    with nogil, parallel(num_threads=num_threads):
-        # We use local arrays for each thread so
-        loc_org   = <double *> malloc(sizeof(double) * 3)
-        loc_dir   = <double *> malloc(sizeof(double) * 3)
-        loc_vp    = <double *> malloc(sizeof(double) * 3)
-        kpin_loc  = <double *> malloc(sizeof(double) * 1)
-        kpout_loc = <double *> malloc(sizeof(double) * 1)
-        ind_loc   = <int *> malloc(sizeof(int) * 1)
-        if is_out_struct:
-            # if the structure is "out" (solid) we need more arrays
-            last_pout = <double *> malloc(sizeof(double) * 3)
-            invr_ray  = <double *> malloc(sizeof(double) * 3)
-            lim_ves   = <double *> malloc(sizeof(double) * 2)
-            bounds    = <double *> malloc(sizeof(double) * 6)
-            sign_ray  = <int *> malloc(sizeof(int) * 3)
-
-        # == The parallelization over the LOS ==================================
-        for ind_los in prange(num_los, schedule='dynamic'):
-            ind_struct = 0
-            loc_org[0] = ray_orig[0, ind_los]
-            loc_org[1] = ray_orig[1, ind_los]
-            loc_org[2] = ray_orig[2, ind_los]
-            loc_dir[0] = ray_vdir[0, ind_los]
-            loc_dir[1] = ray_vdir[1, ind_los]
-            loc_dir[2] = ray_vdir[2, ind_los]
-            loc_vp[0] = 0.
-            loc_vp[1] = 0.
-            loc_vp[2] = 0.
-            if is_out_struct:
-                # if structure is of "Out" type, then we compute the last
-                # poit where it went out of a structure.
-                kpin_loc[0] = coeff_inter_out[ind_los]
-                last_pout[0] = kpin_loc[0] * loc_dir[0] + loc_org[0]
-                last_pout[1] = kpin_loc[0] * loc_dir[1] + loc_org[1]
-                last_pout[2] = kpin_loc[0] * loc_dir[2] + loc_org[2]
-                compute_inv_and_sign(loc_dir, sign_ray, invr_ray)
-            else:
-                kpout_loc[0] = 0
-                kpin_loc[0] = 0
-                ind_loc[0] = 0
-
-            # -- Computing values that depend on the LOS/ray -------------------
-            upscaDp = loc_dir[0]*loc_org[0] + loc_dir[1]*loc_org[1]
-            upar2   = loc_dir[0]*loc_dir[0] + loc_dir[1]*loc_dir[1]
-            dpar2   = loc_org[0]*loc_org[0] + loc_org[1]*loc_org[1]
-            idpar2 = 1./dpar2
-            invuz = 1./loc_dir[2]
-            crit2 = upar2*crit2_base
-
-            # -- Prepare in case forbid is True --------------------------------
-            if forbid0 and not dpar2>0:
-                forbidbis = 0
-            if forbidbis:
-                # Compute coordinates of the 2 points where the tangents touch
-                # the inner circle
-                dist = Csqrt(dpar2-rmin2)
-                s1x = (rmin2 * loc_org[0] + rmin * loc_org[1] * dist) * idpar2
-                s1y = (rmin2 * loc_org[1] - rmin * loc_org[0] * dist) * idpar2
-                s2x = (rmin2 * loc_org[0] - rmin * loc_org[1] * dist) * idpar2
-                s2y = (rmin2 * loc_org[1] + rmin * loc_org[0] * dist) * idpar2
-
-            # == Case "OUT" structure ==========================================
-            if is_out_struct:
-                # We work on each structure
-                for ii in range(nstruct_lim):
-                    # -- Getting structure's data ------------------------------
-                    if ii == 0:
-                        nvert = lnvert[0]
-                        totnvert = 0
-                    else:
-                        totnvert = lnvert[ii-1]
-                        nvert = lnvert[ii] - totnvert
-                    lstruct_polyxii = <double *>malloc((nvert) * sizeof(double))
-                    lstruct_polyyii = <double *>malloc((nvert) * sizeof(double))
-                    lstruct_normxii = <double *>malloc((nvert-1)*sizeof(double))
-                    lstruct_normyii = <double *>malloc((nvert-1)*sizeof(double))
-                    for kk in range(nvert-1):
-                        lstruct_polyxii[kk] = lstruct_polyx[totnvert + kk]
-                        lstruct_polyyii[kk] = lstruct_polyy[totnvert + kk]
-                        lstruct_normxii[kk] = lstruct_normx[totnvert + kk - ii]
-                        lstruct_normyii[kk] = lstruct_normy[totnvert + kk - ii]
-                    lstruct_polyxii[nvert-1] = lstruct_polyx[totnvert + nvert-1]
-                    lstruct_polyyii[nvert-1] = lstruct_polyy[totnvert + nvert-1]
-                    ind_struct = lsz_lim[ii]
-                    # -- Working on the structure limited ----------------------
-                    for jj in range(lstruct_nlim[ii]):
-                        bounds[0] = lbounds[(ind_struct + jj)*6]
-                        bounds[1] = lbounds[(ind_struct + jj)*6 + 1]
-                        bounds[2] = lbounds[(ind_struct + jj)*6 + 2]
-                        bounds[3] = lbounds[(ind_struct + jj)*6 + 3]
-                        bounds[4] = lbounds[(ind_struct + jj)*6 + 4]
-                        bounds[5] = lbounds[(ind_struct + jj)*6 + 5]
-                        lim_min = langles[(ind_struct+jj)*2]
-                        lim_max = langles[(ind_struct+jj)*2 + 1]
-                        lim_is_none = lis_limited[ind_struct+jj] == 1
-                        # We test if it is really necessary to compute the inter
-                        # ie. we check if the ray intersects the bounding box
-                        inter_bbox = inter_ray_aabb_box(sign_ray, invr_ray,
-                                                        bounds, loc_org)
-                        if not inter_bbox:
-                            continue
-                        # We check that the bounding box is not "behind"
-                        # the last POut encountered
-                        inter_bbox = inter_ray_aabb_box(sign_ray, invr_ray,
-                                                        bounds, last_pout)
-                        if inter_bbox:
-                            continue
-                         # Else, we compute the new values
-                        found_new_kout = comp_inter_los_vpoly(loc_org,
-                                                              loc_dir,
-                                                              lstruct_polyxii,
-                                                              lstruct_polyyii,
-                                                              lstruct_normxii,
-                                                              lstruct_normyii,
-                                                              nvert-1,
-                                                              lim_is_none,
-                                                              lim_min, lim_max,
-                                                              forbidbis,
-                                                              upscaDp, upar2,
-                                                              dpar2, invuz,
-                                                              s1x, s1y,
-                                                              s2x, s2y,
-                                                              crit2, eps_uz,
-                                                              eps_vz, eps_a,
-                                                              eps_b, eps_plane,
-                                                              False,
-                                                              kpin_loc,
-                                                              kpout_loc,
-                                                              ind_loc,
-                                                              loc_vp)
-                        if found_new_kout :
-                            coeff_inter_out[ind_los] = kpin_loc[0]
-                            last_pout[0] = (coeff_inter_out[ind_los] *
-                                            loc_dir[0]) + loc_org[0]
-                            last_pout[1] = (coeff_inter_out[ind_los] *
-                                            loc_dir[1]) + loc_org[1]
-                            last_pout[2] = (coeff_inter_out[ind_los] *
-                                            loc_dir[2]) + loc_org[2]
-                    free(lstruct_polyxii)
-                    free(lstruct_polyyii)
-                    free(lstruct_normxii)
-                    free(lstruct_normyii)
-            else:
-                # == Case "IN" structure =======================================
-                # Nothing to do but compute intersection between vessel and LOS
-                found_new_kout = comp_inter_los_vpoly(loc_org, loc_dir,
-                                                      lstruct_polyx,
-                                                      lstruct_polyy,
-                                                      lstruct_normx,
-                                                      lstruct_normy,
-                                                      nstruct_lim,
-                                                      lis_limited[0],
-                                                      langles[0], langles[1],
-                                                      forbidbis,
-                                                      upscaDp, upar2,
-                                                      dpar2, invuz,
-                                                      s1x, s1y, s2x, s2y,
-                                                      crit2, eps_uz, eps_vz,
-                                                      eps_a,eps_b, eps_plane,
-                                                      True,
-                                                      kpin_loc, kpout_loc,
-                                                      ind_loc, loc_vp,)
-                if found_new_kout:
-                    coeff_inter_in[ind_los]  = kpin_loc[0]
-                    coeff_inter_out[ind_los] = kpout_loc[0]
-                else:
-                    coeff_inter_in[ind_los]  = Cnan
-                    coeff_inter_out[ind_los] = Cnan
-            # end case IN/OUT
-        free(loc_org)
-        free(loc_dir)
-        free(loc_vp)
-        free(kpin_loc)
-        free(kpout_loc)
-        free(ind_loc)
-        # end loop over LOS
-        if is_out_struct:
-            free(last_pout)
-            free(bounds)
-            free(lim_ves)
-            free(invr_ray)
-            free(sign_ray)
-    return
-
-
-cdef inline void raytracing_kminkmax_struct_lin(int Nl,
-                                             double[:,::1] Ds,
-                                             double [:,::1] us,
-                                             int Ns, # VIn.shape[1]
-                                             double* polyx_tab,
-                                             double* polyy_tab,
-                                             double* normx_tab,
-                                             double* normy_tab,
-                                             double L0, double L1,
-                                             double[::1] kin_tab,
-                                             double[::1] kout_tab,
-                                             double EpsPlane,
-                                             int ind_struct,
-                                             int ind_lim_struct):
-
-    cdef bint is_in_path
-    cdef int ii=0, jj=0
-    cdef double kin, kout, scauVin, q, X, sca
-    cdef int indin=0, indout=0, Done=0
-
-    if ind_struct == 0 and ind_lim_struct == 0 :
-            # If it is the first struct,
-            # we have to initialize values even if no impact
-            kin_tab[ii]  = Cnan
-            kout_tab[ii] = Cnan
-
-    for ii in range(0,Nl):
-        kout, kin, Done = 1.e12, 1e12, 0
-        # For cylinder
-        for jj in range(0,Ns):
-            scauVin = us[1,ii] * normx_tab[jj] + us[2,ii] * normy_tab[jj]
-            # Only if plane not parallel to line
-            if Cabs(scauVin)>EpsPlane:
-                k = -( (Ds[1,ii] - polyx_tab[jj]) * normx_tab[jj] +
-                       (Ds[2,ii] - polyy_tab[jj]) * normy_tab[jj]) \
-                       / scauVin
-                # Only if on good side of semi-line
-                if k>=0.:
-                    V1 = polyx_tab[jj+1]-polyx_tab[jj]
-                    V2 = polyy_tab[jj+1]-polyy_tab[jj]
-                    q = (  (Ds[1,ii] + k * us[1,ii] - polyx_tab[jj]) * V1
-                         + (Ds[2,ii] + k * us[2,ii] - polyy_tab[jj]) * V2) \
-                         / (V1*V1 + V2*V2)
-                    # Only of on the fraction of plane
-                    if q>=0. and q<1.:
-                        X = Ds[0,ii] + k*us[0,ii]
-
-                        # Only if within limits
-                        if X>=L0 and X<=L1:
-                            sca = us[1,ii] * normx_tab[jj] \
-                                  + us[2,ii] * normy_tab[jj]
-                            # Only if new
-                            if sca<=0 and k<kout:
-                                kout = k
-                                indout = jj
-                                Done = 1
-                            elif sca>=0 and k<min(kin,kout):
-                                kin = k
-                                indin = jj
-
-        # For two faces
-        # Only if plane not parallel to line
-        if Cabs(us[0,ii])>EpsPlane:
-            # First face
-            k = -(Ds[0,ii]-L0)/us[0,ii]
-            # Only if on good side of semi-line
-            if k>=0.:
-                # Only if inside VPoly
-                is_in_path = is_point_in_path(Ns, polyx_tab, polyy_tab,
-                                              Ds[1,ii]+k*us[1,ii],
-                                              Ds[2,ii]+k*us[2,ii])
-                if is_in_path:
-                    if us[0,ii]<=0 and k<kout:
-                        kout = k
-                        indout = -1
-                        Done = 1
-                    elif us[0,ii]>=0 and k<min(kin,kout):
-                        kin = k
-                        indin = -1
-            # Second face
-            k = -(Ds[0,ii]-L1)/us[0,ii]
-            # Only if on good side of semi-line
-            if k>=0.:
-                # Only if inside VPoly
-                is_in_path = is_point_in_path(Ns, polyx_tab, polyy_tab,
-                                              Ds[1,ii]+k*us[1,ii],
-                                              Ds[2,ii]+k*us[2,ii])
-                if is_in_path:
-                    if us[0,ii]>=0 and k<kout:
-                        kout = k
-                        indout = -2
-                        Done = 1
-                    elif us[0,ii]<=0 and k<min(kin,kout):
-                        kin = k
-                        indin = -2
-        # == Analyzing if there was impact ====================================
-        if Done==1:
-            kout_tab[ii] = kout
-            if kin<kin_tab[ii]:
-                kin_tab[ii] = kin
-    return
+# =============================================================================
+# = Ray tracing when we only want kMin / kMax
+# =============================================================================
+# =============================================================================
+# = Ray tracing when we only want kMin / kMax
+# =============================================================================
+# =============================================================================
+# = Ray tracing when we only want kMin / kMax
+# =============================================================================
+# =============================================================================
+# = Ray tracing when we only want kMin / kMax
+# =============================================================================
+
+
+
 
 
 cdef inline bint comp_inter_los_vpoly(const double[3] ray_orig,
