--- conflicted
+++ resolved
@@ -1042,16 +1042,12 @@
     reso_r_z = reso_r[0]*reso_z[0]
     NP = 0
     lnp = np.empty((sz_r, sz_z, max_phin), dtype=int)
-<<<<<<< HEAD
     _st.prepare_tab(lnp, sz_r, sz_z, &Phin[0])
-=======
-    _st.prepare_tab(lnp, sz_r, sz_z, Phin)
     # !!!!!!!!!!!!!!!!!!!!!!!!!!!!!!!!!!!!!!!!!!!!!!!!!!!!!!!!!!!!!!!!!!!!!!!!!
     # TODO !!!!!
     # !!!!!!!!!!!!!!!!!!!!!!!!!!!!!!!!!!!!!!!!!!!!!!!!!!!!!!!!!!!!!!!!!!!!!!!!!
     # indi_mv = np.sort(indi_mv, axis=1)
     # !!!!!!!!!!!!!!!!!!!!!!!!!!!!!!!!!!!!!!!!!!!!!!!!!!!!!!!!!!!!!!!!!!!!!!!!!
->>>>>>> 9ab5f38a
     if is_cart:
         for ii in range(sz_r):
             # To make sure the indices are in increasing order
