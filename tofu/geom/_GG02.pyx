# cython: boundscheck=False
# cython: wraparound=False
# cython: initializedcheck=False
# cython: cdivision=True
#
# -- Python libraries imports --------------------------------------------------
import sys
from warnings import warn
import numpy as np
import scipy.integrate as scpintg
from matplotlib.path import Path
if sys.version[0]=='3':
    from inspect import signature as insp
elif sys.version[0]=='2':
    from inspect import getargspec as insp
# -- Cython libraries imports --------------------------------------------------
from cpython cimport bool
from cpython.array cimport array, clone
from cython.parallel import prange
from cython.parallel cimport parallel
# -- C libraries imports -------------------------------------------------------
cimport cython
cimport numpy as np
from libc.math cimport sqrt as Csqrt, ceil as Cceil, fabs as Cabs
from libc.math cimport floor as Cfloor, round as Cround, log2 as Clog2
from libc.math cimport cos as Ccos, acos as Cacos, sin as Csin, asin as Casin
from libc.math cimport atan2 as Catan2, pi as Cpi
from libc.math cimport NAN as Cnan
from libc.math cimport INFINITY as Cinf
from libc.math cimport isnan as Cisnan
from libc.stdlib cimport malloc, free
# -- ToFu library imports ------------------------------------------------------
from _basic_geom_tools cimport _VSMALL, _SMALL
from _basic_geom_tools cimport _TWOPI
cimport _basic_geom_tools as _bgt
cimport _raytracing_tools as _rt
cimport _distance_tools as _dt
cimport _sampling_tools as _st
cimport _vignetting_tools as _vt

# == Exports ===================================================================
__all__ = ['CoordShift',
           "comp_dist_los_circle",
           "comp_dist_los_circle_vec",
           "comp_dist_los_vpoly",
           "comp_dist_los_vpoly_vec",
           "is_close_los_vpoly_vec",
           "is_close_los_circle",
           "is_close_los_circle_vec",
           "which_los_closer_vpoly_vec",
           "which_vpoly_closer_los_vec",
           "LOS_sino_findRootkPMin_Tor",
           'Poly_isClockwise', 'Poly_Order', 'Poly_VolAngTor',
           'poly_area', "poly_area_and_barycenter",
           'Sino_ImpactEnv', 'ConvertImpact_Theta2Xi',
           '_Ves_isInside',
           'discretize_line1d',
           'discretize_segment2d', '_Ves_meshCross_FromInd',
           'discretize_vpoly',
           '_Ves_Vmesh_Tor_SubFromD_cython', '_Ves_Vmesh_Tor_SubFromInd_cython',
           '_Ves_Vmesh_Lin_SubFromD_cython', '_Ves_Vmesh_Lin_SubFromInd_cython',
           '_Ves_Smesh_Tor_SubFromD_cython', '_Ves_Smesh_Tor_SubFromInd_cython',
           '_Ves_Smesh_TorStruct_SubFromD_cython',
           '_Ves_Smesh_TorStruct_SubFromInd_cython',
           '_Ves_Smesh_Lin_SubFromD_cython',
           '_Ves_Smesh_Lin_SubFromInd_cython',
           'LOS_Calc_PInOut_VesStruct',
           "LOS_Calc_kMinkMax_VesStruct",
           "LOS_isVis_PtFromPts_VesStruct",
           "LOS_areVis_PtsFromPts_VesStruct",
           'check_ff', 'LOS_get_sample', 'LOS_calc_signal',
           'LOS_sino','integrate1d',
           "triangulate_by_earclipping",
           "vignetting",
           "Dust_calc_SolidAngle"]


########################################################
########################################################
#       Coordinates handling
########################################################

def CoordShift(Pts, In='(X,Y,Z)', Out='(R,Z)', CrossRef=None):
    """ Check the shape of an array of points coordinates and/or converts from
    2D to 3D, 3D to 2D, cylindrical to cartesian...
    (CrossRef is an angle (Tor) or a distance (X for Lin))
    """
    cdef str str_ii
    cdef long ncoords = Pts.shape[0]
    cdef long npts
    assert all([type(ff) is str and ',' in ff for ff in [In,Out]]), (
        "Arg In and Out (coordinate format) must be comma-separated  !")
    assert type(Pts) is np.ndarray and Pts.ndim in [1,2] and \
        ncoords in (2,3), ("Points must be a 1D or 2D np.ndarray "
                                "of 2 or 3 coordinates !")
    okTypes = [int,float,np.int64,np.float64]
    assert CrossRef is None or type(CrossRef) in okTypes, (
        "Arg CrossRef must be a float !")

    # Pre-format inputs
    In, Out = In.lower(), Out.lower()

    # Get order
    Ins = In.replace('(','').replace(')','').split(',')
    Outs = Out.replace('(','').replace(')','').split(',')
    # TODO: @DV > it looks to me that (x, r, phi) could be a valid in/out-put
    # >>>>> ajouter assert pour le moment
    assert all([ss in ['x','y','z','r','phi'] for ss in Ins]), "Non-valid In!"
    assert all([ss in ['x','y','z','r','phi'] for ss in Outs]), "Non-valid Out!"
    InT = 'cyl' if any([ss in Ins for ss in ['r','phi']]) else 'cart'
    OutT = 'cyl' if any([ss in Outs for ss in ['r','phi']]) else 'cart'

    ndim = Pts.ndim
    if ndim==1:
        Pts = np.copy(Pts.reshape((ncoords,1)))

    # Compute
    if InT==OutT:
        assert all([ss in Ins for ss in Outs])
        pts = []
        for str_ii in Outs:
            if str_ii=='phi':
                pts.append(np.arctan2(np.sin(Pts[Ins.index(str_ii),:]),
                                      np.cos(Pts[Ins.index(str_ii),:])))
            else:
                pts.append(Pts[Ins.index(str_ii),:])
    elif InT=='cart':
        pts = []
        for str_ii in Outs:
            if str_ii=='r':
                assert all([ss in Ins for ss in ['x','y']])
                pts.append(_bgt.compute_hypot(Pts[Ins.index('x'),:],
                                              Pts[Ins.index('y'),:]))
            elif str_ii=='z':
                assert 'z' in Ins
                pts.append(Pts[Ins.index('z'),:])
            elif str_ii=='phi':
                if all([ss in Ins for ss in ['x','y']]):
                    pts.append(np.arctan2(Pts[Ins.index('y'),:],
                                          Pts[Ins.index('x'),:]))
                elif CrossRef is not None:
                    npts = Pts.shape[1]
                    pts.append( CrossRef*np.ones((npts,)) )
                else:
                    raise Exception("There is no phi value available !")
                # TODO: @VZ > else... ? if Outs = (x, r, phi) ?
    else:
        pts = []
        for str_ii in Outs:
            if str_ii=='x':
                if all([ss in Ins for ss in ['r','phi']]) :
                    # TODO : @VZ : and CrossRef is None ?
                    # >>> ajouter un warning si crossref a ete defini
                    pts.append(Pts[Ins.index('r'),:] *
                               np.cos(Pts[Ins.index('phi'),:]))
                elif CrossRef is not None:
                    npts = Pts.shape[1]
                    pts.append( CrossRef*np.ones((npts,)) )
                else:
                    raise Exception("There is no x value available !")
            elif str_ii=='y':
                assert all([ss in Ins for ss in ['r','phi']])
                pts.append(Pts[Ins.index('r'),:] *
                           np.sin(Pts[Ins.index('phi'),:]))
            elif str_ii=='z':
                assert 'z' in Ins
                pts.append(Pts[Ins.index('z'),:])
                # TODO : else....?

    # Format output
    pts = np.vstack(pts)
    if ndim==1:
        pts = pts.flatten()
    return pts


"""
########################################################
########################################################
########################################################
#                  General Geometry
########################################################
########################################################
########################################################
"""

########################################################
########################################################
#       Polygons
########################################################


@cython.cdivision(True)
@cython.wraparound(False)
@cython.boundscheck(False)
def Poly_isClockwise(np.ndarray[double,ndim=2] Poly):
    """ Assuming 2D closed Poly !
    http://www.faqs.org/faqs/graphics/algorithms-faq/
    A slightly faster method is based on the observation that it isn't
    necessary to compute the area.  Find the lowest vertex (or, if
    there is more than one vertex with the same lowest coordinate,
    the rightmost of those vertices) and then take the cross product
    of the edges fore and aft of it.  Both methods are O(n) for n vertices,
    but it does seem a waste to add up the total area when a single cross
    product (of just the right edges) suffices.  Code for this is
    available at ftp://cs.smith.edu/pub/code/polyorient.C (2K).
    """
    cdef double res
    cdef double[:,::1] mv_poly = np.ascontiguousarray(Poly)
    cdef int npts = mv_poly.shape[1]
    cdef double[::1] mvx = mv_poly[0,:]
    cdef double[::1] mvy = mv_poly[1,:]
    cdef int idmin = _bgt.find_ind_lowerright_corner(mvx, mvy, npts)
    cdef int idm1 = (idmin - 1) % npts
    cdef int idp1 = (idmin + 1) % npts
    res = mvx[idm1]  * (mvy[idmin] - mvy[idp1]) + \
          mvx[idmin] * (mvy[idp1]  - mvy[idm1]) + \
          mvx[idp1]  * (mvy[idm1]  - mvy[idmin])
    return res < 0.


def Poly_Order(np.ndarray[double,ndim=2] Poly, str order='C', Clock=False,
               close=True, str layout='(cc,N)',
               str layout_in=None, Test=True):
    """
    Return a polygon Poly as a np.ndarray formatted according to parameters

    Parameters
    ----------
        Poly    np.ndarray or list    Input polygon under from of (cc,N) or
                or tuple              (N,cc) np.ndarray (where cc = 2 or 3, the
                                      number of coordinates and N points), or
                                      list or tuple of vertices
        order   str                   Flag indicating whether the output
                                      np.ndarray shall be C-contiguous ('C') or
                                      Fortran-contiguous ('F')
        Clock   bool                  For 2-dimensional arrays only, flag indi-
                                      cating whether the output array shall
                                      represent a clockwise polygon (True) or
                                      anti-clockwise (False), or should be left
                                      unchanged (None)
        close   bool                  For 2-dimensional arrays only, flag indi-
                                      cating whether the output array shall be
                                      closed (True, ie: last point==first point)
                                      or not closed (False)
        layout  str                   Flag indicating whether the output
                                      np.ndarray shall be of shape '(cc,N)'
                                      or '(N,cc)'
        Test    bool                  Flag indicating whether the inputs should
                                      be tested for conformity, default: True

    Returns
    -------
        poly    np.ndarray            Output formatted polygon
    """
    if Test:
        assert (2 in np.shape(Poly) or 3 in np.shape(Poly)), \
          "Arg Poly must contain the 2D or 3D coordinates of at least 3 points!"
        assert max(np.shape(Poly))>=3, ("Arg Poly must contain the 2D or 3D",
                                        " coordinates of at least 3 points!")
        assert order.lower() in ['c','f'], "Arg order must be in ['c','f']!"
        assert type(Clock) is bool, "Arg Clock must be a bool!"
        assert type(close) is bool, "Arg close must be a bool!"
        assert layout.lower() in ['(cc,n)','(n,cc)'], \
          "Arg layout must be in ['(cc,n)','(n,cc)']!"
        assert layout_in is None or layout_in.lower() in ['(cc,n)','(n,cc)'],\
          "Arg layout_in must be None or in ['(cc,n)','(n,cc)']!"

    if np.shape(Poly)==(3,3):
        assert not layout_in is None, \
          ("Could not resolve the input layout of Poly because shape==(3,3)",
           " Please specify if input is in '(cc,n)' or '(n,cc)' format!")
        poly = np.array(Poly).T if layout_in.lower()=='(n,cc)' \
           else np.array(Poly)
    else:
        poly = np.array(Poly).T if min(np.shape(Poly))==Poly.shape[1]\
           else np.array(Poly)
    if not np.allclose(poly[:,0],poly[:,-1], atol=_VSMALL):
        poly = np.concatenate((poly,poly[:,0:1]),axis=1)
    if poly.shape[0]==2 and not Clock is None:
        if not Clock==Poly_isClockwise(poly):
            poly = poly[:,::-1]
    if not close:
        poly = poly[:,:-1]
    if layout.lower()=='(n,cc)':
        poly = poly.T
    poly = np.ascontiguousarray(poly) if order.lower()=='c' \
           else np.asfortranarray(poly)
    return poly


def Poly_VolAngTor(np.ndarray[double,ndim=2,mode='c'] Poly):
    cdef np.ndarray[double,ndim=1] Ri0 = Poly[0,:-1], Ri1 = Poly[0,1:]
    cdef np.ndarray[double,ndim=1] Zi0 = Poly[1,:-1], Zi1 = Poly[1,1:]
    cdef double V   =  np.sum((Ri0*Zi1 - Zi0*Ri1) * (Ri0+Ri1)) / 6.
    cdef double BV0 =  np.sum(0.5 * (Ri0*Zi1 - Zi0*Ri1) *
                              (Ri1**2 + Ri1*Ri0 + Ri0**2)) / (6.*V)
    cdef double BV1 = -np.sum((Ri1**2*Zi0*(2.*Zi1+Zi0) +
                               2.*Ri0*Ri1*(Zi0**2-Zi1**2) -
                               Ri0**2*Zi1*(Zi1+2.*Zi0))/4.) / (6.*V)
    return V, np.array([BV0,BV1])


def poly_area(double[:,::1] poly, int npts):
    cdef int ii
    cdef double area = 0.
    # # 2 A(P) = sum_{i=1}^{n} ( x_i  (y_{i+1} - y_{i-1}) )
    for ii in range(1,npts):
        area += poly[0,ii] * (poly[1,ii+1] - poly[1,ii-1])
    area += poly[0,0] * (poly[1,1] - poly[1,npts-1])
    return area/2

def poly_area_and_barycenter(double[:,::1] poly, int npts):
    cdef int ii
    cdef double a2
    cdef double area
    cdef double inva6
    cdef np.ndarray[double,ndim=1] cg = np.zeros((2,))
    cdef double[::1] cg_mv = cg
    cdef double[2] p1, p2
    for ii in range(npts):
        p1[0] = poly[0,ii]
        p1[1] = poly[1,ii]
        p2[0] = poly[0,ii+1]
        p2[1] = poly[1,ii+1]
        a2 = p1[0]*p2[1] - p2[0]*p1[1]
        cg[0] += (p1[0] + p2[0])*a2
        cg[1] += (p1[1] + p2[1])*a2
    area = poly_area(poly, npts)
    inva6 = 1. / area / 6.
    cg[0] = cg[0] * inva6
    cg[1] = cg[1] * inva6
    return cg, area

"""
###############################################################################
###############################################################################
                    Sinogram specific
###############################################################################
"""

def Sino_ImpactEnv(np.ndarray[double,ndim=1] RZ,
                   np.ndarray[double,ndim=2] Poly, int NP=50, Test=True):
    """ Computes impact parameters of a Tor enveloppe
    (a `Tor` is a closed 2D polygon)

    D. VEZINET, Aug. 2014
    Parameters
    ----------
    RZ :    np.ndarray
        (2,) array indicating the reference impact point
    Poly :  np.ndarray
        (2,N) array containing the coordinatesof a closed polygon
    NP :    int
        Number of indicating the number of points used for discretising theta between 0 and pi

    Returns
    -------
        theta
    """
    if Test:
        assert RZ.size==2, 'Arg RZ should be a (2,) np.ndarray!'
        assert Poly.shape[0]==2, 'Arg Poly should be a (2,N) np.ndarray!'
    cdef int NPoly = Poly.shape[1]
    # Theta sampling and unit vector
    theta = np.linspace(0.,np.pi,NP,endpoint=True)
    vect = np.array([np.cos(theta), np.sin(theta)])

    # Scalar product
    sca = np.sum(vect[:,:,np.newaxis]*(Poly-RZ[:,np.newaxis])[:,np.newaxis,:],axis=0)
    scamin = np.min(sca,axis=1)
    scamax = np.max(sca,axis=1)
    return theta, np.array([scamax, scamin])


# For sinograms
def ConvertImpact_Theta2Xi(theta, pP, pN, sort=True):
    if hasattr(theta,'__getitem__'):
        pP, pN, theta = np.asarray(pP), np.asarray(pN), np.asarray(theta)
        assert pP.shape==pN.shape==theta.shape, (
            "Args pP, pN and theta must have same shape!")
        pPbis, pNbis = np.copy(pP), np.copy(pN)
        xi = theta - np.pi/2.
        ind = xi < 0
        pPbis[ind], pNbis[ind], xi[ind] = -pN[ind], -pP[ind], xi[ind]+np.pi
        if sort:
            ind = np.argsort(xi)
            xi, pP, pN = xi[ind], pPbis[ind], pNbis[ind]
        return xi, pP, pN
    else:
        assert not (hasattr(pP,'__getitem__') or hasattr(pN,'__getitem__')), (
            "Args pP, pN and theta must have same shape!")
        xi = theta - np.pi/2.
        if xi < 0.:
            return xi+np.pi, -pN, -pP
        else:
            return xi, pP, pN


"""
########################################################
########################################################
########################################################
#                       Ves-specific
########################################################
########################################################
########################################################
"""


########################################################
########################################################
#       isInside
########################################################

def _Ves_isInside(double[:, ::1] pts, double[:, ::1] ves_poly,
                  double[:, ::1] ves_lims=None, int nlim=0,
                  str ves_type='Tor', str in_format='(X,Y,Z)', bint test=True):
    """
    Checks if points Pts are in vessel VPoly.
    VPoly should be CLOSED
    """
    cdef str err_msg
    cdef str ves_type_low = ves_type.lower()
    cdef str in_form_low = in_format.lower()
    cdef bint is_cartesian
    cdef bint is_toroidal = ves_type_low == 'tor'
    cdef int[3] order
    cdef np.ndarray[int,ndim=1] is_inside
    cdef list in_letters = in_form_low.replace('(',
                                               '').replace(')','').split(',')
    # preparing format of coordinates:
    is_cartesian = all([ss in ['x','y','z'] for ss in in_letters])
    if is_cartesian:
        order[0] = in_letters.index('x')
        order[1] = in_letters.index('y')
        order[2] = in_letters.index('z')
    else:
        order[0] = in_letters.index('r')
        order[1] = in_letters.index('z')
        order[2] = in_letters.index('phi')
    # --------------------------------------------------------------------------
    if test:
        err_msg = "Arg VPoly must be a (2,N) np.ndarray !"
        assert ves_poly.shape[0]==2, err_msg
        err_msg = "Arg ves_type must be a str in ['Tor','Lin'] !"
        assert ves_type_low in ['tor','lin'], err_msg
        assert nlim>=0, "nlim should be integer >= 0"
        err_msg = "No valid format, you gave =" + in_format
        assert (is_cartesian or
                all([ss in ['r', 'z', 'phi'] for ss in in_letters])), err_msg
        if is_toroidal and ves_lims is not None:
            assert is_cartesian or 'phi' in in_letters, err_msg
    # --------------------------------------------------------------------------
    is_inside = np.zeros(max(nlim,1)*pts.shape[1],dtype=np.int32)
    _rt.is_inside_vessel(pts, ves_poly, ves_lims, nlim, is_toroidal,
                         is_cartesian, order, is_inside)
    if nlim == 0 or nlim==1:
        return is_inside.astype(bool)
    return is_inside.astype(bool).reshape(nlim, pts.shape[1])

# ==============================================================================
#
#                                 LINEAR MESHING
#                       i.e. Discretizing horizontal lines
#
# ==============================================================================
def discretize_line1d(double[::1] LMinMax, double dstep,
                       DL=None, bint Lim=True,
                       str mode='abs', double margin=_VSMALL):
    """
    Discretize a 1D segment LMin-LMax. If `mode` is "abs" (absolute), then the
    segment will be discretized in cells each of size `dstep`. Else, if `mode`
    is "rel" (relative), the meshing step is relative to the segments norm (ie.
    the actual discretization step will be (LMax - LMin)/dstep).
    It is possible to only one to discretize the segment on a sub-domain. If so,
    the sub-domain limits are given in DL.
    Parameters
    ==========
    LMinMax : (2)-double array
        Gives the limits LMin and LMax of the segment. LMinMax = [LMin, LMax]
    dstep: double
        Step of discretization, can be absolute (default) or relative
    DL : (optional) (2)-double array
        Sub domain of discretization. If not None and if Lim, LMinMax = DL
        (can be only on one limit and can be bigger or smaller than original).
        Actual desired limits
    Lim : (optional) bool
        Indicated if the subdomain should be taken into account
    mode : (optional) string
        If `mode` is "abs" (absolute), then the
        segment will be discretized in cells each of size `dstep`. Else,
        if "rel" (relative), the meshing step is relative to the segments norm
        (the actual discretization step will be (LMax - LMin)/dstep).
    margin : (optional) double
        Margin value for cell length
    Returns
    =======
    ldiscret: double array
        array of the discretized coordinates on the segment of desired limits
    resolution: double
        step of discretization
    lindex: int array
        array of the indices corresponding to ldiscret with respects to the
        original segment LMinMax (if no DL, from 0 to N-1)
    N : int64
        Number of points on LMinMax segment
    """
    cdef int mode_num
    cdef str err_mess
    cdef str mode_low = mode.lower()
    cdef bint mode_is_abs = mode_low == 'abs'
    cdef bint mode_is_rel = mode_low == 'rel'
    cdef long sz_ld
    cdef long[1] N
    cdef long* lindex = NULL
    cdef double* ldiscret = NULL
    cdef double[2] dl_array
    cdef double[1] resolution
    # ...
    mode_num = _st.get_nb_dmode(mode_low)
    # .. Testing ...............................................................
    err_mess = "Mode has to be 'abs' (absolute) or 'rel' (relative)"
    assert mode_num >= 0, err_mess
    # .. preparing inputs.......................................................
    _st.cythonize_subdomain_dl(DL, dl_array) # dl_array is initialized
    #.. calling cython function.................................................
    sz_ld = _st.discretize_line1d_core(&LMinMax[0], dstep, dl_array, Lim,
                                       mode_num, margin, &ldiscret, resolution,
                                       &lindex, N)
    #.. converting and returning................................................
    ld_arr = np.copy(np.asarray(<double[:sz_ld]> ldiscret))
    li_arr = np.copy(np.asarray(<long[:sz_ld]>lindex)).astype(int)
    free(ldiscret)
    free(lindex)
    return ld_arr, resolution[0], li_arr, N[0]


# ==============================================================================
#
#                                   2D MESHING
#                           i.e. Discretizing polygons
#
# ==============================================================================
def discretize_segment2d(double[::1] LMinMax1, double[::1] LMinMax2,
                       double dstep1, double dstep2,
                       D1=None, D2=None, str mode='abs',
                       double[:,::1] VPoly=None,
                       double margin=_VSMALL):
    """
    Discretizes a 2D segment where the 1st coordinates are defined in LMinMax1
    and the second ones in LMinMax2. The refinement in x is defined by dstep1,
    and dstep2 defines the resolution on y.
    Optionnally you can give a VPoly to which the discretized in which the
    segment has to be included.
    This function is basically a generalization of discretize_line1d.
    Parameters
    ==========
    LMinMax1 : (2)-double array
        Gives the limits LMin and LMax of the x coordinates of the segment.
        LMinMax1 = [xmin, xmax]
    LMinMax2 : (2)-double array
        Gives the limits LMin and LMax of the y coordinates of the segment.
        LMinMax2 = [ymin, ymax]
    dstep1 or dstep2 : double
        Step of discretization, can be absolute (default) or relative
    D1 or D2 : (optional) (2)-double array
        Sub domain of discretization. If not None and if Lim, LMinMax = DL
        (can be only on one limit and can be bigger or smaller than original).
        Actual desired limits
    mode : (optional) string
        If `mode` is "abs" (absolute), then the
        segment will be discretized in cells each of size `dstep`. Else,
        if "rel" (relative), the meshing step is relative to the segments norm
        (the actual discretization step will be (LMax - LMin)/dstep).
    margin : (optional) double
        Margin value for cell length
    VPoly : (optional) 2d double array
        If present, we check that the discretized segment is included in the
        path defined by VPoly.
    Returns
    =======
    ldiscret: double 2d array
        array of the discretized coordinates on the segment of desired limits
    resolution: double array
        step of discretization on 2d (typically resolution-on-x*resolution-on-y)
    lindex: int array
        array of the indices corresponding to ldiscret with respects to the
        original segment LMinMax (if no DL, from 0 to N-1)
    resol1 : double
        Smallest resolution on x
    resol2 : double
        Smallest resolution on y
    """
    cdef int nn
    cdef int ndisc
    cdef int ii, jj
    cdef int tot_true
    cdef int mode_num
    cdef int num_pts_vpoly
    cdef str err_mess
    cdef str mode_low = mode.lower()
    cdef long nind1
    cdef long nind2
    cdef int[1] nL0_1
    cdef int[1] nL0_2
    cdef long[1] ncells1
    cdef long[1] ncells2
    cdef double[2] dl1_array
    cdef double[2] dl2_array
    cdef double[2] resolutions
    cdef long[:] lindex_view
    cdef double[:] lresol_view
    cdef double[:,:] ldiscr_view
    cdef int* are_in_poly = NULL
    cdef long* lindex1_arr = NULL
    cdef long* lindex2_arr = NULL
    cdef long* lindex_tmp  = NULL
    cdef double* ldiscr_tmp = NULL
    cdef double* ldiscret1_arr = NULL
    cdef double* ldiscret2_arr = NULL
    cdef np.ndarray[double,ndim=2] ldiscr
    cdef np.ndarray[double,ndim=1] lresol
    cdef np.ndarray[long,ndim=1] lindex
    # ...
    mode_num = _st.get_nb_dmode(mode_low)
    # .. Testing ...............................................................
    err_mess = "Mode has to be 'abs' (absolute) or 'rel' (relative)"
    assert mode_num >= 0, err_mess
    # .. Treating subdomains and Limits ........................................
    _st.cythonize_subdomain_dl(D1, dl1_array)
    _st.cythonize_subdomain_dl(D2, dl2_array)
    # .. Discretizing on the first direction ...................................
    nind1 = _st.discretize_line1d_core(&LMinMax1[0], dstep1, dl1_array,
                                       True, mode_num, margin,
                                       &ldiscret1_arr, &resolutions[0],
                                       &lindex1_arr, ncells1)
    # .. Discretizing on the second direction ..................................
    nind2 = _st.discretize_line1d_core(&LMinMax2[0], dstep2, dl2_array,
                                       True, mode_num, margin,
                                       &ldiscret2_arr, &resolutions[1],
                                       &lindex2_arr, ncells2)
    #....
    if VPoly is not None:
        ndisc = nind1 * nind2
        ldiscr_tmp = <double *>malloc(ndisc * 2 * sizeof(double))
        lindex_tmp = <long *>malloc(ndisc * sizeof(long))
        for ii in range(nind2):
            for jj in range(nind1):
                nn = jj + nind1 * ii
                ldiscr_tmp[nn] = ldiscret1_arr[jj]
                ldiscr_tmp[ndisc + nn] = ldiscret2_arr[ii]
                lindex_tmp[nn] = lindex1_arr[jj] + nind1 * lindex2_arr[ii]
        num_pts_vpoly = VPoly.shape[1] - 1
        are_in_poly = <int *>malloc(ndisc * sizeof(int))
        tot_true = _bgt.is_point_in_path_vec(num_pts_vpoly,
                                            &VPoly[0][0], &VPoly[1][0],
                                            ndisc,
                                            &ldiscr_tmp[0], &ldiscr_tmp[ndisc],
                                            are_in_poly)
        ldiscr = np.empty((2, tot_true), dtype=float)
        lresol = np.empty((tot_true,), dtype=float)
        lindex = np.empty((tot_true,), dtype=int)
        ldiscr_view = ldiscr
        lindex_view = lindex
        lresol_view = lresol
        jj = 0
        for ii in range(ndisc):
            if are_in_poly[ii]:
                lresol_view[jj] = resolutions[0] * resolutions[1]
                lindex_view[jj] = lindex_tmp[ii]
                ldiscr_view[0,jj] = ldiscr_tmp[ii]
                ldiscr_view[1,jj] = ldiscr_tmp[ii + ndisc]
                jj = jj + 1
        free(ldiscr_tmp)
        free(lindex_tmp)
        free(are_in_poly)
        free(ldiscret1_arr)
        free(ldiscret2_arr)
        free(lindex1_arr)
        free(lindex2_arr)
        return ldiscr, lresol,\
            lindex, resolutions[0], resolutions[1]
    else:
        ndisc = nind1 * nind2
        ldiscr = np.empty((2, ndisc), dtype=float)
        lresol = np.empty((ndisc,), dtype=float)
        lindex = np.empty((ndisc,), dtype=int)
        ldiscr_view = ldiscr
        lindex_view = lindex
        lresol_view = lresol
        for ii in range(nind2):
            for jj in range(nind1):
                nn = jj + nind1 * ii
                ldiscr_view[0,nn] = ldiscret1_arr[jj]
                ldiscr_view[1,nn] = ldiscret2_arr[ii]
                lindex_view[nn] = lindex1_arr[jj] + nind1 * lindex2_arr[ii]
                lresol_view[nn] = resolutions[0] * resolutions[1]
        free(ldiscret1_arr)
        free(ldiscret2_arr)
        free(lindex1_arr)
        free(lindex2_arr)
        return ldiscr, lresol,\
            lindex, resolutions[0], resolutions[1]

def _Ves_meshCross_FromInd(double[::1] MinMax1, double[::1] MinMax2, double d1,
                           double d2, long[::1] ind, str dSMode='abs',
                           double margin=_VSMALL):
    cdef int NP = ind.size
    cdef int ii
    cdef double d1r, d2r
    cdef int N1, N2
    cdef int i1, i2
    cdef np.ndarray[double,ndim=2] Pts = np.empty((2,NP))
    cdef np.ndarray[double,ndim=1] dS
    cdef long[2] ncells
    cdef double[2] resolution
    cdef double[2] dl_array
    cdef double* X1 = NULL
    cdef double* X2 = NULL
    cdef long* dummy = NULL
    cdef str mode_low = dSMode.lower()
    cdef int mode_num
    # ...
    mode_num = _st.get_nb_dmode(mode_low)
    # .. Testing ...............................................................
    err_mess = "Mode has to be 'abs' (absolute) or 'rel' (relative)"
    assert mode_num >= 0, err_mess
    #.. preparing inputs........................................................
    dl_array[0] = Cnan
    dl_array[1] = Cnan
    #.. calling cython function.................................................
    _st.discretize_line1d_core(&MinMax1[0], d1, dl_array, True, mode_num,
                               margin, &X1, &resolution[0], &dummy,
                               &ncells[0])
    _st.discretize_line1d_core(&MinMax2[0], d2, dl_array, True, mode_num,
                               margin, &X2, &resolution[1], &dummy,
                               &ncells[1])
    d1r = resolution[0]
    d2r = resolution[1]
    N1 = ncells[0]
    N2 = ncells[1]
    dS = d1r*d2r*np.ones((NP,))
    for ii in range(0,NP):
        i2 = ind[ii] // N1
        i1 = ind[ii]-i2*N1
        Pts[0,ii] = X1[i1]
        Pts[1,ii] = X2[i2]
    free(X1)
    free(X2)
    free(dummy)
    return Pts, dS, d1r, d2r


def discretize_vpoly(double[:,::1] VPoly, double dL,
                     str mode='abs', list D1=None, list D2=None,
                     double margin=_VSMALL, double DIn=0.,
                     double[:,::1] VIn=None):
    """
    Discretizes a VPoly (2D polygon of a cross section in (R,Z) coordinates).
    The refinement on R and Z is defined dL.
    Optionnally you can give a coefficient (DIn) and the normal vectors going
    inwards the VPoly (VIn), and the result will be slightly shifted inwards
    (or outwards if DIn<0) of DIn*VIn.
    Parameters
    ==========
    VPoly : (2, num_vertex) double array
       Coordinates of the vertices of the Polygon defining the 2D poloidal
       cut of the Vessel
    dL : double
        Step of discretization, can be absolute (default) or relative
    D1 or D2 : (optional) (2)-double array
        Sub domain of discretization.
        (can be only on one limit and can be bigger or smaller than original).
        Actual desired limits
    mode : (optional) string
        If `mode` is "abs" (absolute), then the
        segment will be discretized in cells each of size `dstep`. Else,
        if "rel" (relative), the meshing step is relative to the segments norm
    margin : (optional) double
        Margin value for cell length
    Returns
    =======
    return PtsCross, resol, ind_arr, N_arr, Rref_arr, VPolybis
    PtsCross: double 2d array
        array of the discretized coordinates of the VPoly
    resol: double 1d array
        step of discretization on 2d
    ind_arr: int  1d array
        array of the indices corresponding to ldiscret with respects to the
        original VPoly
    N_arr : int 1d array
        number of cells on each segment of the VPoly
    Rref_arr : double 1d array
        reference Radius coordinates, not shifted even if DIn <> 0.
        If DIn == 0, then Rref_arr = PtsCross[0, ...]
    VPolybis :
        
    """
    cdef int NP=VPoly.shape[1]
    cdef int[1] sz_vb, sz_ot
    cdef double* XCross = NULL
    cdef double* YCross = NULL
    cdef double* XPolybis = NULL
    cdef double* YPolybis = NULL
    cdef double* Rref = NULL
    cdef double* resolution = NULL
    cdef long* ind = NULL
    cdef long* numcells = NULL
    cdef np.ndarray[double,ndim=2] PtsCross, VPolybis
    cdef np.ndarray[double,ndim=1] PtsCrossX, PtsCrossY
    cdef np.ndarray[double,ndim=1] VPolybisX, VpolybisY
    cdef np.ndarray[double,ndim=1] Rref_arr, resol
    cdef np.ndarray[long,ndim=1] ind_arr, N_arr
    cdef np.ndarray[long,ndim=1] ind_in
    cdef np.ndarray[np.npy_bool,ndim=1,cast=True] indin
    cdef str mode_low = mode.lower()
    cdef int mode_num = _st.get_nb_dmode(mode_low)
    # .. Testing ...............................................................
    assert mode_num >= 0, "Mode has to be 'abs' (absolute) or 'rel' (relative)"
    assert (not (DIn == 0.) or VIn is not None)
    # .. preparing inputs.......................................................
    _st.discretize_vpoly_core(VPoly, dL, mode_num, margin, DIn, VIn,
                            &XCross, &YCross, &resolution,
                            &ind, &numcells, &Rref, &XPolybis, &YPolybis,
                            &sz_vb[0], &sz_ot[0], NP)
    assert not ((XCross == NULL) or (YCross == NULL)
                or (XPolybis == NULL) or (YPolybis == NULL))
    PtsCrossX = np.array(<double[:sz_ot[0]]> XCross)
    PtsCrossY = np.array(<double[:sz_ot[0]]> YCross)
    PtsCross = np.array([PtsCrossX,PtsCrossY])
    VPolybisX = np.array(<double[:sz_vb[0]]> XPolybis)
    VPolybisY = np.array(<double[:sz_vb[0]]> YPolybis)
    VPolybis = np.array([VPolybisX, VPolybisY])
    resol = np.array(<double[:sz_ot[0]]> resolution)
    Rref_arr = np.array(<double[:sz_ot[0]]> Rref)
    ind_arr = np.array(<long[:sz_ot[0]]> ind)
    N_arr = np.array(<long[:NP-1]> numcells)
    if D1 is not None:
        indin = (PtsCross[0,:]>=D1[0]) & (PtsCross[0,:]<=D1[1])
        PtsCross = PtsCross[:,indin]
        resol = resol[indin]
        ind_arr = ind_arr[indin]
    if D2 is not None:
        indin = (PtsCross[1,:]>=D2[0]) & (PtsCross[1,:]<=D2[1])
        PtsCross = PtsCross[:,indin]
        resol = resol[indin]
        ind_arr = ind_arr[indin]
    free(XCross)
    free(YCross)
    free(XPolybis)
    free(YPolybis)
    free(resolution)
    free(Rref)
    free(ind)
    free(numcells)
    return PtsCross, resol, ind_arr, N_arr, Rref_arr, VPolybis


# ==============================================================================
#
#                     3D MESHING in TOROIDAL configurations
#                           i.e. Discretizing Volumes
#
# ==============================================================================
def _Ves_Vmesh_Tor_SubFromD_cython(double rstep, double zstep, double phistep,
                                   double[::1] RMinMax, double[::1] ZMinMax,
                                   double[::1] DR=None, double[::1] DZ=None,
                                   DPhi=None, VPoly=None,
                                   str Out='(X,Y,Z)', double margin=_VSMALL):
    """Returns the desired submesh indicated by the limits (DR,DZ,DPhi),
    for the desired resolution (rstep,zstep,dRphi).

    Args:
        rstep (double): refinement along radius `r`
        zstep (double): refinement along height `z`
        phistep (double): refinement along toroidal direction `phi`
        RMinMax: array specifying the limits min and max in `r`
        ZMinMax: array specifying the limits min and max in `z`
        DR: array specifying the actual sub-volume limits to get in `r`
        DZ: array specifying the actual sub-volume limits to get in `z`
        DPhi: array specifying the actual sub-volume limits to get in `phi`
        VPoly: array-like defining the `(R,Z)` coordinates of the poloidal cut
            of the vessel
        Out(string): either "(X,Y,Z)" or "(R,Z,Phi)" for cartesian or polar
            coordinates
        margin(double): tolerance error.
            Defaults to |_VSMALL|
    """
    cdef int ii, jj, zz
    cdef int ind_loc_r0
    cdef int ncells_rphi0, nphi0, nphi1
    cdef int NP, loc_nc_rphi, r_ratio
    cdef int sz_r0d, sz_r, sz_z
    cdef str out_low = Out.lower()
    cdef bint is_cart = out_low == '(x,y,z)'
    cdef double dRr, dZr, min_phi, max_phi
    cdef double abs0, abs1
    cdef double inv_drphi
    cdef double twopi_over_dphi
    cdef long[1] ncells_r0, ncells_r, ncells_z
    cdef long[1] sz_rphi
    cdef long[::1] ind_mv
    cdef long[::1] indR0, indR, indZ, Phin
    cdef double[2] limits_dl
    cdef double[1] reso_r0, reso_r, reso_z
    cdef double[::1] dv_mv
    cdef double[::1] R, Z, reso_phi_mv, dPhir, hypot
    cdef double[:, ::1] pts_mv
    cdef long[:, :, ::1] lnp
    cdef long*  ncells_rphi  = NULL
    cdef long*  tot_nc_plane = NULL
    cdef long*  lindex   = NULL
    cdef long*  lindex_z = NULL
    cdef long** res_lind = NULL
    cdef double* disc_r0 = NULL
    cdef double* disc_r  = NULL
    cdef double* disc_z  = NULL
    cdef double* step_rphi = NULL
    cdef double** res_x  = NULL
    cdef double** res_y  = NULL
    cdef double** res_z  = NULL
    cdef double** res_vres = NULL
    cdef double** res_rphi = NULL
    cdef np.ndarray[long,ndim=1] ind
    cdef np.ndarray[double,ndim=1] reso_phi
    cdef np.ndarray[double,ndim=2] pts, indI
    cdef np.ndarray[double,ndim=1] iii, res3d
    cdef int max_phin

    # Get the actual R and Z resolutions and mesh elements
    # .. First we discretize R without limits ..................................
    _st.cythonize_subdomain_dl(None, limits_dl) # no limits
    sz_r0d = _st.discretize_line1d_core(&RMinMax[0], rstep, limits_dl,
                                        True, 0, # discretize in absolute mode
                                        margin, &disc_r0, reso_r0, &lindex,
                                        ncells_r0)
    free(lindex) # getting rid of things we dont need
    lindex = NULL
    # .. Now the actual R limited  .............................................
    _st.cythonize_subdomain_dl(DR, limits_dl)
    sz_r = _st.discretize_line1d_core(&RMinMax[0], rstep, limits_dl,
                                      True, 0, # discretize in absolute mode
                                      margin, &disc_r, reso_r, &lindex,
                                      ncells_r)
    free(lindex) # getting rid of things we dont need
    # .. Now Z .................................................................
    _st.cythonize_subdomain_dl(DZ, limits_dl)
    sz_z = _st.discretize_line1d_core(&ZMinMax[0], zstep, limits_dl,
                                      True, 0, # discretize in absolute mode
                                      margin, &disc_z, reso_z, &lindex_z,
                                      ncells_z)
    # .. Preparing for phi: get the limits if any and make sure to replace them
    # .. in the proper quadrants ...............................................
    if DPhi is None:
        min_phi = -Cpi
        max_phi = Cpi
    else:
        min_phi = DPhi[0] # to avoid conversions
        min_phi = Catan2(Csin(min_phi), Ccos(min_phi))
        max_phi = DPhi[1] # to avoid conversions
        max_phi = Catan2(Csin(max_phi), Ccos(max_phi))
    abs0 = Cabs(min_phi + Cpi)
    # .. Initialization ........................................................
    ncells_rphi = <long*>malloc(sz_r*sizeof(long))
    step_rphi   = <double*>malloc(sz_r*sizeof(double))
    tot_nc_plane = <long*>malloc(sz_r*sizeof(long))
<<<<<<< HEAD
    reso_phi = np.empty((sz_r,)) # we create the numpy array
    reso_phi_mv = reso_phi # and its associated memoryview
    Phin   = np.empty((sz_r,), dtype=int)
=======
    r_on_phi = np.empty((sz_r,)) # we create the numpy array
    r_on_phi_mv = r_on_phi # and its associated memoryview
    Phin = np.empty((sz_r,), dtype=int)
>>>>>>> cd3f339e
    # .. Initialization Variables ..............................................
    ncells_rphi0 = 0
    ind_loc_r0 = 0
    NPhimax = 0
    NP = 0
    r_ratio = <int>(Cceil(disc_r[sz_r - 1] / disc_r[0]))
    twopi_over_dphi = _TWOPI / phistep
    #
    # .. Discretizing Phi (with respect to the corresponding radius R) .........
    for ii in range(sz_r):
        # Get the actual RPhi resolution and Phi mesh elements (! depends on R!)
        ncells_rphi[ii] = <int>Cceil(twopi_over_dphi * disc_r[ii])
        loc_nc_rphi = ncells_rphi[ii]
        step_rphi[ii] = _TWOPI / ncells_rphi[ii]
        inv_drphi = 1. / step_rphi[ii]
        reso_phi_mv[ii] = step_rphi[ii] * disc_r[ii]
        tot_nc_plane[ii] = 0 # initialization
        # Get index and cumulated indices from background
        for jj in range(ind_loc_r0, ncells_r0[0]):
            if disc_r0[jj]==disc_r[ii]:
                ind_loc_r0 = jj
                break
            else:
                ncells_rphi0 += <long>Cceil(twopi_over_dphi * disc_r0[jj])
                tot_nc_plane[ii] = ncells_rphi0 * ncells_z[0]
        # Get indices of phi
        # Get the extreme indices of the mesh elements that really need to
        # be created within those limits
        if abs0 - step_rphi[ii]*Cfloor(abs0 * inv_drphi) < margin*step_rphi[ii]:
            nphi0 = int(Cround((min_phi + Cpi) * inv_drphi))
        else:
            nphi0 = int(Cfloor((min_phi + Cpi) * inv_drphi))
        abs1 = Cabs(max_phi + Cpi)
        if abs1-step_rphi[ii]*Cfloor(abs1 * inv_drphi) < margin*step_rphi[ii]:
            nphi1 = int(Cround((max_phi+Cpi) * inv_drphi)-1)
        else:
            nphi1 = int(Cfloor((max_phi+Cpi) * inv_drphi))

        if min_phi < max_phi:
            #indI.append(list(range(nphi0,nphi1+1)))
            Phin[ii] = nphi1+1-nphi0
            if ii==0:
                max_phin = Phin[ii]
            elif max_phin < Phin[ii]:
                max_phin = Phin[ii]
            indI = np.nan*np.ones((sz_r,Phin[ii]*r_ratio+1))
            for jj in range(Phin[ii]):
                indI[ii,jj] = <double>( nphi0+jj )
        else:
            #indI.append(list(range(nphi0,loc_nc_rphi)+list(range(0,nphi1+1))))
            Phin[ii] = nphi1+1+loc_nc_rphi-nphi0
            if ii==0:
                max_phin = Phin[ii]
                indI = np.nan*np.ones((sz_r,Phin[ii]*r_ratio+1))
            elif max_phin < Phin[ii]:
                max_phin = Phin[ii]
            for jj in range(0,loc_nc_rphi-nphi0):
                indI[ii,jj] = <double>( nphi0+jj )
            for jj in range(loc_nc_rphi-nphi0,Phin[ii]):
                indI[ii,jj] = <double>( jj- (loc_nc_rphi-nphi0) )
        NP += sz_z * Phin[ii]
    pts = np.empty((3,NP))
    ind = np.empty((NP,), dtype=int)
    res3d  = np.empty((NP,))
    pts_mv = pts
    ind_mv = ind
    dv_mv  = res3d
    # Compute pts, res3d and ind
    # This triple loop is the longest part, it takes ~90% of the CPU time
    reso_r_z = reso_r[0]*reso_z[0]
    NP = 0
    lnp = np.empty((sz_r, sz_z, max_phin), dtype=int)
    _st.prepare_tab(lnp, sz_r, sz_z, Phin)
    if is_cart:
        for ii in range(sz_r):
            # To make sure the indices are in increasing order
            iii = np.sort(indI[ii,~np.isnan(indI[ii,:])])
<<<<<<< HEAD
            for zz in range(0,sz_z):
                zrphi = lindex_z[zz] * ncells_rphi[ii]
                for jj in range(0,Phin[ii]):
                    indiijj = iii[jj]
                    phi = -Cpi + (0.5 + indiijj) * step_rphi[ii]
                    pts_mv[0,NP] = disc_r[ii]*Ccos(phi)
                    pts_mv[1,NP] = disc_r[ii]*Csin(phi)
                    pts_mv[2,NP] = disc_z[zz]
                    ind_mv[NP] = tot_nc_plane[ii] + zrphi + <int>indiijj
                    dv_mv[NP] = reso_r[0]*reso_z[0]*reso_phi_mv[ii]
                    NP += 1
    else:
        for ii in range(0,sz_r):
            iii = np.sort(indI[ii,~np.isnan(indI[ii,:])])
            #assert iii.size==Phin[ii] and np.all(np.unique(iii)==iii)
            for zz in range(0,sz_z):
                zrphi = lindex_z[zz] * ncells_rphi[ii]
                for jj in range(0,Phin[ii]):
                    indiijj = iii[jj] #indI[ii,iii[jj]]
                    pts_mv[0,NP] = disc_r[ii]
                    pts_mv[1,NP] = disc_z[zz]
                    pts_mv[2,NP] = -Cpi + (0.5+indiijj)*step_rphi[ii]
                    ind_mv[NP] = tot_nc_plane[ii] + zrphi + <int>indiijj
                    dv_mv[NP] = reso_r[0]*reso_z[0]*reso_phi_mv[ii]
                    NP += 1
=======
            NP = _st.vmesh_double_loop_cart(ii, sz_z, NP, lindex_z,
                                            ncells_rphi, tot_nc_plane,
                                            reso_r_z, step_rphi,
                                            disc_r, disc_z, lnp, Phin, iii,
                                            dv_mv,
                                            r_on_phi_mv, pts_mv, ind_mv)
    else:
        for ii in range(0,sz_r):
            iii = np.sort(indI[ii,~np.isnan(indI[ii,:])])
            NP = _st.vmesh_double_loop_polr(ii, sz_z, NP, lindex_z,
                                            ncells_rphi, tot_nc_plane,
                                            reso_r_z, step_rphi,
                                            disc_r, disc_z, lnp, Phin, iii, dv_mv,
                                            r_on_phi_mv, pts_mv, ind_mv)
>>>>>>> cd3f339e
    # If we only want to discretize the volume inside a certain flux surface
    # describe by a VPoly:
    if VPoly is not None:
        # initializations:
        npts_vpoly = VPoly.shape[1] - 1
        res_x = <double**> malloc(sizeof(double*))
        res_y = <double**> malloc(sizeof(double*))
        res_z = <double**> malloc(sizeof(double*))
        res_vres = <double**> malloc(sizeof(double*))
        res_rphi = <double**> malloc(sizeof(double*))
        res_lind = <long**>   malloc(sizeof(long*))
        # .. Calling main function
        nb_in_poly = _vt.vignetting_vmesh_vpoly(NP, sz_r, is_cart, VPoly, pts, dv_mv,
                                                reso_phi_mv, disc_r, ind_mv,
                                                res_x, res_y, res_z,
                                                res_vres, res_rphi, res_lind,
                                                &sz_rphi[0])
        pts = np.empty((3,nb_in_poly))
        ind = np.asarray(<long[:nb_in_poly]> res_lind[0]) + 0
        res3d  = np.asarray(<double[:nb_in_poly]> res_vres[0]) + 0
        pts[0] =  np.asarray(<double[:nb_in_poly]> res_x[0]) + 0
        pts[1] =  np.asarray(<double[:nb_in_poly]> res_y[0]) + 0
        pts[2] =  np.asarray(<double[:nb_in_poly]> res_z[0]) + 0
        reso_phi = np.asarray(<double[:sz_rphi[0]]> res_rphi[0]) + 0
        # freeing the memory
        free(res_x[0])
        free(res_y[0])
        free(res_z[0])
        free(res_vres[0])
        free(res_rphi[0])
        free(res_lind[0])
        free(res_x)
        free(res_y)
        free(res_z)
        free(res_vres)
        free(res_rphi)
        free(res_lind)
    free(disc_r)
    free(disc_z)
    free(disc_r0)
    free(lindex_z)
    free(step_rphi)
    free(ncells_rphi)
    free(tot_nc_plane)
    return pts, res3d, ind, reso_r[0], reso_z[0], reso_phi


def _Ves_Vmesh_Tor_SubFromInd_cython(double dR, double dZ, double dRPhi,
                                     double[::1] RMinMax, double[::1] ZMinMax,
                                     long[::1] ind, str Out='(X,Y,Z)',
                                     double margin=_VSMALL):
    """ Return the desired submesh indicated by the (numerical) indices,
    for the desired resolution (dR,dZ,dRphi)
    """
    cdef double[::1] R, Z, dRPhirRef, dPhir, Ru, dRPhir
    cdef double dRr, dZr, phi
    cdef long[::1] indR, indZ, NRPhi0, NRPhi
    cdef long NR, NZ, Rn, Zn, NP=len(ind), Rratio
    cdef int ii=0, jj=0, iiR, iiZ, iiphi
    cdef double[:,::1] Phi
    cdef np.ndarray[double,ndim=2] pts=np.empty((3,NP))
    cdef np.ndarray[double,ndim=1] res3d=np.empty((NP,))

    # Get the actual R and Z resolutions and mesh elements
    R, dRr, indR, NR = discretize_line1d(RMinMax, dR, None, Lim=True,
                                                margin=margin)
    Z, dZr, indZ, NZ = discretize_line1d(ZMinMax, dZ, None, Lim=True,
                                                margin=margin)
    Rn, Zn = len(R), len(Z)

    # Number of Phi per R
    dRPhirRef, dPhir = np.empty((NR,)), np.empty((NR,))
    Ru, dRPhir = np.zeros((NR,)), np.nan*np.ones((NR,))
    NRPhi, NRPhi0 = np.empty((NR,),dtype=int), np.empty((NR+1,),dtype=int)
    Rratio = int(Cceil(R[NR-1]/R[0]))
    for ii in range(0,NR):
        NRPhi[ii] = <long>(Cceil(_TWOPI*R[ii]/dRPhi))
        dRPhirRef[ii] = _TWOPI*R[ii]/<double>(NRPhi[ii])
        dPhir[ii] = _TWOPI/<double>(NRPhi[ii])
        if ii==0:
            NRPhi0[ii] = 0
            Phi = np.empty((NR,NRPhi[ii]*Rratio+1))
        else:
            NRPhi0[ii] = NRPhi0[ii-1] + NRPhi[ii-1]*NZ
        for jj in range(0,NRPhi[ii]):
            Phi[ii,jj] = -Cpi + (0.5+<double>jj)*dPhir[ii]

    if Out.lower()=='(x,y,z)':
        for ii in range(0,NP):
            for jj in range(0,NR+1):
                if ind[ii]-NRPhi0[jj]<0.:
                    break
            iiR = jj-1
            iiZ = (ind[ii] - NRPhi0[iiR])//NRPhi[iiR]
            iiphi = ind[ii] - NRPhi0[iiR] - iiZ*NRPhi[iiR]
            phi = Phi[iiR,iiphi]
            pts[0,ii] = R[iiR]*Ccos(phi)
            pts[1,ii] = R[iiR]*Csin(phi)
            pts[2,ii] = Z[iiZ]
            res3d[ii] = dRr*dZr*dRPhirRef[iiR]
            if Ru[iiR]==0.:
                dRPhir[iiR] = dRPhirRef[iiR]
                Ru[iiR] = 1.
    else:
        for ii in range(0,NP):
            for jj in range(0,NR+1):
                if ind[ii]-NRPhi0[jj]<0.:
                    break
            iiR = jj-1
            iiZ = (ind[ii] - NRPhi0[iiR])//NRPhi[iiR]
            iiphi = ind[ii] - NRPhi0[iiR] - iiZ*NRPhi[iiR]
            pts[0,ii] = R[iiR]
            pts[1,ii] = Z[iiZ]
            pts[2,ii] = Phi[iiR,iiphi]
            res3d[ii] = dRr*dZr*dRPhirRef[iiR]
            if Ru[iiR]==0.:
                dRPhir[iiR] = dRPhirRef[iiR]
                Ru[iiR] = 1.
    return pts, res3d, dRr, dZr, np.asarray(dRPhir)[~np.isnan(dRPhir)]


# ==============================================================================
#
#                      3D MESHING in LINEAR configurations
#                           i.e. Discretizing Volumes
#
# ==============================================================================

def _Ves_Vmesh_Lin_SubFromD_cython(double dX, double dY, double dZ,
                                   double[::1] XMinMax, double[::1] YMinMax,
                                   double[::1] ZMinMax,
                                   double[::1] DX=None,
                                   double[::1] DY=None,
                                   double[::1] DZ=None, VPoly=None,
                                   double margin=_VSMALL):
    """ Return the desired submesh indicated by the limits (DX,DY,DZ),
    for the desired resolution (dX,dY,dZ)
    """
    cdef double[::1] X, Y, Z
    cdef double dXr, dYr, dZr, res3d
    cdef np.ndarray[long,ndim=1] indX, indY, indZ
    cdef int NX, NY, NZ, Xn, Yn, Zn
    cdef np.ndarray[double,ndim=2] pts
    cdef np.ndarray[long,ndim=1] ind

    # Get the actual X, Y and Z resolutions and mesh elements
    X, dXr, indX, NX = discretize_line1d(XMinMax, dX, DX, Lim=True,
                                                margin=margin)
    Y, dYr, indY, NY = discretize_line1d(YMinMax, dY, DY, Lim=True,
                                                margin=margin)
    Z, dZr, indZ, NZ = discretize_line1d(ZMinMax, dZ, DZ, Lim=True,
                                                margin=margin)
    Xn, Yn, Zn = len(X), len(Y), len(Z)

    pts = np.array([np.tile(X,(Yn*Zn,1)).flatten(),
                    np.tile(np.repeat(Y,Xn),(Zn,1)).flatten(),
                    np.repeat(Z,Xn*Yn)])
    ind = np.repeat(NX*NY*indZ,Xn*Yn) + \
      np.tile(np.repeat(NX*indY,Xn),(Zn,1)).flatten() + \
      np.tile(indX,(Yn*Zn,1)).flatten()
    res3d = dXr*dYr*dZr

    if VPoly is not None:
        indin = Path(VPoly.T).contains_points(pts[1:,:].T, transform=None,
                                              radius=0.0)
        pts, ind = pts[:,indin], ind[indin]

    return pts, res3d, ind.astype(int), dXr, dYr, dZr


def _Ves_Vmesh_Lin_SubFromInd_cython(double dX, double dY, double dZ,
                                     double[::1] XMinMax, double[::1] YMinMax,
                                     double[::1] ZMinMax,
                                     np.ndarray[long,ndim=1] ind,
                                     double margin=_VSMALL):
    """ Return the desired submesh indicated by the limits (DX,DY,DZ),
    for the desired resolution (dX,dY,dZ)
    """

    cdef np.ndarray[double,ndim=1] X, Y, Z
    cdef double dXr, dYr, dZr, res3d
    cdef long[::1] bla
    cdef np.ndarray[long,ndim=1] indX, indY, indZ
    cdef int NX, NY, NZ, Xn, Yn, Zn
    cdef np.ndarray[double,ndim=2] pts

    # Get the actual X, Y and Z resolutions and mesh elements
    X, dXr, bla, NX = discretize_line1d(XMinMax, dX, None, Lim=True,
                                               margin=margin)
    Y, dYr, bla, NY = discretize_line1d(YMinMax, dY, None, Lim=True,
                                               margin=margin)
    Z, dZr, bla, NZ = discretize_line1d(ZMinMax, dZ, None, Lim=True,
                                               margin=margin)

    indZ = ind // (NX*NY)
    indY = (ind - NX*NY*indZ) // NX
    indX = ind - NX*NY*indZ - NX*indY
    pts = np.array([X[indX.astype(int)],
                    Y[indY.astype(int)],
                    Z[indZ.astype(int)]])
    res3d = dXr*dYr*dZr

    return pts, res3d, dXr, dYr, dZr



########################################################
########################################################
#       Meshing - Surface - Tor
########################################################

def _getBoundsinter2AngSeg(bool Full, double Phi0, double Phi1,
                           double DPhi0, double DPhi1):
    """ Return inter=True if an intersection exist (all angles in radians
    in [-pi;pi])

    If inter, return Bounds, a list of tuples indicating the segments defining
    the intersection, with
    The intervals are ordered from lowest index to highest index (with respect
    to [Phi0,Phi1])
    """
    if Full:
        Bounds = [[DPhi0,DPhi1]] if DPhi0<=DPhi1 else [[-Cpi,DPhi1],[DPhi0,Cpi]]
        inter = True
        Faces = [None, None]

    else:
        inter, Bounds, Faces = False, None, [False,False]
        if Phi0<=Phi1:
            if DPhi0<=DPhi1:
                if DPhi0<=Phi1 and DPhi1>=Phi0:
                    inter = True
                    Bounds = [[None,None]]
                    Bounds[0][0] = Phi0 if DPhi0<=Phi0 else DPhi0
                    Bounds[0][1] = Phi1 if DPhi1>=Phi1 else DPhi1
                    Faces[0] = DPhi0<=Phi0
                    Faces[1] = DPhi1>=Phi1
            else:
                if DPhi0<=Phi1 or DPhi1>=Phi0:
                    inter = True
                    if DPhi0<=Phi1 and DPhi1>=Phi0:
                        Bounds = [[Phi0,DPhi1],[DPhi0,Phi1]]
                        Faces = [True,True]
                    else:
                        Bounds = [[None,None]]
                        if DPhi0<=Phi1:
                            Bounds[0][0] = Phi0 if DPhi0<=Phi0 else DPhi0
                            Bounds[0][1] = Phi1
                            Faces[0] = DPhi0<=Phi0
                            Faces[1] = True
                        else:
                            Bounds[0][0] = Phi0
                            Bounds[0][1] = Phi1 if DPhi1>=Phi1 else DPhi1
                            Faces[0] = True
                            Faces[1] = DPhi1>=Phi1
        else:
            if DPhi0<=DPhi1:
                if DPhi0<=Phi1 or DPhi1>=Phi0:
                    inter = True
                    if DPhi0<=Phi1 and DPhi1>=Phi0:
                        Bounds = [[Phi0,DPhi1],[DPhi0,Phi1]]
                        Faces = [True,True]
                    else:
                        Bounds = [[None,None]]
                        if DPhi0<=Phi1:
                            Bounds[0][0] = DPhi0
                            Bounds[0][1] = Phi1 if DPhi1>=Phi1 else DPhi1
                            Faces[1] = DPhi1>=Phi1
                        else:
                            Bounds[0][0] = Phi0 if DPhi0<=Phi0 else DPhi0
                            Bounds[0][1] = DPhi1
                            Faces[0] = DPhi0<=Phi0
            else:
                inter = True
                if DPhi0>=Phi0 and DPhi1>=Phi0:
                    Bounds = [[Phi0,DPhi1],[DPhi0,Cpi],[-Cpi,Phi1]]
                    Faces = [True,True]
                elif DPhi0<=Phi1 and DPhi1<=Phi1:
                    Bounds = [[Phi0,Cpi],[-Cpi,DPhi1],[DPhi0,Phi1]]
                    Faces = [True,True]
                else:
                    Bounds = [[None,Cpi],[-Cpi,None]]
                    Bounds[0][0] = Phi0 if DPhi0<=Phi0 else DPhi0
                    Bounds[1][1] = Phi1 if DPhi1>=Phi1 else DPhi1
                    Faces[0] = DPhi0<=Phi0
                    Faces[1] = DPhi1>=Phi1
    return inter, Bounds, Faces




@cython.cdivision(True)
@cython.wraparound(False)
@cython.boundscheck(False)
def _Ves_Smesh_Tor_SubFromD_cython(double dL, double dRPhi,
                                   double[:,::1] VPoly,
                                   DR=None, DZ=None, DPhi=None,
                                   double DIn=0., VIn=None, PhiMinMax=None,
                                   str Out='(X,Y,Z)', double margin=_VSMALL):
    """ Return the desired surfacic submesh indicated by the limits (DR,DZ,DPhi)
    for the desired resolution (dR,dZ,dRphi)
    """
    cdef double[::1] R, Z, dPhir, NRPhi#, dPhi, NRZPhi_cum0, indPhi, phi
    cdef double dRr, dZr, DPhi0, DPhi1, DDPhi, DPhiMinMax
    cdef double abs0, abs1, phi, indiijj
    cdef long[::1] indR0, indR, indZ, Phin, NRPhi0, Indin
    cdef int NR0, NR, NZ, Rn, Zn, nRPhi0, indR0ii, ii, jj0=0, jj, nphi0, nphi1
    cdef int zz, NP, NRPhi_int, Rratio, Ln
    cdef np.ndarray[double,ndim=2] pts, indI, ptsCross, VPbis
    cdef np.ndarray[double,ndim=1] R0, dS, ind, dLr, Rref, dRPhir, iii
    cdef np.ndarray[long,ndim=1] indL, NL, indok

    # To avoid warnings:
    indI = np.empty((1,1))
    # Pre-format input
    if PhiMinMax is None:
        PhiMinMax = [-Cpi,Cpi]
        DPhiMinMax = _TWOPI
        Full = True
    else:
        PhiMinMax = [Catan2(Csin(PhiMinMax[0]),Ccos(PhiMinMax[0])),
                     Catan2(Csin(PhiMinMax[1]),Ccos(PhiMinMax[1]))]
        DPhiMinMax = PhiMinMax[1]-PhiMinMax[0] if PhiMinMax[1]>=PhiMinMax[0] \
          else _TWOPI + PhiMinMax[1] - PhiMinMax[0]
        Full = False

    # Get the limits if any (and make sure to replace them in the proper
    # quadrants)
    if DPhi is None:
        DPhi0, DPhi1 = PhiMinMax[0], PhiMinMax[1]
    else:
        DPhi0 = PhiMinMax[0] if DPhi[0] is None else Catan2(Csin(DPhi[0]),
                                                            Ccos(DPhi[0]))
        DPhi1 = PhiMinMax[1] if DPhi[1] is None else Catan2(Csin(DPhi[1]),
                                                            Ccos(DPhi[1]))
    DDPhi = DPhi1-DPhi0 if DPhi1>DPhi0 else _TWOPI+DPhi1-DPhi0

    inter, Bounds, Faces = _getBoundsinter2AngSeg(Full, PhiMinMax[0],
                                                  PhiMinMax[1], DPhi0, DPhi1)

    if inter:

        BC = list(Bounds)
        nBounds = len(Bounds)
        for ii in range(0,nBounds):
            if BC[ii][0]<PhiMinMax[0]:
                BC[ii][0] += _TWOPI
            if BC[ii][1]<=PhiMinMax[0]:
                BC[ii][1] += _TWOPI

        # Get the actual R and Z resolutions and mesh elements
        ptsCross, dLr, indL, \
          NL, Rref, VPbis = discretize_vpoly(VPoly, dL, D1=None, D2=None,
                                             margin=margin, DIn=DIn, VIn=VIn)
        R0 = np.copy(Rref)
        NR0 = R0.size
        indin = np.ones((ptsCross.shape[1],),dtype=bool)
        if DR is not None:
            indin = indin & (R0>=DR[0]) & (R0<=DR[1])
        if DZ is not None:
            indin = indin & (ptsCross[1,:]>=DZ[0]) & (ptsCross[1,:]<=DZ[1])
        ptsCross, dLr, indL, Rref = ptsCross[:,indin], dLr[indin], \
          indL[indin], Rref[indin]
        Ln = indin.sum()
        Indin = indin.nonzero()[0]

        dRPhir, dPhir = np.empty((Ln,)), np.empty((Ln,))
        Phin = np.zeros((Ln,),dtype=int)
        NRPhi = np.empty((Ln,))
        NRPhi0 = np.zeros((Ln,),dtype=int)
        nRPhi0, indR0ii = 0, 0
        NP, NPhimax = 0, 0
        Rratio = int(Cceil(np.max(Rref)/np.min(Rref)))
        indBounds = np.empty((2,nBounds),dtype=int)
        for ii in range(0,Ln):
            # Get the actual RPhi resolution and Phi mesh elements
            # (! depends on R!)
            NRPhi[ii] = Cceil(DPhiMinMax*Rref[ii]/dRPhi)
            NRPhi_int = int(NRPhi[ii])
            dPhir[ii] = DPhiMinMax/NRPhi[ii]
            dRPhir[ii] = dPhir[ii]*Rref[ii]
            # Get index and cumulated indices from background
            for jj0 in range(indR0ii,NR0):
                if jj0==Indin[ii]:
                    indR0ii = jj0
                    break
                else:
                    nRPhi0 += <long>Cceil(DPhiMinMax*R0[jj0]/dRPhi)
                    NRPhi0[ii] = nRPhi0
            # Get indices of phi
            # Get the extreme indices of the mesh elements that really need to
            # be created within those limits
            for kk in range(0,nBounds):
                abs0 = BC[kk][0]-PhiMinMax[0]
                if abs0-dPhir[ii]*Cfloor(abs0/dPhir[ii])<margin*dPhir[ii]:
                    nphi0 = int(Cround(abs0/dPhir[ii]))
                else:
                    nphi0 = int(Cfloor(abs0/dPhir[ii]))
                abs1 = BC[kk][1]-PhiMinMax[0]
                if abs1-dPhir[ii]*Cfloor(abs1/dPhir[ii])<margin*dPhir[ii]:
                    nphi1 = int(Cround(abs1/dPhir[ii])-1)
                else:
                    nphi1 = int(Cfloor(abs1/dPhir[ii]))
                indBounds[0,kk] = nphi0
                indBounds[1,kk] = nphi1
                Phin[ii] += nphi1+1-nphi0

            if ii==0:
                indI = np.nan*np.ones((Ln,Phin[ii]*Rratio+1))
            jj = 0
            for kk in range(0,nBounds):
                for kkb in range(indBounds[0,kk],indBounds[1,kk]+1):
                    indI[ii,jj] = <double>( kkb )
                    jj += 1
            NP += Phin[ii]

        # Finish counting to get total number of points
        if jj0<=NR0-1:
            for jj0 in range(indR0ii,NR0):
                nRPhi0 += <long>Cceil(DPhiMinMax*R0[jj0]/dRPhi)

        # Compute pts, res3d and ind
        pts = np.nan*np.ones((3,NP))
        ind = np.nan*np.ones((NP,))
        dS = np.nan*np.ones((NP,))
        # This triple loop is the longest part, it takes ~90% of the CPU time
        NP = 0
        if Out.lower()=='(x,y,z)':
            for ii in range(0,Ln):
                # Some rare cases with doubles have to be eliminated:
                iii = np.unique(indI[ii,~np.isnan(indI[ii,:])])
                for jj in range(0,len(iii)):
                    indiijj = iii[jj]
                    phi = PhiMinMax[0] + (0.5+indiijj)*dPhir[ii]
                    pts[0,NP] = ptsCross[0,ii]*Ccos(phi)
                    pts[1,NP] = ptsCross[0,ii]*Csin(phi)
                    pts[2,NP] = ptsCross[1,ii]
                    ind[NP] = NRPhi0[ii] + indiijj
                    dS[NP] = dLr[ii]*dRPhir[ii]
                    NP += 1
        else:
            for ii in range(0,Ln):
                iii = np.unique(indI[ii,~np.isnan(indI[ii,:])])
                for jj in range(0,len(iii)):
                    indiijj = iii[jj]
                    pts[0,NP] = ptsCross[0,ii]
                    pts[1,NP] = ptsCross[1,ii]
                    pts[2,NP] = PhiMinMax[0] + (0.5+indiijj)*dPhir[ii]
                    ind[NP] = NRPhi0[ii] + indiijj
                    dS[NP] = dLr[ii]*dRPhir[ii]
                    NP += 1
        indok = (~np.isnan(ind)).nonzero()[0]
        ind = ind[indok]
        dS = dS[indok]
        if len(indok)==1:
            pts = pts[:,indok].reshape((3,1))
        else:
            pts = pts[:,indok]
    else:
        pts, dS, ind, NL, Rref, dRPhir, nRPhi0 = np.ones((3,0)), np.ones((0,)),\
          np.ones((0,)), np.nan*np.ones((VPoly.shape[1]-1,)),\
          np.ones((0,)), np.ones((0,)), 0
    return np.ascontiguousarray(pts), dS, ind.astype(int), NL, dLr, Rref, dRPhir, nRPhi0, VPbis



@cython.cdivision(True)
@cython.wraparound(False)
@cython.boundscheck(False)
def _Ves_Smesh_Tor_SubFromInd_cython(double dL, double dRPhi,
                                     double[:,::1] VPoly, long[::1] ind,
                                     double DIn=0., VIn=None, PhiMinMax=None,
                                     str Out='(X,Y,Z)', double margin=_VSMALL):
    """ Return the desired submesh indicated by the (numerical) indices,
    for the desired resolution (dR,dZ,dRphi)
    """
    cdef double[::1] dRPhirRef, dPhir
    cdef long[::1] indL, NRPhi0, NRPhi
    cdef long NR, NZ, Rn, Zn, NP=len(ind), Rratio
    cdef int ii=0, jj=0, iiL, iiphi, Ln, nn=0, kk=0, nRPhi0
    cdef double[:,::1] Phi
    cdef np.ndarray[double,ndim=2] pts=np.empty((3,NP)), indI, ptsCross, VPbis
    cdef np.ndarray[double,ndim=1] R0, dS=np.empty((NP,)), dLr, dRPhir, Rref
    cdef np.ndarray[long,ndim=1] NL

    # Pre-format input
    if PhiMinMax is None:
        PhiMinMax = [-Cpi,Cpi]
        DPhiMinMax = _TWOPI
    else:
        PhiMinMax = [Catan2(Csin(PhiMinMax[0]), Ccos(PhiMinMax[0])),
                     Catan2(Csin(PhiMinMax[1]), Ccos(PhiMinMax[1]))]
        if PhiMinMax[1]>=PhiMinMax[0]:
            DPhiMinMax = PhiMinMax[1]-PhiMinMax[0]
        else:
            DPhiMinMax = _TWOPI + PhiMinMax[1] - PhiMinMax[0]


    # Get the actual R and Z resolutions and mesh elements
    ptsCross, dLrRef, indL,\
      NL, RrefRef, VPbis = discretize_vpoly(VPoly, dL, D1=None, D2=None,
                                            margin=margin, DIn=DIn, VIn=VIn)
    Ln = dLrRef.size
    # Number of Phi per R
    dRPhirRef, dPhir, dRPhir = np.empty((Ln,)), np.empty((Ln,)), -np.ones((Ln,))
    dLr, Rref = -np.ones((Ln,)), -np.ones((Ln,))
    NRPhi, NRPhi0 = np.empty((Ln,),dtype=int), np.empty((Ln,),dtype=int)
    Rratio = int(Cceil(np.max(RrefRef)/np.min(RrefRef)))
    for ii in range(0,Ln):
        NRPhi[ii] = <long>(Cceil(DPhiMinMax*RrefRef[ii]/dRPhi))
        dRPhirRef[ii] = DPhiMinMax*RrefRef[ii]/<double>(NRPhi[ii])
        dPhir[ii] = DPhiMinMax/<double>(NRPhi[ii])
        if ii==0:
            NRPhi0[ii] = 0
            Phi = np.empty((Ln,NRPhi[ii]*Rratio+1))
        else:
            NRPhi0[ii] = NRPhi0[ii-1] + NRPhi[ii-1]
        for jj in range(0,NRPhi[ii]):
            Phi[ii,jj] = PhiMinMax[0] + (0.5+<double>jj)*dPhir[ii]
    nRPhi0 = NRPhi0[Ln-1]+NRPhi[Ln-1]

    if Out.lower()=='(x,y,z)':
        for ii in range(0,NP):
            for jj in range(0,Ln+1):
                if ind[ii]-NRPhi0[jj]<0.:
                    break
            iiL = jj-1
            iiphi = ind[ii] - NRPhi0[iiL]
            pts[0,ii] = ptsCross[0,iiL]*Ccos(Phi[iiL,iiphi])
            pts[1,ii] = ptsCross[0,iiL]*Csin(Phi[iiL,iiphi])
            pts[2,ii] = ptsCross[1,iiL]
            dS[ii] = dLrRef[iiL]*dRPhirRef[iiL]
            if dRPhir[iiL]==-1.:
                dRPhir[iiL] = dRPhirRef[iiL]
                dLr[iiL] = dLrRef[iiL]
                Rref[iiL] = RrefRef[iiL]

    else:
        for ii in range(0,NP):
            for jj in range(0,Ln+1):
                if ind[ii]-NRPhi0[jj]<0.:
                    break
            iiL = jj-1
            iiphi = ind[ii] - NRPhi0[iiL]
            pts[0,ii] = ptsCross[0,iiL]
            pts[1,ii] = ptsCross[1,iiL]
            pts[2,ii] = Phi[iiL,iiphi]
            dS[ii] = dLrRef[iiL]*dRPhirRef[iiL]
            if dRPhir[iiL]==-1.:
                dRPhir[iiL] = dRPhirRef[iiL]
                dLr[iiL] = dLrRef[iiL]
                Rref[iiL] = RrefRef[iiL]
    return pts, dS, NL, dLr[dLr>-0.5], Rref[Rref>-0.5], \
      dRPhir[dRPhir>-0.5], <long>nRPhi0, VPbis



########################################################
########################################################
#       Meshing - Surface - TorStruct
########################################################


@cython.cdivision(True)
@cython.wraparound(False)
@cython.boundscheck(False)
def _Ves_Smesh_TorStruct_SubFromD_cython(double[::1] PhiMinMax, double dL,
                                         double dRPhi,
                                         double[:,::1] VPoly,
                                         list DR=None,
                                         list DZ=None,
                                         double[::1] DPhi=None,
                                         double DIn=0., VIn=None,
                                         str Out='(X,Y,Z)',
                                         double margin=_VSMALL):
    """Return the desired surfacic submesh indicated by the limits (DR,DZ,DPhi),
    for the desired resolution (dR,dZ,dRphi)
    """
    cdef double Dphi, dR0r=0., dZ0r=0.
    cdef int NR0=0, NZ0=0, R0n, Z0n, NRPhi0
    cdef double[::1] phiMinMax = np.array([Catan2(Csin(PhiMinMax[0]),
                                                  Ccos(PhiMinMax[0])),
                                           Catan2(Csin(PhiMinMax[1]),
                                                  Ccos(PhiMinMax[1]))])
    cdef np.ndarray[double, ndim=1] R0, Z0, dsF, dSM, dLr, Rref, dRPhir, dS
    cdef np.ndarray[long,ndim=1] indR0, indZ0, iind, iindF, indM, NL, ind
    cdef np.ndarray[double,ndim=2] ptsrz, pts, PtsM, VPbis, Pts
    cdef list LPts=[], LdS=[], Lind=[]

    # Pre-format input
    if PhiMinMax is None:
        PhiMinMax = np.array([-Cpi,Cpi])
        DPhiMinMax = _TWOPI
        Full = True
    else:
        PhiMinMax = np.array([Catan2(Csin(PhiMinMax[0]),Ccos(PhiMinMax[0])),
                              Catan2(Csin(PhiMinMax[1]),Ccos(PhiMinMax[1]))])
        DPhiMinMax = PhiMinMax[1]-PhiMinMax[0] if PhiMinMax[1]>=PhiMinMax[0]\
          else _TWOPI + PhiMinMax[1] - PhiMinMax[0]
        Full = False

    # Get the limits if any and make sure to replace them in the proper quadrant
    if DPhi is None:
        DPhi0, DPhi1 = PhiMinMax[0], PhiMinMax[1]
    else:
        DPhi0 = PhiMinMax[0] if DPhi[0] is None \
          else Catan2(Csin(DPhi[0]),Ccos(DPhi[0]))
        DPhi1 = PhiMinMax[1] if DPhi[1] is None \
          else Catan2(Csin(DPhi[1]),Ccos(DPhi[1]))
    DDPhi = DPhi1-DPhi0 if DPhi1>DPhi0 else _TWOPI+DPhi1-DPhi0

    inter, Bounds, Faces = _getBoundsinter2AngSeg(Full, PhiMinMax[0],
                                                  PhiMinMax[1], DPhi0, DPhi1)

    if inter:
        BC = list(Bounds)
        nBounds = len(Bounds)
        for ii in range(0,nBounds):
            if BC[ii][0]<PhiMinMax[0]:
                BC[ii][0] += _TWOPI
            if BC[ii][1]<=PhiMinMax[0]:
                BC[ii][1] += _TWOPI

        # Required distance effective at max R
        Dphi = DIn/np.max(VPoly[0,:]) if DIn!=0. else 0.

        # Get the mesh for the faces
        if any(Faces) :
            R0, dR0r, indR0,\
              NR0 = discretize_line1d(np.array([np.min(VPoly[0,:]),
                                                       np.max(VPoly[0,:])]),
                                             dL, DL=DR, Lim=True, margin=margin)
            Z0, dZ0r, indZ0,\
              NZ0 = discretize_line1d(np.array([np.min(VPoly[1,:]),
                                                       np.max(VPoly[1,:])]),
                                             dL, DL=DZ, Lim=True, margin=margin)
            R0n, Z0n = len(R0), len(Z0)
            ptsrz = np.array([np.tile(R0,Z0n),np.repeat(Z0,R0n)])
            iind = NR0*np.repeat(indZ0,R0n) + np.tile(indR0,Z0n)
            indin = Path(VPoly.T).contains_points(ptsrz.T, transform=None,
                                                  radius=0.0)
            if np.any(indin):
                ptsrz = ptsrz[:,indin] if indin.sum()>1 \
                  else ptsrz[:,indin].reshape((2,1))
                iindF = iind[indin]
                dsF = dR0r*dZ0r*np.ones((indin.sum(),))

        # First face
        if Faces[0]:
            if Out.lower()=='(x,y,z)':
                pts = np.array([ptsrz[0,:]*Ccos(phiMinMax[0]+Dphi),
                                ptsrz[0,:]*Csin(phiMinMax[0]+Dphi),
                                ptsrz[1,:]])
            else:
                pts = np.array([ptsrz[0,:],
                                ptsrz[1,:],
                                (phiMinMax[0]+Dphi)*np.ones((indin.sum(),))])
            LPts.append( pts )
            Lind.append( iindF )
            LdS.append( dsF )

        # Main body
        PtsM, dSM,\
          indM, NL,\
          dLr, Rref,\
          dRPhir, nRPhi0,\
          VPbis = _Ves_Smesh_Tor_SubFromD_cython(dL, dRPhi, VPoly,
                                                 DR=DR, DZ=DZ,
                                                 DPhi=[DPhi0,DPhi1],
                                                 DIn=DIn, VIn=VIn,
                                                 PhiMinMax=phiMinMax,
                                                 Out=Out, margin=margin)

        if PtsM.shape[1]>=1:
            if PtsM.shape[1]==1:
                LPts.append(PtsM.reshape((3,1)))
            else:
                LPts.append(PtsM)
            Lind.append( indM + NR0*NZ0 )
            LdS.append( dSM )

        # Second face
        if Faces[1]:
            if Out.lower()=='(x,y,z)':
                pts = np.array([ptsrz[0,:]*Ccos(phiMinMax[1]-Dphi),
                                ptsrz[0,:]*Csin(phiMinMax[1]-Dphi),
                                ptsrz[1,:]])
            else:
                pts = np.array([ptsrz[0,:],
                                ptsrz[1,:],
                                (phiMinMax[1]-Dphi)*np.ones((indin.sum(),))])
            LPts.append( pts )
            Lind.append( iindF + NR0*NZ0 + nRPhi0 )
            LdS.append( dsF )

        # Aggregate
        if len(LPts)==1:
            Pts = LPts[0]
            ind = Lind[0]
            dS = LdS[0]
        else:
            Pts = np.concatenate(tuple(LPts),axis=1)
            ind = np.concatenate(tuple(Lind)).astype(int)
            dS = np.concatenate(tuple(LdS))

    else:
        Pts, dS, ind, NL, Rref = np.ones((3,0)), np.ones((0,)),\
          np.ones((0,),dtype=int), np.ones((0,),dtype=int),\
          np.nan*np.ones((VPoly.shape[1]-1,))
        dLr, dR0r, dZ0r, dRPhir, VPbis = np.ones((0,)), 0., 0.,\
          np.ones((0,)), np.asarray(VPoly)

    return Pts, dS, ind, NL, dLr, Rref, dR0r, dZ0r, dRPhir, VPbis



@cython.cdivision(True)
@cython.wraparound(False)
@cython.boundscheck(False)
def _Ves_Smesh_TorStruct_SubFromInd_cython(double[::1] PhiMinMax, double dL,
                                           double dRPhi, double[:,::1] VPoly,
                                           np.ndarray[long,ndim=1] ind,
                                           double DIn=0., VIn=None,
                                           str Out='(X,Y,Z)',
                                           double margin=_VSMALL):
    """ Return the desired surfacic submesh indicated by the limits (DR,DZ,DPhi)
    for the desired resolution (dR,dZ,dRphi) """
    cdef double Dphi, dR0r, dZ0r
    cdef int NR0, NZ0, R0n, Z0n, NRPhi0
    cdef double[::1] phiMinMax = np.array([Catan2(Csin(PhiMinMax[0]),
                                                  Ccos(PhiMinMax[0])),
                                           Catan2(Csin(PhiMinMax[1]),
                                                  Ccos(PhiMinMax[1]))])
    cdef np.ndarray[double, ndim=1] R0, Z0, dsF, dSM, dLr, Rref, dRPhir, dS
    cdef np.ndarray[long,ndim=1] bla, indR0, indZ0, iind, iindF, indM, NL
    cdef np.ndarray[double,ndim=2] ptsrz, pts, PtsM, VPbis, Pts
    cdef list LPts=[], LdS=[], Lind=[]

    # Pre-format input
    # Required distance effective at max R
    Dphi = DIn/np.max(VPoly[0,:]) if DIn!=0. else 0.

    # Get the basic meshes for the faces
    R0, dR0r, bla, NR0 = discretize_line1d(np.array([np.min(VPoly[0,:]),
                                                            np.max(VPoly[0,:])]),
                                                  dL, DL=None, Lim=True,
                                                  margin=margin)
    Z0, dZ0r, bla, NZ0 = discretize_line1d(np.array([np.min(VPoly[1,:]),
                                                            np.max(VPoly[1,:])]),
                                                  dL, DL=None, Lim=True,
                                                  margin=margin)

    PtsM, dSM, indM,\
      NL, dLr, Rref,\
      dRPhir, nRPhi0, VPbis = _Ves_Smesh_Tor_SubFromD_cython(dL, dRPhi, VPoly,
                                                             DR=None, DZ=None,
                                                             DPhi=None,
                                                             DIn=DIn, VIn=VIn,
                                                             PhiMinMax=phiMinMax,
                                                             Out=Out, margin=margin)
    # First face
    ii = (ind<NR0*NZ0).nonzero()[0]
    nii = len(ii)
    if nii>0:
        indZ0 = ind[ii] // NR0
        indR0 = (ind[ii]-indZ0*NR0)
        if Out.lower()=='(x,y,z)':
            pts = np.array([R0[indR0]*Ccos(phiMinMax[0]+Dphi),
                            R0[indR0]*Csin(phiMinMax[0]+Dphi), Z0[indZ0]])
        else:
            pts = np.array([R0[indR0], Z0[indZ0],
                            (phiMinMax[0]+Dphi)*np.ones((nii,))])
        pts = pts if nii>1 else pts.reshape((3,1))
        LPts.append( pts )
        LdS.append( dR0r*dZ0r*np.ones((nii,)) )

    # Main body
    ii = (ind>=NR0*NZ0) & (ind<NR0*NZ0+PtsM.shape[1])
    nii = len(ii)
    if nii>0:
        pts = PtsM[:,ind[ii]-NR0*NZ0] if nii>1\
          else PtsM[:,ind[ii]-NR0*NZ0].reshape((3,1))
        LPts.append( PtsM[:,ind[ii]-NR0*NZ0] )
        LdS.append( dSM[ind[ii]-NR0*NZ0] )

    # Second face
    ii = (ind >= NR0*NZ0+PtsM.shape[1] ).nonzero()[0]
    nii = len(ii)
    if nii>0:
        indZ0 = (ind[ii]-(NR0*NZ0+PtsM.shape[1])) // NR0
        indR0 = ind[ii]-(NR0*NZ0+PtsM.shape[1]) - indZ0*NR0
        if Out.lower()=='(x,y,z)':
            pts = np.array([R0[indR0]*Ccos(phiMinMax[1]-Dphi),
                            R0[indR0]*Csin(phiMinMax[1]-Dphi), Z0[indZ0]])
        else:
            pts = np.array([R0[indR0], Z0[indZ0],
                            (phiMinMax[1]-Dphi)*np.ones((nii,))])
        pts = pts if nii>1 else pts.reshape((3,1))
        LPts.append( pts )
        LdS.append( dR0r*dZ0r*np.ones((nii,)) )

    # Aggregate
    if len(LPts)==1:
        Pts = LPts[0]
        dS = LdS[0]
    elif len(LPts)>1:
        Pts = np.concatenate(tuple(LPts),axis=1)
        dS = np.concatenate(tuple(LdS))

    return Pts, dS, NL, dLr, Rref, dR0r, dZ0r, dRPhir, VPbis






########################################################
########################################################
#       Meshing - Surface - Lin
########################################################

cdef inline int _check_DLvsLMinMax(double[::1] LMinMax,
                                   list DL=None):
    cdef int inter = 1
    cdef bint dl0_is_not_none
    cdef bint dl1_is_not_none
    if DL is not None:
        dl0_is_not_none = DL[0] is not None
        dl1_is_not_none = DL[1] is not None
        if len(DL) != 2 or LMinMax[0]>=LMinMax[1]:
            assert(False)
        if dl0_is_not_none and dl1_is_not_none and DL[0] >= DL[1]:
            assert(False)
        if dl0_is_not_none and DL[0]>LMinMax[1]:
            inter = 0
        elif dl1_is_not_none and DL[1]<LMinMax[0]:
            inter = 0
        else:
            if dl0_is_not_none and DL[0]<=LMinMax[0]:
                DL[0] = None
            if dl1_is_not_none and DL[1]>=LMinMax[1]:
                DL[1] = None
    return inter



@cython.cdivision(True)
@cython.wraparound(False)
@cython.boundscheck(False)
def _Ves_Smesh_Lin_SubFromD_cython(double[::1] XMinMax, double dL, double dX,
                                   double[:,::1] VPoly,
                                   list DX=None, list DY=None, list DZ=None,
                                   double DIn=0., VIn=None,
                                   double margin=_VSMALL):
    """Return the desired surfacic submesh indicated by the limits (DX,DY,DZ),
    for the desired resolution (dX,dL) """
    cdef np.ndarray[double,ndim=1] X, Y0, Z0
    cdef double dXr, dY0r, dZ0r
    cdef int NY0, NZ0, Y0n, Z0n, NX, Xn, Ln, NR0, inter=1
    cdef np.ndarray[double,ndim=2] Pts, PtsCross, VPbis
    cdef np.ndarray[double,ndim=1] dS, dLr, Rref
    cdef np.ndarray[long,ndim=1] indX, indY0, indZ0, indL, NL, ind

    # Preformat
    # Adjust limits
    interX = _check_DLvsLMinMax(XMinMax, DX)
    interY = _check_DLvsLMinMax(np.array([np.min(VPoly[0,:]),
                                          np.max(VPoly[0,:])]), DY)
    interZ = _check_DLvsLMinMax(np.array([np.min(VPoly[1,:]),
                                              np.max(VPoly[1,:])]), DZ)

    if interX==1 and interY==1 and interZ==1:

        # Get the mesh for the faces
        Y0, dY0r,\
          indY0, NY0 = discretize_line1d(np.array([np.min(VPoly[0,:]),
                                                    np.max(VPoly[0,:])]),
                                          dL, DL=DY, Lim=True, margin=margin)
        Z0, dZ0r,\
          indZ0, NZ0 = discretize_line1d(np.array([np.min(VPoly[1,:]),
                                                    np.max(VPoly[1,:])]),
                                          dL, DL=DZ, Lim=True, margin=margin)
        Y0n, Z0n = len(Y0), len(Z0)

        # Get the actual R and Z resolutions and mesh elements
        X, dXr, indX, NX = discretize_line1d(XMinMax, dX,
                                              DL=DX,
                                              Lim=True, margin=margin)
        Xn = len(X)
        PtsCross, dLr, indL,\
          NL, Rref, VPbis = discretize_vpoly(VPoly, dL, D1=None, D2=None,
                                             margin=margin, DIn=DIn, VIn=VIn)
        NR0 = Rref.size
        indin = np.ones((PtsCross.shape[1],),dtype=bool)
        if DY is not None:
            if DY[0] is not None:
                indin = indin & (PtsCross[0,:]>=DY[0])
            if DY[1] is not None:
                indin = indin & (PtsCross[0,:]<=DY[1])
        if DZ is not None:
            if DZ[0] is not None:
                indin = indin & (PtsCross[1,:]>=DZ[0])
            if DZ[1] is not None:
                indin = indin & (PtsCross[1,:]<=DZ[1])
        PtsCross, dLr,\
          indL, Rref = PtsCross[:,indin], dLr[indin], indL[indin], Rref[indin]
        Ln = indin.sum()
        # Agregating
        Pts = np.array([np.repeat(X,Ln),
                        np.tile(PtsCross[0,:],Xn),
                        np.tile(PtsCross[1,:],Xn)])
        ind = NY0*NZ0 + np.repeat(indX*NR0,Ln) + np.tile(indL,Xn)
        dS = np.tile(dLr*dXr,Xn)
        if DX is None or DX[0] is None:
            pts = np.array([(XMinMax[0]+DIn)*np.ones((Y0n*Z0n,)),
                            np.tile(Y0,Z0n),
                            np.repeat(Z0,Y0n)])
            iind = NY0*np.repeat(indZ0,Y0n) + np.tile(indY0,Z0n)
            indin = Path(VPoly.T).contains_points(pts[1:,:].T, transform=None,
                                                  radius=0.0)
            if np.any(indin):
                pts = pts[:,indin].reshape((3,1)) if indin.sum()==1\
                  else pts[:,indin]
                Pts = np.concatenate((pts,Pts),axis=1)
                ind = np.concatenate((iind[indin], ind))
                dS = np.concatenate((dY0r*dZ0r*np.ones((indin.sum(),)),dS))
        if DX is None or DX[1] is None:
            pts = np.array([(XMinMax[1]-DIn)*np.ones((Y0n*Z0n,)),
                            np.tile(Y0,Z0n),
                            np.repeat(Z0,Y0n)])
            iind = NY0*NZ0 + NX*NR0 + NY0*np.repeat(indZ0,Y0n) +\
              np.tile(indY0,Z0n)
            indin = Path(VPoly.T).contains_points(pts[1:,:].T,
                                                  transform=None,
                                                  radius=0.0)
            if np.any(indin):
                pts = pts[:,indin].reshape((3,1)) if indin.sum()==1\
                  else pts[:,indin]
                Pts = np.concatenate((Pts,pts),axis=1)
                ind = np.concatenate((ind,iind[indin]))
                dS = np.concatenate((dS,dY0r*dZ0r*np.ones((indin.sum(),))))

    else:
        Pts, dS, ind,\
          NL, dLr, Rref = np.ones((3,0)), np.ones((0,)),\
          np.ones((0,),dtype=int), np.ones((0,),dtype=int),\
          np.ones((0,)), np.ones((0,))
        dXr, dY0r, dZ0r, VPbis = 0., 0., 0., np.ones((3,0))

    return Pts, dS, ind, NL, dLr, Rref, dXr, dY0r, dZ0r, VPbis



@cython.cdivision(True)
@cython.wraparound(False)
@cython.boundscheck(False)
def _Ves_Smesh_Lin_SubFromInd_cython(double[::1] XMinMax, double dL, double dX,
                                     double[:,::1] VPoly, np.ndarray[long,ndim=1] ind,
                                     double DIn=0., VIn=None, double margin=_VSMALL):
    " Return the desired surfacic submesh indicated by ind, for the desired resolution (dX,dL) "
    cdef double dXr, dY0r, dZ0r
    cdef int NX, NY0, NZ0, Ln, NR0, nii
    cdef list LPts, LdS
    cdef np.ndarray[double,ndim=2] Pts, PtsCross, VPbis
    cdef np.ndarray[double,ndim=1] X, Y0, Z0, dS, dLr, Rref
    cdef np.ndarray[long,ndim=1] indX, indY0, indZ0, indL, NL, ii

    # Get the mesh for the faces
    Y0, dY0r, bla, NY0 = discretize_line1d(np.array([np.min(VPoly[0,:]),np.max(VPoly[0,:])]), dL, DL=None, Lim=True, margin=margin)
    Z0, dZ0r, bla, NZ0 = discretize_line1d(np.array([np.min(VPoly[1,:]),np.max(VPoly[1,:])]), dL, DL=None, Lim=True, margin=margin)

    # Get the actual R and Z resolutions and mesh elements
    X, dXr, bla, NX = discretize_line1d(XMinMax, dX, DL=None, Lim=True, margin=margin)
    PtsCross, dLr, bla, NL, Rref, VPbis = discretize_vpoly(VPoly, dL,
                                                           D1=None, D2=None,
                                                           margin=margin,
                                                           DIn=DIn, VIn=VIn)
    Ln = PtsCross.shape[1]

    LPts, LdS = [], []
    # First face
    ii = (ind<NY0*NZ0).nonzero()[0]
    nii = len(ii)
    if nii>0:
        indZ0 = ind[ii] // NY0
        indY0 = (ind[ii]-indZ0*NY0)
        if nii==1:
            LPts.append( np.array([[XMinMax[0]+DIn], [Y0[indY0]], [Z0[indZ0]]]) )
        else:
            LPts.append( np.array([(XMinMax[0]+DIn)*np.ones((nii,)), Y0[indY0], Z0[indZ0]]) )
        LdS.append( dY0r*dZ0r*np.ones((nii,)) )

    # Cylinder
    ii = ((ind>=NY0*NZ0) & (ind<NY0*NZ0+NX*Ln)).nonzero()[0]
    nii = len(ii)
    if nii>0:
        indX = (ind[ii]-NY0*NZ0) // Ln
        indL = (ind[ii]-NY0*NZ0 - Ln*indX)
        if nii==1:
            LPts.append( np.array([[X[indX]], [PtsCross[0,indL]], [PtsCross[1,indL]]]) )
            LdS.append( np.array([dXr*dLr[indL]]) )
        else:
            LPts.append( np.array([X[indX], PtsCross[0,indL], PtsCross[1,indL]]) )
            LdS.append( dXr*dLr[indL] )

    # End face
    ii = (ind >= NY0*NZ0+NX*Ln).nonzero()[0]
    nii = len(ii)
    if nii>0:
        indZ0 = (ind[ii]-NY0*NZ0-NX*Ln) // NY0
        indY0 = ind[ii]-NY0*NZ0-NX*Ln - NY0*indZ0
        if nii==1:
            LPts.append( np.array([[XMinMax[1]-DIn], [Y0[indY0]], [Z0[indZ0]]]) )
        else:
            LPts.append( np.array([(XMinMax[1]-DIn)*np.ones((nii,)), Y0[indY0], Z0[indZ0]]) )
        LdS.append( dY0r*dZ0r*np.ones((nii,)) )

    # Format output
    if len(LPts)==1:
        Pts, dS = LPts[0], LdS[0]
    else:
        Pts = np.concatenate(tuple(LPts),axis=1)
        dS = np.concatenate(tuple(LdS))

    return Pts, dS, NL, dLr, Rref, dXr, dY0r, dZ0r, VPbis




"""
########################################################
########################################################
########################################################
#                       LOS-specific
########################################################
########################################################
########################################################
"""




########################################################
########################################################
#       PIn POut
########################################################


# =============================================================================
# = Set of functions for Ray-tracing
# =============================================================================
def LOS_Calc_PInOut_VesStruct(double[:, ::1] ray_orig,
                              double[:, ::1] ray_vdir,
                              double[:, ::1] ves_poly,
                              double[:, ::1] ves_norm,
                              long[::1] lstruct_nlim=None,
                              double[::1] ves_lims=None,
                              double[::1] lstruct_polyx=None,
                              double[::1] lstruct_polyy=None,
                              list lstruct_lims=None,
                              double[::1] lstruct_normx=None,
                              double[::1] lstruct_normy=None,
                              long[::1] lnvert=None,
                              int nstruct_tot=0,
                              int nstruct_lim=0,
                              double rmin=-1,
                              double eps_uz=_SMALL, double eps_a=_VSMALL,
                              double eps_vz=_VSMALL, double eps_b=_VSMALL,
                              double eps_plane=_VSMALL, str ves_type='Tor',
                              bint forbid=1, bint test=1, int num_threads=16):
    """
    Computes the entry and exit point of all provided LOS for the provided
    vessel polygon (toroidal or linear) with its associated structures.
    Return the normal vector at impact and the index of the impact segment

    Params
    ======
    ray_orig : (3, nlos) double array
       LOS origin points coordinates
    ray_vdir : (3, nlos) double array
       LOS normalized direction vector
    ves_poly : (2, num_vertex) double array
       Coordinates of the vertices of the Polygon defining the 2D poloidal
       cut of the Vessel
    ves_norm : (2, num_vertex-1) double array
       Normal vectors going "inwards" of the edges of the Polygon defined
       by ves_poly
    nstruct : int
       Total number of structures (counting each limited structure as one)
    ves_lims : array
       Contains the limits min and max of vessel
    lstruct_poly : list
       List of coordinates of the vertices of all structures on poloidal plane
    lstruct_lims : list
       List of limits of all structures
    lstruct_nlim : array of ints
       List of number of limits for all structures
    lstruct_norm : list
       List of coordinates of "inwards" normal vectors of the polygon of all
       the structures
    rmin : double
       Minimal radius of vessel to take into consideration
    eps_<val> : double
       Small value, acceptance of error
    vtype : string
       Type of vessel ("Tor" or "Lin")
    forbid : bool
       Should we forbid values behind visible radius ? (see rmin)
    test : bool
       Should we run tests ?
    num_threads : int
       The num_threads argument indicates how many threads the team should
       consist of. If not given, OpenMP will decide how many threads to use.
       Typically this is the number of cores available on the machine.
    Returns
    ======
    coeff_inter_in : (nlos) array
       scalars level of "in" intersection of the LOS (if k=0 at origin)
    coeff_inter_out : (nlos) array
       scalars level of "out" intersection of the LOS (if k=0 at origin)
    vperp_out : (3, nlos) array
       Coordinates of the normal vector of impact of the LOS (NaN if none)
    ind_inter_out : (3, nlos)
       Index of structure impacted by LOS: ind_inter_out[:,ind_los]=(i,j,k)
       where k is the index of edge impacted on the j-th sub structure of the
       structure number i. If the LOS impacted the vessel i=j=0
    """
    cdef str vt_lower = ves_type.lower()
    cdef str error_message
    cdef int sz_ves_lims
    cdef int nlos = ray_orig.shape[1]
    cdef int npts_poly = ves_norm.shape[1]
    cdef bint bool1, bool2
    cdef double min_poly_r
    cdef array vperp_out = clone(array('d'), nlos * 3, True)
    cdef array coeff_inter_in  = clone(array('d'), nlos, True)
    cdef array coeff_inter_out = clone(array('d'), nlos, True)
    cdef array ind_inter_out = clone(array('i'), nlos * 3, True)
    # == Testing inputs ========================================================
    if test:
        error_message = "ray_orig and ray_vdir must have the same shape: "\
                        + "(3,) or (3,NL)!"
        assert tuple(ray_orig.shape) == tuple(ray_vdir.shape) and \
          ray_orig.shape[0] == 3, error_message
        error_message = "ves_poly and ves_norm must have the same shape (2,NS)!"
        assert ves_poly.shape[0] == 2 and ves_norm.shape[0] == 2, error_message
        bool1 = lstruct_lims is None or len(lstruct_normy) == len(lstruct_normy)
        bool2 = lstruct_normx is None or len(lstruct_polyx) == len(lstruct_polyy)
        error_message = "lstruct_poly, lstruct_lims, lstruct_norm must be None"\
                        + " or lists of same len!"
        assert bool1 and bool2, error_message
        error_message = "[eps_uz,eps_vz,eps_a,eps_b] must be floats < 1.e-4!"
        assert all([ee < 1.e-4 for ee in [eps_uz, eps_a,
                                          eps_vz, eps_b,
                                          eps_plane]]), error_message
        error_message = "ves_type must be a str in ['Tor','Lin']!"
        assert vt_lower in ['tor', 'lin'], error_message
        error_message = "If you define structures you must define all the "\
                        + "structural variables: \n"\
                        + "    - lstruct_polyx, lstruct_polyy, lstruct_lims,\n"\
                        + "    - lstruct_nlim, nstruct_tot, nstruct_lim,\n"\
                        + "    - lnvert, lstruct_normx, lstruct_normy\n"
        bool1 = ((lstruct_polyx is not None)
                 or (lstruct_polyy is not None)
                 or (lstruct_normx is not None)
                 or (lstruct_normy is not None)
                 or (lstruct_nlim is not None)
                 or (lstruct_lims is not None)
                 or (lnvert is not None)
                 or (nstruct_tot > 0) or (nstruct_lim > 0))
        if bool1:
            try:
                bool1 = ((len(lstruct_polyx) > 0)
                         or (len(lstruct_polyy) > 0)
                         or (len(lstruct_normx) > 0)
                         or (len(lstruct_normy) > 0)
                         or (len(lstruct_nlim) > 0)
                         or (len(lstruct_lims) > 0)
                         or (len(lnvert) > 0)
                         or (nstruct_tot > 0)
                         or (nstruct_lim > 0))
                bool2 = ((len(lstruct_polyx) > 0)
                         and (len(lstruct_polyy) > 0)
                         and (len(lstruct_normx) > 0)
                         and (len(lstruct_normy) > 0)
                         and (len(lstruct_nlim) > 0)
                         and (len(lstruct_lims) > 0)
                         and (len(lnvert) > 0)
                         and (nstruct_tot > 0)
                         and (nstruct_lim > 0))
                assert (not bool1 or bool2), error_message
            except Exception:
                assert False, error_message
        else:
            bool2 = ((lstruct_polyx is not None)
                 and (lstruct_polyy is not None)
                 and (lstruct_normx is not None)
                 and (lstruct_normy is not None)
                 and (lstruct_nlim is not None)
                 and (lstruct_lims is not None)
                 and (lnvert is not None)
                 and (nstruct_tot > 0) and (nstruct_lim > 0))
            assert (not bool1 or bool2), error_message
    # ==========================================================================
    sz_ves_lims = np.size(ves_lims)
    min_poly_r = _bgt.comp_min(ves_poly[0, ...], npts_poly-1)
    _rt.compute_inout_tot(nlos, npts_poly,
                          ray_orig, ray_vdir,
                          ves_poly, ves_norm,
                          lstruct_nlim, ves_lims,
                          lstruct_polyx, lstruct_polyy,
                          lstruct_lims, lstruct_normx,
                          lstruct_normy, lnvert,
                          nstruct_tot, nstruct_lim,
                          sz_ves_lims, min_poly_r, rmin,
                          eps_uz, eps_a, eps_vz, eps_b,
                          eps_plane, vt_lower,
                          forbid, num_threads,
                          coeff_inter_out, coeff_inter_in, vperp_out,
                          ind_inter_out)
    return np.asarray(coeff_inter_in), np.asarray(coeff_inter_out),\
           np.transpose(np.asarray(vperp_out).reshape(nlos,3)),\
           np.transpose(np.asarray(ind_inter_out,
                                   dtype=int).reshape(nlos, 3))


# =============================================================================
# = Ray tracing when we only want kMin / kMax
# -   (useful when working with flux surfaces)
# =============================================================================
def LOS_Calc_kMinkMax_VesStruct(double[:, ::1] ray_orig,
                                double[:, ::1] ray_vdir,
                                list ves_poly,
                                list ves_norm,
                                int num_surf,
                                long[::1] lnvert,
                                double[::1] ves_lims=None,
                                double rmin=-1,
                                double eps_uz=_SMALL, double eps_a=_VSMALL,
                                double eps_vz=_VSMALL, double eps_b=_VSMALL,
                                double eps_plane=_VSMALL, str ves_type='Tor',
                                bint forbid=1, bint test=1, int num_threads=16):
    """
    Computes the entry and exit point of all provided LOS for the provided
    polygons (toroidal or linear)  of IN structures (non-solid, or `empty`
    inside for the LOS).
    Attention: the surfaces can be limited, but they all have to have the
    same limits defined by (ves_lims)
    Return the set of kmin / kmax for each In struct and for each LOS

    Params
    ======
    ray_orig : (3, nlos) double array
       LOS origin points coordinates
    ray_vdir : (3, nlos) double array
       LOS normalized direction vector
    num_surf : int
       number of surfaxes, aka 'in' structures or 'vessels'
    ves_poly : (num_surf, 2, num_vertex) double array
       Coordinates of the vertices of the Polygon defining the 2D poloidal
       cut of the `in` structures
    ves_norm : (num_surf, 2, num_vertex-1) double array
       Normal vectors going "inwards" of the edges of the Polygon defined
       by ves_poly
    ves_lims : array
       Contains the limits min and max of vessel
    rmin : double
       Minimal radius of vessel to take into consideration
    eps<val> : double
       Small value, acceptance of error
    vtype : string
       Type of vessel ("Tor" or "Lin")
    forbid : bool
       Should we forbid values behind visible radius ? (see rmin)
    test : bool
       Should we run tests ?
    num_threads : int
       The num_threads argument indicates how many threads the team should
       consist of. If not given, OpenMP will decide how many threads to use.
       Typically this is the number of cores available on the machine.
    Return
    ======
    coeff_inter_in : (num_surf, nlos) array
       scalars level of "in" intersection of the LOS (if k=0 at origin) for
       each surface
       [kmin(surf0, los0), kmin(surf0, los1), ..., kmin(surf1, los0),....]
    coeff_inter_out : (num_surf, nlos) array
       scalars level of "out" intersection of the LOS (if k=0 at origin) for
       each surface
       [kmax(surf0, los0), kmax(surf0, los1), ..., kmax(surf1, los0),....]
    """
    cdef int npts_poly
    cdef int nlos = ray_orig.shape[1]
    cdef int ind_struct = 0
    cdef int ind_surf
    cdef double crit2_base = eps_uz * eps_uz /400.
    cdef double lim_min = 0.
    cdef double lim_max = 0.
    cdef double rmin2 = 0.
    cdef str error_message
    cdef bint forbidbis, forbid0
    cdef bint bool1, bool2
    cdef array coeff_inter_in  = clone(array('d'), nlos * num_surf, True)
    cdef array coeff_inter_out = clone(array('d'), nlos * num_surf, True)
    cdef int *llimits = NULL
    cdef long *lsz_lim = NULL
    cdef bint are_limited
    cdef double[2] lbounds_ves
    cdef double[2] lim_ves
    cdef double[:,::1] tmp_poly
    cdef double[:,::1] tmp_norm
    cdef double* ptr_coeff_in
    cdef double* ptr_coeff_out

    # initializations ...
    ptr_coeff_in = coeff_inter_in.data.as_doubles
    ptr_coeff_out = coeff_inter_out.data.as_doubles

    # == Testing inputs ========================================================
    if test:
        error_message = "ray_orig and ray_vdir must have the same shape: "\
                        + "(3,) or (3,NL)!"
        assert tuple(ray_orig.shape) == tuple(ray_vdir.shape) and \
          ray_orig.shape[0] == 3, error_message
        error_message = "[eps_uz,eps_vz,eps_a,eps_b] must be floats < 1.e-4!"
        assert all([ee < 1.e-4 for ee in [eps_uz, eps_a,
                                          eps_vz, eps_b,
                                          eps_plane]]), error_message
        error_message = "ves_type must be a str in ['Tor','Lin']!"
        assert ves_type.lower() in ['tor', 'lin'], error_message

    # ==========================================================================
    if ves_type.lower() == 'tor':
        # .. if there are, we get the limits for the vessel ....................
        if ves_lims is None  or np.size(ves_lims) == 0:
            are_limited = False
            lbounds_ves[0] = 0
            lbounds_ves[1] = 0
        else:
            are_limited = True
            lbounds_ves[0] = Catan2(Csin(ves_lims[0]), Ccos(ves_lims[0]))
            lbounds_ves[1] = Catan2(Csin(ves_lims[1]), Ccos(ves_lims[1]))
        # -- Toroidal case -----------------------------------------------------
        for ind_surf in range(num_surf):
            # rmin is necessary to avoid looking on the other side of the tok
            if rmin < 0.:
                rmin = 0.95*min(np.min(ves_poly[ind_surf][0, ...]),
                                _bgt.comp_min_hypot(ray_orig[0, ...],
                                                    ray_orig[1, ...],
                                                    nlos))
            rmin2 = rmin*rmin
            # Variable to avoid looking "behind" blind spot of tore
            if forbid:
                forbid0, forbidbis = 1, 1
            else:
                forbid0, forbidbis = 0, 0
            # Getting size of poly
            npts_poly = lnvert[ind_surf]
            tmp_poly = ves_poly[ind_surf]
            tmp_norm = ves_norm[ind_surf]
            # -- Computing intersection between LOS and Vessel -----------------
            _rt.raytracing_minmax_struct_tor(nlos, ray_vdir, ray_orig,
                                             &ptr_coeff_out[ind_surf*nlos],
                                             &ptr_coeff_in[ind_surf*nlos],
                                             forbid0, forbidbis,
                                             rmin, rmin2, crit2_base,
                                             npts_poly, lbounds_ves,
                                             are_limited,
                                             &tmp_poly[0][0],
                                             &tmp_poly[1][0],
                                             &tmp_norm[0][0],
                                             &tmp_norm[1][0],
                                             eps_uz, eps_vz, eps_a,
                                             eps_b, eps_plane,
                                             num_threads)
    else:
        # .. if there are, we get the limits for the vessel ....................
        if ves_lims is None  or np.size(ves_lims) == 0:
            are_limited = False
            lbounds_ves[0] = 0
            lbounds_ves[1] = 0
        else:
            are_limited = True
            lbounds_ves[0] = ves_lims[0]
            lbounds_ves[1] = ves_lims[1]

        # -- Cylindrical case --------------------------------------------------
        for ind_surf in range(num_surf):
            # Getting size of poly
            npts_poly = lnvert[ind_surf]
            tmp_poly = ves_poly[ind_surf]
            tmp_norm = ves_norm[ind_surf]
            _rt.raytracing_minmax_struct_lin(nlos, ray_orig, ray_vdir,
                                             npts_poly,
                                             &tmp_poly[0][0],
                                             &tmp_poly[1][0],
                                             &tmp_norm[0][0],
                                             &tmp_norm[1][0],
                                             lbounds_ves[0], lbounds_ves[1],
                                             &ptr_coeff_out[ind_surf*nlos],
                                             &ptr_coeff_in[ind_surf*nlos],
                                             eps_plane)

    return np.asarray(coeff_inter_in), np.asarray(coeff_inter_out)


def LOS_areVis_PtsFromPts_VesStruct(np.ndarray[double, ndim=2,mode='c'] pts1,
                                    np.ndarray[double, ndim=2,mode='c'] pts2,
                                    double[:, ::1] ves_poly=None,
                                    double[:, ::1] ves_norm=None,
                                    double[::1] k=None,
                                    double[:, ::1] ray_orig=None,
                                    double[:, ::1] ray_vdir=None,
                                    double[::1] ves_lims=None,
                                    long[::1] lstruct_nlim=None,
                                    double[::1] lstruct_polyx=None,
                                    double[::1] lstruct_polyy=None,
                                    list lstruct_lims=None,
                                    double[::1] lstruct_normx=None,
                                    double[::1] lstruct_normy=None,
                                    long[::1] lnvert=None,
                                    int nstruct_tot=0,
                                    int nstruct_lim=0,
                                    double rmin=-1,
                                    double eps_uz=_SMALL, double eps_a=_VSMALL,
                                    double eps_vz=_VSMALL, double eps_b=_VSMALL,
                                    double eps_plane=_VSMALL,
                                    str ves_type='tor',
                                    bint forbid=True,
                                    bint test=True,
                                    int num_threads=16):
    """
    Return an array of booleans indicating whether each point in pts is
    visible from the point P = [pt0, pt1, pt2] considering vignetting a given
    configuration.
        `k` optional argument : distance between points and P
        ray_orig = np.tile(np.r_[pt0,pt1,pt2], (npts,1)).T
        ray_vdir = (pts-ray_orig)/k
    """
    cdef str msg
    cdef int npts1=pts1.shape[1]
    cdef int npts2=pts2.shape[1]
    cdef bint bool1, bool2
    cdef np.ndarray[double, ndim=2, mode='c'] ind  = np.empty((npts1, npts2),
                                                              dtype=float)
    # == Testing inputs ========================================================
    if test:
        msg = "ves_poly and ves_norm are not optional arguments"
        assert ves_poly is not None and ves_norm is not None, msg
        bool1 = (ves_poly.shape[0]==2 and ves_norm.shape[0]==2
              and ves_norm.shape[1]==ves_poly.shape[1]-1)
        msg = "Args ves_poly and ves_norm must be of the same shape (2,NS)!"
        assert bool1, msg
        bool1 = lstruct_lims is None or len(lstruct_normy) == len(lstruct_normx)
        bool2 = lstruct_normx is None or len(lstruct_polyx) == len(lstruct_polyy)
        msg = "Args lstruct_polyx, lstruct_polyy, lstruct_lims, lstruct_normx,"\
              + " lstruct_normy, must be None or lists of same len()!"
        assert bool1 and bool2, msg
        msg = "[eps_uz,eps_vz,eps_a,eps_b] must be floats < 1.e-4!"
        assert all([ee < 1.e-4 for ee in [eps_uz, eps_a,
                                          eps_vz, eps_b,
                                          eps_plane]]), msg
        msg = "ves_type must be a str in ['Tor','Lin']!"
        assert ves_type.lower() in ['tor', 'lin'], msg

    _rt.are_visible_vec_vec(pts1, npts1,
                            pts2, npts2,
                            ves_poly, ves_norm,
                            ind, k, ves_lims,
                            lstruct_nlim,
                            lstruct_polyx, lstruct_polyy,
                            lstruct_lims,
                            lstruct_normx, lstruct_normy,
                            lnvert, nstruct_tot, nstruct_lim,
                            rmin, eps_uz, eps_a, eps_vz, eps_b,
                            eps_plane, ves_type.lower(),
                            forbid, test, num_threads)
    return ind


def LOS_isVis_PtFromPts_VesStruct(double pt0, double pt1, double pt2,
                                  np.ndarray[double, ndim=2,mode='c'] pts,
                                  double[:, ::1] ves_poly=None,
                                  double[:, ::1] ves_norm=None,
                                  double[::1] k=None,
                                  double[::1] ves_lims=None,
                                  long[::1] lstruct_nlim=None,
                                  double[::1] lstruct_polyx=None,
                                  double[::1] lstruct_polyy=None,
                                  list lstruct_lims=None,
                                  double[::1] lstruct_normx=None,
                                  double[::1] lstruct_normy=None,
                                  long[::1] lnvert=None,
                                  int nstruct_tot=0,
                                  int nstruct_lim=0,
                                  double rmin=-1,
                                  double eps_uz=_SMALL, double eps_a=_VSMALL,
                                  double eps_vz=_VSMALL, double eps_b=_VSMALL,
                                  double eps_plane=_VSMALL, str ves_type='Tor',
                                  bint forbid=True,
                                  bint test=True,
                                  int num_threads=16):
    """
    Return an array of booleans indicating whether each point in pts is
    visible from the point P = [pt0, pt1, pt2] considering vignetting a given
    configuration.
        `k` optional argument : distance between points and P
        ray_orig = np.tile(np.r_[pt0,pt1,pt2], (npts,1)).T
        ray_vdir = (pts-ray_orig)/k
    """
    cdef str msg
    cdef int npts=pts.shape[1]
    cdef bint bool1, bool2
    cdef np.ndarray[double, ndim=1, mode='c'] ind = np.empty((npts),
                                                             dtype=float)
    # == Testing inputs ========================================================
    if test:
        msg = "ves_poly and ves_norm are not optional arguments"
        assert ves_poly is not None and ves_norm is not None, msg
        bool1 = (ves_poly.shape[0]==2 and ves_norm.shape[0]==2
              and ves_norm.shape[1]==ves_poly.shape[1]-1)
        msg = "Args ves_poly and ves_norm must be of the same shape (2,NS)!"
        assert bool1, msg
        bool1 = lstruct_lims is None or len(lstruct_normy) == len(lstruct_normx)
        bool2 = lstruct_normx is None or len(lstruct_polyx) == len(lstruct_polyy)
        msg = "Args lstruct_polyx, lstruct_polyy, lstruct_lims, lstruct_normx,"\
              + " lstruct_normy, must be None or lists of same len()!"
        assert bool1 and bool2, msg
        msg = "[eps_uz,eps_vz,eps_a,eps_b] must be floats < 1.e-4!"
        assert all([ee < 1.e-4 for ee in [eps_uz, eps_a,
                                          eps_vz, eps_b,
                                          eps_plane]]), msg
        msg = "ves_type must be a str in ['Tor','Lin']!"
        assert ves_type.lower() in ['tor', 'lin'], msg
    # ...
    _rt.is_visible_pt_vec(pt0, pt1, pt2,
                          pts, npts,
                          ves_poly, ves_norm,
                          ind, k, ves_lims,
                          lstruct_nlim,
                          lstruct_polyx, lstruct_polyy,
                          lstruct_lims,
                          lstruct_normx, lstruct_normy,
                          lnvert, nstruct_tot, nstruct_lim,
                          rmin, eps_uz, eps_a, eps_vz, eps_b,
                          eps_plane, ves_type.lower(),
                          forbid, test, num_threads)
    return ind

# ==============================================================================
#
#                                 VIGNETTING
#
# ==============================================================================
def triangulate_by_earclipping(np.ndarray[double,ndim=2] poly):
    cdef int nvert = poly.shape[1]
    cdef np.ndarray[long,ndim=1] ltri = np.empty((nvert-2)*3, dtype=int)
    cdef double* diff = NULL
    cdef bint* lref = NULL
    # Initialization ...........................................................
    diff = <double*>malloc(3*nvert*sizeof(double))
    lref = <bint*>malloc(nvert*sizeof(bint))
    _vt.compute_diff3d(&poly[0,0], nvert, diff)
    _vt.are_points_reflex(nvert, diff, lref)
    # Calling core function.....................................................
    _vt.earclipping_poly(&poly[0,0], &ltri[0], diff, lref, nvert)
    free(diff)
    free(lref)
    return ltri


def vignetting(double[:, ::1] ray_orig, double[:, ::1] ray_vdir,
               list vignett_poly, long[::1] lnvert, int num_threads=16):
    """
    ray_orig : (3, nlos) double array
       LOS origin points coordinates
    ray_vdir : (3, nlos) double array
       LOS normalized direction vector
    vignett_poly : (num_vign, 3, num_vertex) double list of arrays
       Coordinates of the vertices of the Polygon defining the 3D vignett.
       POLY CLOSED
    lnvert : (num_vign) long array
       Number of vertices for each vignett (without counting the rebound)
    Returns
    ======
    goes_through: (num_vign, nlos) bool array
       Indicates for each vignett if each LOS wents through or not
    """
    cdef int ii
    cdef int nvign, nlos
    cdef np.ndarray[np.uint8_t,ndim=1,cast=True] goes_through
    cdef long** ltri = NULL
    cdef double* lbounds = NULL
    cdef double** data = NULL
    cdef bint* bool_res = NULL
    cdef np.ndarray[double, ndim=2, mode="c"] temp
    # -- Initialization --------------------------------------------------------
    nvign = len(vignett_poly)
    nlos = ray_orig.shape[1]
    goes_through = np.empty((nlos*nvign),dtype=bool)
    # re writting vignett_poly to C type:
    data = <double **> malloc(nvign*sizeof(double *))
    for ii in range(nvign):
        temp = vignett_poly[ii]
        data[ii] = &temp[0,0]
    # -- Preparation -----------------------------------------------------------
    lbounds = <double*>malloc(sizeof(double) * 6 * nvign)
    _rt.compute_3d_bboxes(data, &lnvert[0], nvign, &lbounds[0],
                          num_threads=num_threads)
    ltri = <long**>malloc(sizeof(long*)*nvign)
    _vt.triangulate_polys(data, &lnvert[0], nvign, ltri,
                          num_threads)
    # -- We call core function -------------------------------------------------
    bool_res = <bint*>malloc(nlos*nvign*sizeof(bint))
    _vt.vignetting_core(ray_orig, ray_vdir, data, &lnvert[0], &lbounds[0],
                        ltri, nvign, nlos, &bool_res[0],num_threads)
    for ii in range(nlos*nvign):
        goes_through[ii] = bool_res[ii]
    # -- Cleaning up -----------------------------------------------------------
    free(bool_res)
    free(lbounds)
    # We have to free each array for each vignett:
    for ii in range(nvign):
        free(ltri[ii])
    free(ltri) # and now we can free the main pointer
    free(data)
    return goes_through


# ==============================================================================
#
#                                  LOS SAMPLING
#
# ==============================================================================
def LOS_get_sample(int nlos, dL, double[:,::1] los_lims, str dmethod='abs',
                   str method='sum', bint Test=True, int num_threads=16):
    """
    Return the sampled line, with the specified method
    -   'sum' :     return N segments centers
    -   'simps':    return N+1 egdes, N even (for scipy.integrate.simps)
    -   'romb' :    return N+1 edges, N+1 = 2**k+1 (for scipy.integrate.romb)
      The dmethod defines if the discretization step given is absolute ('abs')
      or relative ('rel')
    Params
    ======
    dL: double or list of doubles
        If dL is a single double: discretization step for all LOS.
        Else dL should be a list of size nlos with the discretization
        step for each nlos.
    los_lims: (2, nlos) double array
        For each nlos, it given the maximum and minimum limits of the ray
    dmethod: string
        type of discretization step: 'abs' for absolute or 'rel' for relative
    method: string
        method of quadrature on the LOS
    Test: bool
        to indicate if tests should be done or not

    How to recompute Points coordinates from results
    -------
    k, res, lind = Los_get_sample(...)
    nbrepet = np.r_[lind[0], np.diff(lind), k.size - lind[-1]]
    kus = k * np.repeat(ray_vdir, nbrepet, axis=1)
    Pts = np.repeat(ray_orig, nbrepet, axis=1) + kus
    """
    cdef str error_message
    cdef str dmode = dmethod.lower()
    cdef str imode = method.lower()
    cdef int sz1_dls, sz2_dls
    cdef int sz_coeff
    cdef int n_imode, n_dmode
    cdef bint dl_is_list
    cdef bint bool1, bool2
    cdef double[::1] dl_view
    cdef np.ndarray[double,ndim=1] dLr
    cdef np.ndarray[double,ndim=1] coeff_arr
    cdef np.ndarray[long,ndim=1] los_ind
    cdef long* tmp_arr
    cdef double* los_coeffs = NULL
    cdef double** coeff_ptr = NULL
    cdef long* los_ind_ptr = NULL
    # .. ray_orig shape needed for testing and in algo .........................
    dLr = np.zeros((nlos,), dtype=float)
    los_ind = np.zeros((nlos,), dtype=int)
    dl_is_list = hasattr(dL, '__iter__')
    # .. verifying arguments ...................................................
    if Test:
        sz1_dls = los_lims.shape[0]
        sz2_dls = los_lims.shape[1]
        assert sz1_dls == 2, "Dim 0 of arg los_lims should be 2"
        error_message = "Args los_lims should have dim 1 = nlos"
        assert nlos == sz2_dls, error_message
        bool1 = not dl_is_list and dL > 0.
        bool2 = dl_is_list and len(dL)==nlos and np.all(dL>0.)
        assert bool1 or bool2, "Arg dL must be a double or a List, and dL >0.!"
        error_message = "Argument dmethod (discretization method) should be in"\
                        +" ['abs','rel'], for absolute or relative."
        assert dmode in ['abs','rel'], error_message
        error_message = "Wrong method of integration." \
                        + " Options are: ['sum','simps','romb', 'linspace']"
        assert imode in ['sum','simps','romb','linspace'], error_message
    # Init
    coeff_ptr = <double**> malloc(sizeof(double*))
    los_ind_ptr = <long*> malloc(nlos*sizeof(long))
    coeff_ptr[0] = NULL
    # Getting number of modes:
    n_dmode = _st.get_nb_dmode(dmode)
    n_imode = _st.get_nb_imode(imode)
    # -- Core functions --------------------------------------------------------
    if not dl_is_list:
        # Case with unique discretization step dL
        sz_coeff = _st.los_get_sample_core_const_res(nlos,
                                                     &los_lims[0,0],
                                                     &los_lims[1,0],
                                                     n_dmode, n_imode,
                                                     <double>dL,
                                                     &coeff_ptr[0],
                                                     &dLr[0],
                                                     &los_ind_ptr[0],
                                                     num_threads)
    else:
        # Case with different resolution for each LOS
        dl_view=dL
        _st.los_get_sample_core_var_res(nlos,
                                        &los_lims[0,0],
                                        &los_lims[1,0],
                                        n_dmode, n_imode,
                                        &dl_view[0],
                                        &coeff_ptr[0],
                                        &dLr[0],
                                        &los_ind_ptr[0],
                                        num_threads)
        sz_coeff = los_ind_ptr[nlos-1]
    coeffs  = np.copy(np.asarray(<double[:sz_coeff]>coeff_ptr[0]))
    indices = np.copy(np.asarray(<long[:nlos]>los_ind_ptr).astype(int))
    # -- freeing -----------------------------------------------------------
    if not los_ind_ptr == NULL:
        free(los_ind_ptr)
    if not coeff_ptr == NULL:
        if not coeff_ptr[0] == NULL:
            free(coeff_ptr[0])
        free(coeff_ptr)
    return coeffs, dLr, indices[:nlos-1]



######################################################################
#               Signal calculation
######################################################################
cdef get_insp(ff):
    out = insp(ff)
    if sys.version[0]=='3':
        pars = out.parameters.values()
        na = np.sum([(pp.kind==pp.POSITIONAL_OR_KEYWORD
                      and pp.default is pp.empty) for pp in pars])
        kw = [pp.name for pp in pars if (pp.kind==pp.POSITIONAL_OR_KEYWORD
                                         and pp.default is not pp.empty)]
    else:
        nat, nak = len(out.args), len(out.defaults)
        na = nat-nak
        kw = [out.args[ii] for ii in range(nat-1,na-1,-1)][::-1]
    return na, kw



def check_ff(ff, t=None, Ani=None, bool Vuniq=False):
    cdef bool ani
    cdef int nt = -1
    # ...
    stre = "Input emissivity function (ff)"
    assert hasattr(ff,'__call__'), stre+" must be a callable (function)!"
    na, kw = get_insp(ff)
    assert na==1, stre+" must take only one positional argument: ff(Pts)!"
    assert 't' in kw, stre+" must have kwarg 't=None' for time vector!"
    C = type(t) in [int,float,np.int64,np.float64] or hasattr(t,'__iter__')
    assert t is None or C, "Arg t must be None, a scalar or an iterable!"
    Pts = np.array([[1,2],[3,4],[5,6]])
    NP = Pts.shape[1]
    try:
        out = ff(Pts, t=t)
    except Exception:
        Str = stre+" must take one positional arg: a (3,N) np.ndarray"
        assert False, Str
    if hasattr(t,'__iter__'):
        nt = len(t)
        Str = ("ff(Pts,t=t), where Pts is a (3,N) np.array and "
               +"t a len()=nt iterable, must return a (nt,N) np.ndarray!")
        assert type(out) is np.ndarray and out.shape==(nt,NP), Str
    else:
        Str = ("When fed a (3,N) np.array only, or if t is a scalar,"
               +" ff must return a (N,) np.ndarray!")
        assert type(out) is np.ndarray and out.shape==(NP,), Str

    ani = ('Vect' in kw) if Ani is None else Ani
    if ani:
        Str = "If Ani=True, ff must take a keyword argument 'Vect=None'!"
        assert 'Vect' in kw, Str
        Vect = np.array([1,2,3]) if Vuniq else np.ones(Pts.shape)
        try:
            out = ff(Pts, Vect=Vect, t=t)
        except Exception:
            Str = "If Ani=True, ff must handle multiple points Pts (3,N) with "
            if Vuniq:
                Str += "a unique common vector (Vect as a len()=3 iterable)"
            else:
                Str += "multiple vectors (Vect as a (3,N) np.ndarray)"
            assert False, Str
        if hasattr(t,'__iter__'):
            Str = ("If Ani=True, ff must return a (nt,N) np.ndarray when "
                   +"Pts is (3,N), Vect is provided and t is (nt,)")
            assert type(out) is np.ndarray and out.shape==(nt,NP), Str
        else:
            Str = ("If Ani=True, ff must return a (nt,N) np.ndarray when "
                   +"Pts is (3,N), Vect is provided and t is (nt,)")
            assert type(out) is np.ndarray and out.shape==(NP,), Str
    return ani


def integrate1d(y, double dx, t=None, str method='sum'):
    """ Generic integration method ['sum','simps','romb']

        Not used internally
        Useful when the sampling points need to be interpolated via equilibrium
    """
    cdef unsigned int nt, axm
    if t is None or not hasattr(t,'__iter__'):
        nt = 1
        axm = 0
    else:
        nt = len(t)
        axm = 1
    ind = np.isnan(y)
    if np.any(ind):
        y = y.copy()
        y[ind] = 0.

    cdef np.ndarray[double,ndim=1] s = np.empty((nt,),dtype=float)

    if method=='sum':
        s = np.sum(y, axis=axm)*dx
    elif method=='simps':
        s = scpintg.simps(y, x=None, dx=dx, axis=axm)
    elif method=='romb':
        s = scpintg.romb(y, dx=dx, axis=axm, show=False)
    else:
        raise Exception("Arg method must be in ['sum','simps','romb']")
    return s


def LOS_calc_signal(func, double[:,::1] ray_orig, double[:,::1] ray_vdir, res,
                    double[:,::1] lims, str dmethod='abs',
                    str method='sum', bint ani=False,
                    t=None, fkwdargs={}, str minimize='calls',
                    bint Test=True, int num_threads=16):
    """ Compute the synthetic signal, minimizing either function calls or memory
    Params
    =====
    func : python function st. func(pts, t=None, vect=None) => data
           with pts : ndarray (3, npts) - points where function is evaluated
                vect : ndarray(3, npts) - if anisotropic signal vector of emiss.
                t: ndarray(m) - times where to compute the function
           returns: data : ndarray(nt,nraf) if nt = 1, the array must be 2D
                           values of func at pts, at given time
           func is the function to be integrated along the LOS
    ray_orig: ndarray (3, nlos) LOS origins
    ray_vdir: ndarray (3, nlos) LOS directional vector
    res: double or list of doubles
        If res is a single double: discretization step for all LOS.
        Else res should be a list of size nlos with the discretization
        step for each nlos.
    lims: (2, nlos) double array
        For each nlos, it given the maximum and minimum limits of the ray
    dmethod: string
        type of discretization step: 'abs' for absolute or 'rel' for relative
    method: string
        method of quadrature on the LOS
    ani : bool
        to indicate if emission is anisotropic or not
    t : None or array-like
        times where to integrate
    minimize: string
        "calls" : we use algorithm to minimize the calls to 'func' (default)
        "memory": we use algorithm to minimize memory used
        "hybrid": a mix of both methods
    Test : bool
        we test if the inputs are giving in a proper way.
    num_threads: int
        number of threads if we want to parallelize the code.
    """
    cdef str error_message
    cdef str dmode = dmethod.lower()
    cdef str imode = method.lower()
    cdef str minim = minimize.lower()
    cdef int jjp1
    cdef int sz1_ds
    cdef int sz1_us, sz2_us
    cdef int sz1_dls, sz2_dls
    cdef int n_imode, n_dmode
    cdef bint res_is_list
    cdef bint C0, C1
    cdef list ltime
    cdef double loc_r
    cdef unsigned int nlos
    cdef unsigned int nt=0, ii, jj
    cdef long[1] nb_rows
    cdef long[::1] indbis
    cdef double[1] loc_eff_res
    cdef double[::1] reseff_mv
    cdef double[::1] res_mv
    cdef double[::1,:] sig_mv
    cdef double[:,::1] val_mv
    cdef double[:,::1] pts_mv
    cdef double[:,::1] usbis_mv
    cdef double[:,::1] val_2d
    cdef np.ndarray[double,ndim=2] usbis
    cdef np.ndarray[double,ndim=2] pts
    cdef np.ndarray[double,ndim=2, mode='fortran'] sig
    cdef np.ndarray[double,ndim=1] reseff
    cdef np.ndarray[double,ndim=1] k
    cdef np.ndarray[double,ndim=1] res_arr
    cdef np.ndarray[long,ndim=1] ind
    cdef long* ind_arr = NULL
    cdef double* reseff_arr = NULL
    cdef double** coeff_ptr = NULL
    # .. ray_orig shape needed for testing and in algo ...............................
    sz1_ds = ray_orig.shape[0]
    nlos = ray_orig.shape[1]
    res_is_list = hasattr(res, '__iter__')
    # .. verifying arguments ...................................................
    if Test:
        sz1_us = ray_vdir.shape[0]
        sz2_us = ray_vdir.shape[1]
        sz1_dls = lims.shape[0]
        sz2_dls = lims.shape[1]
        assert sz1_ds == 3, "Dim 0 of arg ray_orig should be 3"
        assert sz1_us == 3, "Dim 0 of arg ray_vdir should be 3"
        assert sz1_dls == 2, "Dim 0 of arg lims should be 2"
        error_message = "Args ray_orig, ray_vdir, lims should have same dimension 1"
        assert nlos == sz2_us == sz2_dls, error_message
        C0 = not res_is_list and res > 0.
        C1 = res_is_list and len(res)==nlos and np.all(res>0.)
        assert C0 or C1, "Arg res must be a double or a List, and all res >0.!"
        error_message = "Argument dmethod (discretization method) should be in"\
                        +" ['abs','rel'], for absolute or relative."
        assert dmode in ['abs','rel'], error_message
        error_message = "Wrong method of integration." \
                        + " Options are: ['sum','simps','romb']"
        assert imode in ['sum','simps','romb'], error_message
        error_message = "Wrong minimize optimization."\
                        + " Options are: ['calls','memory','hybrid']"
        assert minim in ['calls','memory','hybrid'], error_message
    # -- Preformat output signal -----------------------------------------------
    if t is None:
        if minim == 'memory':
            minim = 'calls'
            error_message = "If t is None !"
            error_message += "  => there is no point in using minimize='memory'"
            error_message += "  => switching to minimize = '%s'"%minim
            warn(error_message)
        nt = 1
        ltime = [None]
    elif not hasattr(t,'__iter__'):
        nt = 1
        ltime = [t]
    else:
        nt = len(t)
        if isinstance(t, list):
            ltime = t
        else:
            ltime = t.tolist()
    # -- Inizializations -------------------------------------------------------
    # Getting number of modes:
    n_dmode = _st.get_nb_dmode(dmode)
    n_imode = _st.get_nb_imode(imode)
    # Initialization result
    sig = np.empty((nt,nlos),dtype=float,order='F')
    sig_mv = sig
    # If the resolution is the same for every LOS, we create a tab
    if res_is_list :
        res_arr = np.asarray(res)
    else:
        res_arr = np.ones((nlos,), dtype=float) * res
    res_mv = res_arr
    # --------------------------------------------------------------------------
    # Minimize function calls: sample (vect), call (once) and integrate
    if minim == 'calls':
        if not method=='sum':
            # Discretize all LOS
            k, reseff, ind = LOS_get_sample(nlos, res_arr, lims,
                                            dmethod=dmode, method=imode,
                                            num_threads=num_threads, Test=Test)
            nbrep = np.r_[ind[0], np.diff(ind), k.size - ind[nlos-2]]
            # get pts and values
            usbis = np.repeat(ray_vdir, nbrep, axis=1)
            pts = np.repeat(ray_orig, nbrep, axis=1) + k[None,:]*usbis
            # memory view:
            reseff_mv = reseff
            indbis = np.concatenate(([0],ind,[k.size]))
        else:
            coeff_ptr = <double**>malloc(sizeof(double*))
            coeff_ptr[0] = NULL
            reseff_arr = <double*>malloc(nlos*sizeof(double))
            ind_arr = <long*>malloc(nlos*sizeof(long))
            # we sample lines of sight
            _st.los_get_sample_core_var_res(nlos,
                                            &lims[0,0],
                                            &lims[1,0],
                                            n_dmode, n_imode,
                                            &res_arr[0],
                                            &coeff_ptr[0],
                                            &reseff_arr[0],
                                            &ind_arr[0],
                                            num_threads)
            sz_coeff = ind_arr[nlos-1]
            pts = np.empty((3,sz_coeff))
            usbis = np.empty((3,sz_coeff))
            usbis_mv = usbis
            pts_mv = pts
            _st.los_get_sample_pts(nlos,
                                   &pts_mv[0,0],
                                   &pts_mv[1,0],
                                   &pts_mv[2,0],
                                   &usbis_mv[0,0],
                                   &usbis_mv[1,0],
                                   &usbis_mv[2,0],
                                   ray_orig, ray_vdir,
                                   coeff_ptr[0],
                                   ind_arr,
                                   num_threads)
        if ani:
            val_2d = func(pts, t=t, vect=-usbis, **fkwdargs)
        else:
            val_2d = func(pts, t=t, **fkwdargs)
        # Integrate
        if method=='sum':
            # # .. original version .....................................
            # indbis = np.concatenate(([0],ind,[k.size]))
            # for ii in range(1,nlos):
            #     sig[:,ii] = np.sum(val_2d[:,indbis[ii]:indbis[ii+1]],
            #                        axis=-1)*reseff_mv[ii]
            # # ..........................................................
            # Calling integration function
            _st.integrate_sum_nlos(nlos, nt,
                                   val_2d,
                                   sig_mv,
                                   ind_arr,
                                   reseff_arr,
                                   num_threads)
            # Cleaning up...
            free(coeff_ptr[0])
            free(coeff_ptr)
            free(reseff_arr)
            free(ind_arr)
        elif method=='simps':
            for ii in range(nlos):
                jj = indbis[ii]
                jjp1 = indbis[ii+1]
                val_mv = val_2d[:,jj:jjp1]
                loc_r = reseff_mv[ii]
                sig[:,ii] = scpintg.simps(val_mv,
                                             x=None, dx=loc_r, axis=-1)
        else:
            for ii in range(nlos):
                sig[:,ii] = scpintg.romb(val_2d[:,indbis[ii]:indbis[ii+1]],
                                         dx=reseff_mv[ii], axis=1, show=False)
    # --------------------------------------------------------------------------
    # Minimize memory use: loop everything, starting with LOS
    # then pts then time
    elif minim == 'memory':
        # loop over LOS and parallelize
        if ani:
            if n_imode == 0:
                for ii in range(nlos):
                    pts, usbis = _st.call_get_sample_single_ani(lims[0,0], lims[1,0],
                                                                res_mv[ii],
                                                                n_dmode, n_imode,
                                                                &loc_eff_res[0],
                                                                &nb_rows[0],
                                                                ray_orig[:,ii:ii+1],
                                                                ray_vdir[:,ii:ii+1])
                    # loop over time for calling and integrating
                    for jj in range(nt):
                        val = func(pts, t=ltime[jj], vect=-usbis, **fkwdargs)
                        sig[jj, ii] = np.sum(val)*loc_eff_res[0]
            elif n_imode == 1:
                for ii in range(nlos):
                    pts, usbis = _st.call_get_sample_single_ani(lims[0,0], lims[1,0],
                                                                res_mv[ii],
                                                                n_dmode, n_imode,
                                                                &loc_eff_res[0],
                                                                &nb_rows[0],
                                                                ray_orig[:,ii:ii+1],
                                                                ray_vdir[:,ii:ii+1])
                    # loop over time for calling and integrating
                    for jj in range(nt):
                        val = func(pts, t=ltime[jj], vect=-usbis, **fkwdargs)
                        sig[jj, ii] = scpintg.simps(val, x=None,
                                                    dx=loc_eff_res[0])
            elif n_imode == 2:
                for ii in range(nlos):
                    pts, usbis = _st.call_get_sample_single_ani(lims[0,0], lims[1,0],
                                                                res_mv[ii],
                                                                n_dmode, n_imode,
                                                                &loc_eff_res[0],
                                                                &nb_rows[0],
                                                                ray_orig[:,ii:ii+1],
                                                                ray_vdir[:,ii:ii+1])
                    # loop over time for calling and integrating
                    for jj in range(nt):
                        val = func(pts, t=ltime[jj], vect=-usbis, **fkwdargs)
                        sig[jj, ii] = scpintg.romb(val, show=False,
                                                   dx=loc_eff_res[0])
        else:
            # -- not anisotropic ------------------------------------------------------
            if n_imode == 0:
                for ii in range(nlos):
                    pts = _st.call_get_sample_single(lims[0,0], lims[1,0],
                                                     res_mv[ii],
                                                     n_dmode, n_imode,
                                                     &loc_eff_res[0],
                                                     &nb_rows[0],
                                                     ray_orig[:,ii:ii+1],
                                                     ray_vdir[:,ii:ii+1])
                    # loop over time for calling and integrating
                    for jj in range(nt):
                        val = func(pts, t=ltime[jj], **fkwdargs)
                        sig[jj, ii] = np.sum(val)*loc_eff_res[0]
            elif n_imode == 1:
                for ii in range(nlos):
                    pts = _st.call_get_sample_single(lims[0,0], lims[1,0],
                                                     res_mv[ii],
                                                     n_dmode, n_imode,
                                                     &loc_eff_res[0],
                                                     &nb_rows[0],
                                                     ray_orig[:,ii:ii+1],
                                                     ray_vdir[:,ii:ii+1])
                    # loop over time for calling and integrating
                    for jj in range(nt):
                        val = func(pts, t=ltime[jj], **fkwdargs)
                        sig[jj, ii] = scpintg.simps(val, x=None,
                                                    dx=loc_eff_res[0])
            elif n_imode == 2:
                for ii in range(nlos):
                    pts = _st.call_get_sample_single(lims[0,0], lims[1,0],
                                                     res_mv[ii],
                                                     n_dmode, n_imode,
                                                     &loc_eff_res[0],
                                                     &nb_rows[0],
                                                     ray_orig[:,ii:ii+1],
                                                     ray_vdir[:,ii:ii+1])
                    # loop over time for calling and integrating
                    for jj in range(nt):
                        val = func(pts, t=ltime[jj], **fkwdargs)
                        sig[jj, ii] = scpintg.romb(val, show=False,
                                                   dx=loc_eff_res[0])
    # --------------------------------------------------------------------------
    # HYBRID method: Minimize memory and calls (compromise): loop everything,
    # starting with LOS, call func only once for each los (treat all times)
    # loop over time for integrals
    else:
        # loop over LOS
        if ani:
            if n_imode == 0:
                for ii in range(nlos):
                    pts, usbis = _st.call_get_sample_single_ani(lims[0,0], lims[1,0],
                                                                res_mv[ii],
                                                                n_dmode, n_imode,
                                                                &loc_eff_res[0],
                                                                &nb_rows[0],
                                                                ray_orig[:,ii:ii+1],
                                                                ray_vdir[:,ii:ii+1])
                    val_2d = func(pts, t=t, vect=-usbis, **fkwdargs)
                    # this is almost always the quickest solution... but can
                    # probably be better. We'll investigate some time
                    # how to make it faster, and for the time being we leave
                    # the numpy alternative commented
                    _st.integrate_c_sum_mat(val_2d, &sig_mv[0,ii], nt,
                                            nb_rows[0],
                                            loc_eff_res[0], num_threads)
                    # sig_mv[:, ii] = np.sum(val, axis=-1)*loc_eff_res[0]
            elif n_imode == 1:
                for ii in range(nlos):
                    pts, usbis = _st.call_get_sample_single_ani(lims[0,0], lims[1,0],
                                                                res_mv[ii],
                                                                n_dmode, n_imode,
                                                                &loc_eff_res[0],
                                                                &nb_rows[0],
                                                                ray_orig[:,ii:ii+1],
                                                                ray_vdir[:,ii:ii+1])
                    val = func(pts, t=t, vect=-usbis, **fkwdargs)
                    # integration
                    sig[:, ii] = scpintg.simps(val, x=None, axis=-1,
                                               dx=loc_eff_res[0])
            elif n_imode == 2:
                for ii in range(nlos):
                    pts, usbis = _st.call_get_sample_single_ani(lims[0,0], lims[1,0],
                                                                res_mv[ii],
                                                                n_dmode, n_imode,
                                                                &loc_eff_res[0],
                                                                &nb_rows[0],
                                                                ray_orig[:,ii:ii+1],
                                                                ray_vdir[:,ii:ii+1])
                    val = func(pts, t=t, vect=-usbis, **fkwdargs)
                    sig[:, ii] = scpintg.romb(val, show=False, axis=1,
                                               dx=loc_eff_res[0])
        else:
            # -- not anisotropic ------------------------------------------------------
            if n_imode == 0:
                for ii in range(nlos):
                    pts = _st.call_get_sample_single(lims[0,0], lims[1,0],
                                                     res_mv[ii],
                                                     n_dmode, n_imode,
                                                     &loc_eff_res[0],
                                                     &nb_rows[0],
                                                     ray_orig[:,ii:ii+1],
                                                     ray_vdir[:,ii:ii+1])
                    val_2d = func(pts, t=t, **fkwdargs)
                    # this is almost always the quickest solution... but can
                    # probably be better. We'll investigate some time
                    # how to make it faster, and for the time being we leave
                    # the numpy alternative commented
                    _st.integrate_c_sum_mat(val_2d, &sig_mv[0,ii],
                                            nt, nb_rows[0],
                                            loc_eff_res[0], num_threads)
                    # sig[:, ii] = np.sum(val,axis=-1)*loc_eff_res[0]
            elif n_imode == 1:
                for ii in range(nlos):
                    pts = _st.call_get_sample_single(lims[0,0], lims[1,0],
                                                     res_mv[ii],
                                                     n_dmode, n_imode,
                                                     &loc_eff_res[0],
                                                     &nb_rows[0],
                                                     ray_orig[:,ii:ii+1],
                                                     ray_vdir[:,ii:ii+1])
                    val = func(pts, t=t, **fkwdargs)
                    sig[:, ii] = scpintg.simps(val, x=None, axis=-1,
                                                dx=loc_eff_res[0])
            elif n_imode == 2:
                for ii in range(nlos):
                    pts = _st.call_get_sample_single(lims[0,0], lims[1,0],
                                                     res_mv[ii],
                                                     n_dmode, n_imode,
                                                     &loc_eff_res[0],
                                                     &nb_rows[0],
                                                     ray_orig[:,ii:ii+1],
                                                     ray_vdir[:,ii:ii+1])
                    val = func(pts, t=t, **fkwdargs)
                    sig[:, ii] = scpintg.romb(val, show=False, axis=1,
                                               dx=loc_eff_res[0])
    return sig


######################################################################
#               Sinogram-specific
######################################################################


def LOS_sino_findRootkPMin_Tor(double uParN, double uN, double Sca, double RZ0,
                                double RZ1, double ScaP, double DParN,
                                double kOut, double D0, double D1, double D2,
                                double u0, double u1, double u2, str Mode='LOS'):
    """
    Rendre "vectoriel" sur LOS et sur les cercles (deux boucles "for")
    intersection ligne et cercle
    double uParN : composante de u parallel au plan (x,y)
        double uN : uz
        double Sca : ??? produit scalaire ... ?
        double RZ0 : Grand rayon du cercle
        double RZ1 : Z
        => cercle est centré au point (0, 0, RZ1) et rayon RZ0
        double ScaP : .... ?
        double DParN : D origine de LOS.... ? N => norme de la composante du vecteur OD
        double kOut : kmax où on peut trouver un résultat
        double D0, double D1, double D2 : composantes de D (origine LOS)
        double u0, double u1, double u2 : composantes de U (direction LOS)
        str Mode='LOS' : si LOS pas de sol après kmax)
    ::: Faire une fonction double mais qui renvoit QUE un tableau de bool avec true si
    la distance est plus petite qu'un certain eps, false sinon.
    TODO: ........... @LM
    """
    cdef double a4 = (uParN*uN*uN)**2, a3 = 2*( (Sca-RZ1*u2)*(uParN*uN)**2 + ScaP*uN**4 )
    cdef double a2 = (uParN*(Sca-RZ1*u2))**2 + 4.*ScaP*(Sca-RZ1*u2)*uN**2 + (DParN*uN*uN)**2 - (RZ0*uParN*uParN)**2
    cdef double a1 = 2*( ScaP*(Sca-RZ1*u2)**2 + (Sca-RZ1*u2)*(DParN*uN)**2 - ScaP*(RZ0*uParN)**2 )
    cdef double a0 = ((Sca-RZ1*u2)*DParN)**2 - (RZ0*ScaP)**2
    cdef np.ndarray roo = np.roots(np.array([a4,a3,a2,a1,a0]))
    cdef list KK = list(np.real(roo[np.isreal(roo)]))   # There might be several solutions
    cdef list Pk, Pk2D, rk
    cdef double kk, kPMin
    if Mode=='LOS':                     # Take solution on physical LOS
        if any([kk>=0 and kk<=kOut for kk in KK]):
            KK = [kk for kk in KK if kk>=0 and kk<=kOut]
            Pk = [(D0+kk*u0,D1+kk*u1,D2+kk*u2) for kk in KK]
            Pk2D = [(Csqrt(pp[0]**2+pp[1]**2), pp[2]) for pp in Pk]
            rk = [(pp[0]-RZ0)**2+(pp[1]-RZ1)**2 for pp in Pk2D]
            kPMin = KK[rk.index(min(rk))]
        else:
            kPMin = min([Cabs(kk) for kk in KK])  # Else, take the one closest to D
    else:
        Pk = [(D0+kk*u0,D1+kk*u1,D2+kk*u2) for kk in KK]
        Pk2D = [(Csqrt(pp[0]**2+pp[1]**2), pp[2]) for pp in Pk]
        rk = [(pp[0]-RZ0)**2+(pp[1]-RZ1)**2 for pp in Pk2D]
        kPMin = KK[rk.index(min(rk))]
    return kPMin # + distance au cercle



cdef LOS_sino_Tor(double D0, double D1, double D2, double u0, double u1,
                  double u2, double RZ0, double RZ1, str Mode='LOS', double
                  kOut=Cinf):

    cdef double    uN = Csqrt(u0**2+u1**2+u2**2), uParN = Csqrt(u0**2+u1**2), DParN = Csqrt(D0**2+D1**2)
    cdef double    Sca = u0*D0+u1*D1+u2*D2, ScaP = u0*D0+u1*D1
    cdef double    kPMin
    if uParN == 0.:
        kPMin = (RZ1-D2)/u2
    else:
        kPMin = LOS_sino_findRootkPMin_Tor(uParN, uN, Sca, RZ0, RZ1, ScaP, DParN, kOut, D0, D1, D2, u0, u1, u2, Mode=Mode)
    cdef double    PMin0 = D0+kPMin*u0, PMin1 = D1+kPMin*u1, PMin2 = D2+kPMin*u2
    cdef double    PMin2norm = Csqrt(PMin0**2+PMin1**2)
    cdef double    PMin2D0 = PMin2norm, PMin2D1 = PMin2
    cdef double    RMin = Csqrt((PMin2D0-RZ0)**2+(PMin2D1-RZ1)**2)
    cdef double    eTheta0 = -PMin1/PMin2norm, eTheta1 = PMin0/PMin2norm, eTheta2 = 0.
    cdef double    vP0 = PMin2D0-RZ0, vP1 = PMin2D1-RZ1
    cdef double    Theta = Catan2(vP1,vP0)
    cdef double    ImpTheta = Theta if Theta>=0 else Theta + np.pi
    cdef double    er2D0 = Ccos(ImpTheta), er2D1 = Csin(ImpTheta)
    cdef double    p = vP0*er2D0 + vP1*er2D1
    cdef double    uN0 = u0/uN, uN1 = u1/uN, uN2 = u2/uN
    cdef double    phi = Casin(-uN0*eTheta0 -uN1*eTheta1 -uN2*eTheta2)
    return (PMin0,PMin1,PMin2), kPMin, RMin, Theta, p, ImpTheta, phi



cdef inline void NEW_LOS_sino_Tor(double orig0, double orig1, double orig2,
                                  double dirv0, double dirv1, double dirv2,
                                  double circ_radius, double circ_normz,
                                  double[9] results,
                                  bint is_LOS_Mode=False,
                                  double kOut=Cinf) nogil:
    cdef double[3] dirv, orig
    cdef double[2] res
    cdef double normu, normu_sqr
    cdef double kPMin

    normu_sqr = dirv0 * dirv0 + dirv1 * dirv1 + dirv2 * dirv2
    normu = Csqrt(normu_sqr)
    dirv[0] = dirv0
    dirv[2] = dirv2
    dirv[1] = dirv1
    orig[0] = orig0
    orig[1] = orig1
    orig[2] = orig2

    if dirv0 == 0. and dirv1 == 0.:
        kPMin = (circ_normz-orig2)/dirv2
    else:
        _dt.dist_los_circle_core(dirv, orig,
                                circ_radius, circ_normz,
                                normu_sqr, res)
        kPMin = res[0]
        if is_LOS_Mode and kPMin > kOut:
            kPMin = kOut
 
    # Computing the point's coordinates.........................................
    cdef double PMin0 = orig0 + kPMin * dirv0
    cdef double PMin1 = orig1 + kPMin * dirv1
    cdef double PMin2 = orig2 + kPMin * dirv2
    cdef double PMin2norm = Csqrt(PMin0**2+PMin1**2)
    cdef double RMin = Csqrt((PMin2norm - circ_radius)**2
                             + (PMin2   - circ_normz)**2)
    cdef double vP0 = PMin2norm - circ_radius
    cdef double vP1 = PMin2     - circ_normz
    cdef double Theta = Catan2(vP1, vP0)
    cdef double ImpTheta = Theta if Theta>=0 else Theta + Cpi
    cdef double er2D0 = Ccos(ImpTheta)
    cdef double er2D1 = Csin(ImpTheta)
    cdef double p0 = vP0*er2D0 + vP1*er2D1
    cdef double eTheta0 = -PMin1 / PMin2norm
    cdef double eTheta1 =  PMin0 / PMin2norm
    cdef double normu0 = dirv0/normu
    cdef double normu1 = dirv1/normu
    cdef double phi = Casin(-normu0 * eTheta0 - normu1 * eTheta1)
    # Filling the results ......................................................
    results[0] = PMin0
    results[1] = PMin1
    results[2] = PMin2
    results[3] = kPMin
    results[4] = RMin
    results[5] = Theta
    results[6] = p0
    results[7] = ImpTheta
    results[8] = phi
    return

cdef inline void NEW_los_sino_tor_vec(int nlos,
                                      double[:,::1] origins,
                                      double[:,::1] directions,
                                      double circ_radius,
                                      double circ_normz,
                                      double[:,::1] los_closest_coords,
                                      double[::1] los_closest_coeffs,
                                      double[::1] circle_closest_rmin,
                                      double[::1] circle_closest_theta,
                                      double[::1] circle_closest_p,
                                      double[::1] circle_closest_imptheta,
                                      double[::1] circle_closest_phi,
                                      bint is_LOS_Mode=False,
                                      double[::1] kOut=None) nogil:
    cdef int ind_los
    cdef double* dirv
    cdef double* orig
    cdef double* res
    cdef double normu, normu_sq
    cdef double kPMin, PMin2norm, Theta
    cdef double vP0 = 0.0
    cdef double vP1 = 0.0
    cdef double eTheta0
    cdef double eTheta1
    cdef double normu0
    cdef double normu1
    cdef double distance
    cdef double PMin0, PMin1, PMin2

    with nogil, parallel():
        dirv = <double*>malloc(3*sizeof(double))
        orig = <double*>malloc(3*sizeof(double))
        res = <double*>malloc(2*sizeof(double))
        for ind_los in prange(nlos):
            dirv[0] = directions[0, ind_los]
            dirv[1] = directions[1, ind_los]
            dirv[2] = directions[2, ind_los]
            orig[0] = origins[0, ind_los]
            orig[1] = origins[1, ind_los]
            orig[2] = origins[2, ind_los]
            normu_sq = dirv[0] * dirv[0] + dirv[1] * dirv[1] + dirv[2] * dirv[2]
            normu = Csqrt(normu_sq)
            # Computing coeff of closest on line................................
            if dirv[0] == 0. and dirv[1] == 0.:
                kPMin = (circ_normz-orig[2])/dirv[2]
            else:
                _dt.dist_los_circle_core(dirv, orig, circ_radius,
                                        circ_normz, normu_sq, res)
                kPMin = res[0]
                distance = res[1]
            if is_LOS_Mode and kOut is not None and kPMin > kOut[ind_los]:
                kPMin = kOut[ind_los]
            los_closest_coeffs[ind_los] = kPMin

            # Computing the info of the closest point on LOS & Circle...........
            PMin0 = orig[0] + kPMin * dirv[0]
            PMin1 = orig[1] + kPMin * dirv[1]
            PMin2 = orig[2] + kPMin * dirv[2]
            los_closest_coords[0, ind_los] = PMin0
            los_closest_coords[1, ind_los] = PMin1
            los_closest_coords[2, ind_los] = PMin2
            # Computing RMin:
            PMin2norm = Csqrt(PMin0**2+PMin1**2)
            circle_closest_rmin[ind_los] = Csqrt((PMin2norm - circ_radius)**2
                                        + (PMin2   - circ_normz)**2)
            # Theta and ImpTheta:
            vP0 = PMin2norm - circ_radius
            vP1 = PMin2     - circ_normz
            Theta = Catan2(vP1, vP0)
            circle_closest_theta[ind_los] = Theta
            if Theta < 0:
                Theta = Theta + Cpi
            circle_closest_imptheta[ind_los] = Theta
            circle_closest_p[ind_los] = vP0 * Ccos(Theta) + vP1 * Csin(Theta)
            # Phi:
            eTheta0 = - PMin1 / PMin2norm
            eTheta1 =   PMin0 / PMin2norm
            normu0 = dirv[0]/normu
            normu1 = dirv[1]/normu
            circle_closest_phi[ind_los] = Casin(-normu0 * eTheta0 - normu1 * eTheta1)
        free(dirv)
        free(orig)
        free(res)
    return



cdef LOS_sino_Lin(double D0, double D1, double D2, double u0, double u1, double
                  u2, double RZ0, double RZ1, str Mode='LOS', double kOut=Cinf):
    cdef double    kPMin
    if u0**2==1.:
        kPMin = 0.
    else:
        kPMin = ( (RZ0-D1)*u1+(RZ1-D2)*u2 ) / (1-u0**2)
    kPMin = kOut if Mode=='LOS' and kPMin > kOut else kPMin
    cdef double    PMin0 = D0+kPMin*u0, PMin1 = D1+kPMin*u1, PMin2 = D2+kPMin*u2
    cdef double    RMin = Csqrt((PMin1-RZ0)**2+(PMin2-RZ1)**2)
    cdef double    vP0 = PMin1-RZ0, vP1 = PMin2-RZ1
    cdef double    Theta = Catan2(vP1,vP0)
    cdef double    ImpTheta = Theta if Theta>=0 else Theta + np.pi
    cdef double    er2D0 = Ccos(ImpTheta), er2D1 = Csin(ImpTheta)
    cdef double    p0 = vP0*er2D0 + vP1*er2D1
    cdef double    uN = Csqrt(u0**2+u1**2+u2**2)
    cdef double    uN0 = u0/uN, uN1 = u1/uN, uN2 = u2/uN
    cdef double    phi = Catan2(uN0, Csqrt(uN1**2+uN2**2))
    return (PMin0,PMin1,PMin2), kPMin, RMin, Theta, p0, ImpTheta, phi


def LOS_sino(double[:,::1] D, double[:,::1] u, double[::1] RZ, double[::1] kOut,
             str Mode='LOS', str VType='Tor', bint try_new_algo=True):
    cdef unsigned int nL = D.shape[1], ii
    cdef tuple out
    cdef np.ndarray[double,ndim=2] PMin = np.empty((3,nL))
    cdef np.ndarray[double,ndim=1] kPMin=np.empty((nL,)), RMin=np.empty((nL,))
    cdef np.ndarray[double,ndim=1] Theta=np.empty((nL,)), p=np.empty((nL,))
    cdef np.ndarray[double,ndim=1] ImpTheta=np.empty((nL,)), phi=np.empty((nL,))
    cdef double[9] results
    cdef bint is_LOS_Mode
    if VType.lower()=='tor':
        if not try_new_algo:
            for ii in range(0,nL):
                out = LOS_sino_Tor(D[0,ii],D[1,ii],D[2,ii],
                                   u[0,ii],u[1,ii],u[2,ii],
                                   RZ[0],RZ[1], Mode=Mode, kOut=kOut[ii])
                ((PMin[0,ii],PMin[1,ii],PMin[2,ii]),
                 kPMin[ii], RMin[ii], Theta[ii],
                 p[ii], ImpTheta[ii], phi[ii]) = out
        else:
            is_LOS_Mode = Mode.lower() == 'los'
            NEW_los_sino_tor_vec(nL, D, u, RZ[0], RZ[1],
                                 PMin, kPMin, RMin, Theta, p,
                                 ImpTheta, phi,
                                 is_LOS_Mode=is_LOS_Mode,
                                 kOut=kOut)
    else:
        for ii in range(0,nL):
            out = LOS_sino_Lin(D[0,ii],D[1,ii],D[2,ii],u[0,ii],u[1,ii],u[2,ii],
                               RZ[0],RZ[1], Mode=Mode, kOut=kOut[ii])
            ((PMin[0,ii],PMin[1,ii],PMin[2,ii]),
             kPMin[ii], RMin[ii], Theta[ii], p[ii], ImpTheta[ii], phi[ii]) = out
    return PMin, kPMin, RMin, Theta, p, ImpTheta, phi








########################################################
########################################################
########################################################
#                   Solid Angle
########################################################
########################################################
########################################################


######################################################
######################################################
#               Dust
######################################################
######################################################

def Dust_calc_SolidAngle(pos, r, pts,
                         approx=True, out_coefonly=False,
                         VType='Tor', VPoly=None, VIn=None, VLim=None,
                         LSPoly=None, LSLim=None, LSVIn=None, Forbid=True,
                         Test=True):
    """ Compute the solid angle of a moving particle of varying radius as seen
    from any number of pixed points

    Can be done w/o the approximation that r<<d
    If Ves (and optionally LSPoly) are provided, takes into account vignetting
    """
    cdef block = VPoly is not None
    cdef float pir2
    cdef int ii, jj, nptsok, nt=pos.shape[1], npts=pts.shape[1]
    cdef np.ndarray[double, ndim=2, mode='c'] sang=np.zeros((nt,npts))
    cdef array k
    cdef np.ndarray[double, ndim=1, mode='c'] vis
    cdef double[::1] k_view
    cdef double[::1] lspolyx, lspolyy
    cdef double[::1] lsnormx, lsnormy
    if block:
        ind = ~_Ves_isInside(pts, VPoly, ves_lims=VLim, ves_type=VType,
                             in_format='(X,Y,Z)', test=Test)
        if LSPoly is not None:
            for ii in range(len(LSPoly)):
                ind = ind & _Ves_isInside(pts, LSPoly[ii], ves_lims=LSLim[ii],
                                          ves_type=VType, in_format='(X,Y,Z)',
                                          test=Test)
            lspolyx = LSPoly[0,...]
            lspolyy = LSPoly[1,...]
            lsnormx = LSVIn[0,...]
            lsnormy = LSVIn[1,...]
        else:
            lspolyx = None
            lspolyy = None
            lsnormx = None
            lsnormy = None
        ind = (~ind).nonzero()[0]
        ptstemp = np.ascontiguousarray(pts[:,ind])
        nptsok = ind.size
        k = clone(array('d'), nptsok, True)
        k_view = k
        if approx and out_coefonly:
            for ii in range(nt):
                _bgt.compute_dist_pt_vec(pos[0,ii], pos[1,ii],
                                         pos[2,ii], nptsok,
                                         ptstemp, &k_view[0])
                vis = LOS_isVis_PtFromPts_VesStruct(pos[0,ii], pos[1,ii],
                                                    pos[2,ii], ptstemp,
                                                    k=k_view,
                                                    ves_poly=VPoly,
                                                    ves_norm=VIn, ves_lims=VLim,
                                                    lstruct_polyx=lspolyx,
                                                    lstruct_polyy=lspolyy,
                                                    lstruct_lims=LSLim,
                                                    lstruct_normx=lsnormx,
                                                    lstruct_normy=lsnormy,
                                                    forbid=Forbid,
                                                    ves_type=VType, test=Test)
                for jj in range(nptsok):
                    if vis[jj]:
                        sang[ii,ind[jj]] = Cpi/k_view[jj]**2
        elif approx:
            for ii in range(nt):
                _bgt.compute_dist_pt_vec(pos[0,ii], pos[1,ii],
                                         pos[2,ii], nptsok,
                                         ptstemp, &k_view[0])
                vis = LOS_isVis_PtFromPts_VesStruct(pos[0,ii], pos[1,ii],
                                                    pos[2,ii], ptstemp,
                                                    ves_poly=VPoly,
                                                    k=k_view,
                                                    ves_norm=VIn, ves_lims=VLim,
                                                    lstruct_polyx=lspolyx,
                                                    lstruct_polyy=lspolyy,
                                                    lstruct_lims=LSLim,
                                                    lstruct_normx=lsnormx,
                                                    lstruct_normy=lsnormy,
                                                    forbid=Forbid,
                                                    ves_type=VType, test=Test)
                pir2 = Cpi*r[ii]**2
                for jj in range(nptsok):
                    if vis[jj]:
                        sang[ii,ind[jj]] = pir2/k_view[jj]**2
        else:
            pir2 = _TWOPI
            for ii in range(nt):
                _bgt.compute_dist_pt_vec(pos[0,ii], pos[1,ii],
                                         pos[2,ii], nptsok,
                                         ptstemp, &k_view[0])
                vis = LOS_isVis_PtFromPts_VesStruct(pos[0,ii], pos[1,ii],
                                                    pos[2,ii],
                                                    ptstemp,
                                                    ves_poly=VPoly,
                                                    k=k_view,
                                                    ves_norm=VIn, ves_lims=VLim,
                                                    lstruct_polyx=lspolyx,
                                                    lstruct_polyy=lspolyy,
                                                    lstruct_lims=LSLim,
                                                    lstruct_normx=lsnormx,
                                                    lstruct_normy=lsnormy,
                                                    forbid=Forbid,
                                                    ves_type=VType, test=Test)
                for jj in range(0,nptsok):
                    if vis[jj]:
                        sang[ii,ind[jj]] = pir2*(1-Csqrt(1-r[ii]**2/k[jj]**2))

    else:
        if approx and out_coefonly:
            for ii in range(nt):
                for jj in range(npts):
                    dij2 = ((pos[0,ii]-pts[0,jj])**2
                            + (pos[1,ii]-pts[1,jj])**2
                            + (pos[2,ii]-pts[2,jj])**2)
                    sang[ii,jj] = Cpi/dij2
        elif approx:
            for ii in range(nt):
                pir2 = Cpi*r[ii]**2
                for jj in range(npts):
                    dij2 = ((pos[0,ii]-pts[0,jj])**2
                            + (pos[0,ii]-pts[0,jj])**2
                            + (pos[0,ii]-pts[0,jj])**2)
                    sang[ii,jj] = pir2/dij2
        else:
            pir2 = _TWOPI
            for ii in range(nt):
                for jj in range(npts):
                    dij2 = ((pos[0,ii]-pts[0,jj])**2
                            + (pos[0,ii]-pts[0,jj])**2
                            + (pos[0,ii]-pts[0,jj])**2)
                    sang[ii,jj] = pir2*(1-Csqrt(1-r[ii]**2/dij2))
    return sang


# ==============================================================================
#
#                       DISTANCE CIRCLE - LOS
#
# ==============================================================================
def comp_dist_los_circle(np.ndarray[double,ndim=1,mode='c'] ray_vdir,
                         np.ndarray[double,ndim=1,mode='c'] ray_orig,
                         double radius, double circ_z, double norm_dir=-1.0):
    """
    This function computes the intersection of a Ray (or Line Of Sight)
    and a circle in 3D. It returns `kmin` and `dist`. Where `kmin` is the
    coefficient such that the ray of origin O = [ori1, ori2, ori3]
    and of directional vector D = [dir1, dir2, dir3] is closest to the circle
     of radius `radius` and centered `(0, 0, circ_z)` at the point
    P = O + kmin * D.
    And `distance` the distance between the two closest points (line closest
    and circle closest)
    The variable `norm_dir` is the squared norm of the direction of the ray.
    Params
    =====
    ray_vdir: (3) double array
        ray's director vector V such that P \in Ray iff P(t) = O + t*V
    ray_orig : (3) double array
        ray's origin coordinates O such that P \in Ray iff P(t) = O + t*V
    radius : double
        radius r of horizontal circle centered in (0,0,circ_z)
    circ_z : double
        3rd coordinate of horizontal circle centered in (0,0,circ_z) of radius r
    norm_dir : double (optional)
        If for computation reasons it makes sense, you can pass the norm of the
        director vector
    Returns
    =======
    result : double (2) array
       - result[0] will contain the k coefficient to find the line point closest
       closest point
       - result[1] will contain the DISTANCE from line closest point to circle
       to the circle
    ---
    This is the PYTHON function, use only if you need this computation from
    Python, if you need it from Cython, use `dist_los_circle_core`
    """
    cdef double[2] res
    _dt.dist_los_circle_core(<double*>ray_vdir.data,
                            <double*>ray_orig.data,
                            radius, circ_z, norm_dir, res)
    return np.asarray(res)

def comp_dist_los_circle_vec(int nlos, int ncircles,
                             np.ndarray[double,ndim=2,mode='c'] dirs,
                             np.ndarray[double,ndim=2,mode='c'] oris,
                             np.ndarray[double,ndim=1,mode='c'] circle_radius,
                             np.ndarray[double,ndim=1,mode='c'] circle_z,
                             np.ndarray[double,ndim=1,mode='c'] norm_dir = None,
                             int num_threads=48):
    """
    This function computes the intersection of a Ray (or Line Of Sight)
    and a circle in 3D. It returns `kmin`, the coefficient such that the
    ray of origin O = [ori1, ori2, ori3] and of directional vector
    D = [dir1, dir2, dir3] is closest to the circle of radius `radius`
    and centered `(0, 0, circ_z)` at the point P = O + kmin * D.
    The variable `norm_dir` is the squared norm of the direction of the ray.
    This is the vectorial version, we expect the directions and origins to be:
    dirs = [[dir1_los1, dir2_los1, dir3_los1], [dir1_los2,...]
    oris = [[ori1_los1, ori2_los1, ori3_los1], [ori1_los2,...]
    Returns
    =======
    res : (2, nlos, ncircles)
        res = [res_k, res_d] where res_k is a (nlos, ncircles) numpy array
        with the k coefficients for each LOS where the minimum distance
        to each circle is reached
        is met for each circle, and res_d is a (nlos, ncircles) numpy array
        with the distance between each LOS to each circle
    ---
    This is the PYTHON function, use only if you need this computation from
    Python, if you need it from Cython, use `dist_los_circle_core`
    """
    cdef array kmin_tab = clone(array('d'), nlos*ncircles, True)
    cdef array dist_tab = clone(array('d'), nlos*ncircles, True)

    if norm_dir is None:
        norm_dir = -np.ones(nlos)
    _dt.comp_dist_los_circle_vec_core(nlos, ncircles,
                                      <double*>dirs.data,
                                      <double*>oris.data,
                                      <double*>circle_radius.data,
                                      <double*>circle_z.data,
                                      <double*>norm_dir.data,
                                      kmin_tab, dist_tab, num_threads)
    return np.asarray(kmin_tab).reshape(nlos, ncircles), \
        np.asarray(dist_tab).reshape(nlos, ncircles)


# ==============================================================================
#
#                       TEST CLOSENESS CIRCLE - LOS
#
# ==============================================================================

def is_close_los_circle(np.ndarray[double,ndim=1,mode='c'] ray_vdir,
                        np.ndarray[double,ndim=1,mode='c'] ray_orig,
                        double radius, double circ_z, double eps,
                        double norm_dir=-1.0):
    """
    This function checks if at maximum a LOS is at a distance epsilon
    form a cirlce
    The result is True when distance < epsilon
    ---
    This is the PYTHON function, use only if you need this computation from
    Python, if you need it from Cython, use `is_los_close_circle_core`
    """
    return _dt.is_close_los_circle_core(<double*>ray_vdir.data,
                                        <double*>ray_orig.data,
                                        radius, circ_z, norm_dir, eps)

def is_close_los_circle_vec(int nlos, int ncircles, double epsilon,
                             np.ndarray[double,ndim=2,mode='c'] dirs,
                             np.ndarray[double,ndim=2,mode='c'] oris,
                             np.ndarray[double,ndim=1,mode='c'] circle_radius,
                             np.ndarray[double,ndim=1,mode='c'] circle_z,
                             np.ndarray[double,ndim=1,mode='c'] norm_dir=None,
                             int num_threads=48):
    """
    This function checks if at maximum a LOS is at a distance epsilon
    form a cirlce. Vectorial version
    The result is True when distance < epsilon
    ---
    This is the PYTHON function, use only if you need this computation from
    Python, if you need it from Cython, use `is_los_close_circle_core`
    """
    cdef array res = clone(array('i'), nlos, True)

    if norm_dir is None:
        norm_dir = -np.ones(nlos)
    _dt.is_close_los_circle_vec_core(nlos, ncircles,
                                     epsilon,
                                     <double*>dirs.data,
                                     <double*>oris.data,
                                     <double*>circle_radius.data,
                                     <double*>circle_z.data,
                                     <double*>norm_dir.data,
                                     res, num_threads)
    return np.asarray(res, dtype=bool).reshape(nlos, ncircles)

# ==============================================================================
#
#                       DISTANCE BETWEEN LOS AND EXT-POLY
#
# ==============================================================================
def comp_dist_los_vpoly(double[:, ::1] ray_orig,
                        double[:, ::1] ray_vdir,
                        double[:, ::1] ves_poly,
                        double disc_step=0.1,
                        double eps_uz=_SMALL, double eps_a=_VSMALL,
                        double eps_vz=_VSMALL, double eps_b=_VSMALL,
                        double eps_plane=_VSMALL, str ves_type='Tor',
                        int num_threads=16, bint debug=False,
                        int debug_nlos=-1):
    """
    This function computes the distance (and the associated k) between nlos
    Rays (or LOS) and an `IN` structure (a polygon extruded around the axis
    (0,0,1), eg. a flux surface).
    For more details on the algorithm please see PDF: <name_of_pdf>.pdf #TODO

    Params
    ======
        ray_orig : (3, nlos) double array
           LOS origin points coordinates
        ray_vdir : (3, nlos) double array
           LOS normalized direction vector
        ves_poly : (2, num_vertex) double array
           Coordinates of the vertices of the Polygon defining the 2D poloidal
           cut of the Vessel
        eps_<val> : double
           Small value, acceptance of error
    Returns
    =======
        kmin_vpoly : (nlos) double array
            Of the form [k_0, k_1, ..., k_n], where k_i is the coefficient
            such that the i-th ray (LOS) is closest to the extruded polygon
            at the point P_i = orig[i] + kmin[i] * vdir[i]
        dist_vpoly : (nlos) double array
            `distance[i]` is the distance from P_i to the extruded polygon.
    ---
    This is the PYTHON function, use only if you need this computation from
    Python, if you need it from Cython, use `simple_dist_los_vpoly_core`
    """
    cdef int npts_poly = ves_poly.shape[1]
    cdef int nlos = ray_orig.shape[1]
    cdef int ii, ind_vert, ind_los
    cdef double* res_loc = NULL
    cdef double* loc_org = NULL
    cdef double* loc_dir = NULL
    cdef double crit2, invuz,  dpar2, upar2, upscaDp
    cdef double crit2_base = eps_uz * eps_uz /400.
    cdef np.ndarray[double,ndim=1] dist = np.empty((nlos,),dtype=float)
    cdef np.ndarray[double,ndim=1] kmin = np.empty((nlos,),dtype=float)
    cdef double* list_vpoly_x = NULL
    cdef double* list_vpoly_y = NULL
    cdef int new_npts_poly
    # == Discretizing vpolys ===================================================
    _st.simple_discretize_vpoly_core(ves_poly,
                                    npts_poly,
                                    disc_step, # discretization step
                                    &list_vpoly_x,
                                    &list_vpoly_y,
                                    &new_npts_poly,
                                    0, # mode = absolute
                                    _VSMALL)
    # == Defining parallel part ================================================
    with nogil, parallel(num_threads=num_threads):
        # We use local arrays for each thread so...
        loc_org   = <double *> malloc(sizeof(double) * 3)
        loc_dir   = <double *> malloc(sizeof(double) * 3)
        res_loc = <double *> malloc(2*sizeof(double))
        # == The parallelization over the LOS ==================================
        for ind_los in prange(nlos, schedule='dynamic'):
            loc_org[0] = ray_orig[0, ind_los]
            loc_org[1] = ray_orig[1, ind_los]
            loc_org[2] = ray_orig[2, ind_los]
            loc_dir[0] = ray_vdir[0, ind_los]
            loc_dir[1] = ray_vdir[1, ind_los]
            loc_dir[2] = ray_vdir[2, ind_los]
            # -- Computing values that depend on the LOS/ray -------------------
            upscaDp = loc_dir[0]*loc_org[0] + loc_dir[1]*loc_org[1]
            upar2   = loc_dir[0]*loc_dir[0] + loc_dir[1]*loc_dir[1]
            dpar2   = loc_org[0]*loc_org[0] + loc_org[1]*loc_org[1]
            invuz = 1./loc_dir[2]
            crit2 = upar2*crit2_base
            _dt.simple_dist_los_vpoly_core(loc_org, loc_dir,
                                           list_vpoly_x,
                                           list_vpoly_y,
                                           new_npts_poly, upscaDp,
                                           upar2, dpar2,
                                           invuz, crit2,
                                           eps_uz, eps_vz,
                                           eps_a, eps_b,
                                           res_loc)
            kmin[ind_los] = res_loc[0]
            dist[ind_los] = res_loc[1]
        free(loc_org)
        free(loc_dir)
        free(res_loc)
    free(list_vpoly_x)
    free(list_vpoly_y)
    return kmin, dist

def comp_dist_los_vpoly_vec(int nvpoly, int nlos,
                            np.ndarray[double,ndim=2,mode='c'] ray_orig,
                            np.ndarray[double,ndim=2,mode='c'] ray_vdir,
                            np.ndarray[double,ndim=3,mode='c'] ves_poly,
                            double eps_uz=_SMALL, double eps_a=_VSMALL,
                            double eps_vz=_VSMALL, double eps_b=_VSMALL,
                            double eps_plane=_VSMALL, str ves_type='Tor',
                            str algo_type='simple', int num_threads=16):
    """
    This function computes the distance (and the associated k) between nlos
    Rays (or LOS) and several `IN` structures (polygons extruded around the axis
    (0,0,1), eg. flux surfaces).
    For more details on the algorithm please see PDF: <name_of_pdf>.pdf #TODO

    Params
    ======
        nvpoly : int
           Number of flux surfaces
        nlos : int
           Number of LOS
        ray_orig : (3, nlos) double array
           LOS origin points coordinates
        ray_vdir : (3, nlos) double array
           LOS normalized direction vector
        ves_poly : (num_pol, 2, num_vertex) double array
           Coordinates of the vertices of the Polygon defining the 2D poloidal
           cut of the different IN surfaces
           WARNING : we suppose all poly are nested in each other,
                     from inner to outer
        eps_<val> : double
           Small value, acceptance of error
    Returns
    =======
        kmin_vpoly : (npoly, nlos) double array
            Of the form [k_00, k_01, ..., k_0n, k_10, k_11, ..., k_1n, ...]
            where k_ij is the coefficient for the j-th flux surface
            such that the i-th ray (LOS) is closest to the extruded polygon
            at the point P_i = orig[i] + kmin[i] * vdir[i]
        dist_vpoly : (npoly, nlos) double array
            `distance[i * num_poly + j]` is the distance from P_i to the i-th
            extruded poly.
    ---
    This is the PYTHON function, use only if you need this computation from
    Python, if you need it from Cython, use `comp_dist_los_vpoly_vec_core`
    """
    if not algo_type.lower() == "simple" or not ves_type.lower() == "tor":
        assert False, "The function is only implemented with the simple"\
            + " algorithm and for toroidal vessels... Sorry!"
    warn("This function supposes that the polys are nested from inner to outer",
         Warning)

    cdef np.ndarray[double, ndim=1] kmin = np.empty((nvpoly*nlos,), dtype=float)
    cdef np.ndarray[double, ndim=1] dist = np.empty((nvpoly*nlos,), dtype=float)
    cdef int algo_num = 0
    cdef int ves_num = 1
    _dt.comp_dist_los_vpoly_vec_core(nvpoly, nlos,
                                    <double*>ray_orig.data,
                                    <double*>ray_vdir.data,
                                    ves_poly,
                                    eps_uz, eps_a,
                                    eps_vz, eps_b,
                                    eps_plane,
                                    ves_num,
                                    algo_num,
                                    &kmin[0], &dist[0],
                                    0.05,
                                    num_threads)
    return kmin.reshape(nlos, nvpoly),\
        dist.reshape(nlos, nvpoly)

# ==============================================================================
#
#                         ARE LOS AND EXT-POLY CLOSE
#
# ==============================================================================

def is_close_los_vpoly_vec(int nvpoly, int nlos,
                           np.ndarray[double,ndim=2,mode='c'] ray_orig,
                           np.ndarray[double,ndim=2,mode='c'] ray_vdir,
                           np.ndarray[double,ndim=3,mode='c'] ves_poly,
                           double epsilon,
                           double eps_uz=_SMALL, double eps_a=_VSMALL,
                           double eps_vz=_VSMALL, double eps_b=_VSMALL,
                           double eps_plane=_VSMALL, str ves_type='Tor',
                           str algo_type='simple', int num_threads=16):
    """
    This function tests if the distance between nlos Rays (or LOS) and
    several `IN` structures (polygons extruded around the axis (0,0,1),
    eg. flux surfaces) is smaller than `epsilon`.
    For more details on the algorithm please see PDF: <name_of_pdf>.pdf #TODO

    Params
    ======
        nvpoly : int
           Number of flux surfaces
        nlos : int
           Number of LOS
        ray_orig : (3, nlos) double array
           LOS origin points coordinates
        ray_vdir : (3, nlos) double array
           LOS normalized direction vector
        ves_poly : (num_pol, 2, num_vertex) double array
           Coordinates of the vertices of the Polygon defining the 2D poloidal
           cut of the different IN surfaces
           WARNING : we suppose all poly are nested in each other,
                     and the first one is the smallest one
        epsilon : double
           Value for testing if distance < epsilon
        eps_<val> : double
           Small value, acceptance of error
    Returns
    =======
        are_close : (npoly * nlos) bool array
            `are_close[i * num_poly + j]` indicates if distance between i-th LOS
            and j-th poly are closer than epsilon. (True if distance<epsilon)
    ---
    This is the PYTHON function, use only if you need this computation from
    Python, if you need it from Cython, use `is_close_los_vpoly_vec_core`
    """
    warn("This function supposes that the polys are nested from inner to outer",
         Warning)
    # ==========================================================================
    if not algo_type.lower() == "simple" or not ves_type.lower() == "tor":
        assert False, "The function is only implemented with the simple"\
            + " algorithm and for toroidal vessels... Sorry!"
    warn("This function supposes that the polys are nested from inner to outer",
         Warning)
    # ==========================================================================

    cdef array are_close = clone(array('i'), nvpoly*nlos, True)
    _dt.is_close_los_vpoly_vec_core(nvpoly, nlos,
                                <double*>ray_orig.data,
                                <double*>ray_vdir.data,
                                ves_poly,
                                eps_uz, eps_a,
                                eps_vz, eps_b,
                                eps_plane,
                                epsilon,
                                are_close,
                                num_threads)
    return np.asarray(are_close, dtype=bool).reshape(nlos, nvpoly)

# ==============================================================================
#
#                         WHICH LOS/VPOLY IS CLOSER
#
# ==============================================================================

def which_los_closer_vpoly_vec(int nvpoly, int nlos,
                               np.ndarray[double,ndim=2,mode='c'] ray_orig,
                               np.ndarray[double,ndim=2,mode='c'] ray_vdir,
                               np.ndarray[double,ndim=3,mode='c'] ves_poly,
                               double eps_uz=_SMALL, double eps_a=_VSMALL,
                               double eps_vz=_VSMALL, double eps_b=_VSMALL,
                               double eps_plane=_VSMALL, str ves_type='Tor',
                               str algo_type='simple', int num_threads=16):
    """
    Params
    ======
        nvpoly : int
           Number of flux surfaces
        nlos : int
           Number of LOS
        ray_orig : (3, nlos) double array
           LOS origin points coordinates
        ray_vdir : (3, nlos) double array
           LOS direction vector
        ves_poly : (num_pol, 2, num_vertex) double array
           Coordinates of the vertices of the Polygon defining the 2D poloidal
           cut of the different IN surfaces
           WARNING : we suppose all poly are nested in each other,
                     and the first one is the smallest one
        eps_<val> : double
           Small value, acceptance of error
    Returns
    =======
        ind_close_los : (npoly) int array
            Of the form [ind_0, ind_1, ..., ind_(npoly-1)]
            where ind_i is the coefficient for the i-th flux surface
            such that the ind_i-th ray (LOS) is closest to the extruded polygon
            among all other LOS without going over it.
    ---
    This is the PYTHON function, use only if you need this computation from
    Python, if you need it from Cython, use `which_los_closer_vpoly_vec_core`
    """
    warn("This function supposes that the polys are nested from inner to outer",
         Warning)

    # ==========================================================================
    if not algo_type.lower() == "simple" or not ves_type.lower() == "tor":
        assert False, "The function is only implemented with the simple"\
            + " algorithm and for toroidal vessels... Sorry!"
    warn("This function supposes that the polys are nested from inner to outer",
         Warning)
    # ==========================================================================

    cdef array ind_close_tab = clone(array('i'), nvpoly, True)
    _dt.which_los_closer_vpoly_vec_core(nvpoly, nlos,
                                    <double*>ray_orig.data,
                                    <double*>ray_vdir.data,
                                    ves_poly,
                                    eps_uz, eps_a,
                                    eps_vz, eps_b,
                                    eps_plane,
                                    ind_close_tab,
                                    num_threads)
    return np.asarray(ind_close_tab)

def which_vpoly_closer_los_vec(int nvpoly, int nlos,
                               np.ndarray[double,ndim=2,mode='c'] ray_orig,
                               np.ndarray[double,ndim=2,mode='c'] ray_vdir,
                               np.ndarray[double,ndim=3,mode='c'] ves_poly,
                               double eps_uz=_SMALL, double eps_a=_VSMALL,
                               double eps_vz=_VSMALL, double eps_b=_VSMALL,
                               double eps_plane=_VSMALL, str ves_type='Tor',
                               str algo_type='simple', int num_threads=16):
    """
    Params
    ======
        nvpoly : int
           Number of flux surfaces
        nlos : int
           Number of LOS
        ray_orig : (3, nlos) double array
           LOS origin points coordinates
        ray_vdir : (3, nlos) double array
           LOS direction vector
        ves_poly : (num_pol, 2, num_vertex) double array
           Coordinates of the vertices of the Polygon defining the 2D poloidal
           cut of the different IN surfaces
           WARNING : we suppose all poly are nested in each other,
                     and the first one is the smallest one
        eps_<val> : double
           Small value, acceptance of error
    Returns
    =======
        ind_close_los : (nlos) int array
            Of the form [ind_0, ind_1, ..., ind_(nlos-1)]
            where ind_i is the coefficient for the i-th LOS (ray)
            such that the ind_i-th poly (flux surface) is closest to the LOS
            among all other poly without going over it.
    ---
    This is the PYTHON function, use only if you need this computation from
    Python, if you need it from Cython, use `which_vpoly_closer_los_vec_core`
    """
    warn("This function supposes that the polys are nested from inner to outer",
         Warning)
    # ==========================================================================
    if not algo_type.lower() == "simple" or not ves_type.lower() == "tor":
        assert False, "The function is only implemented with the simple"\
            + " algorithm and for toroidal vessels... Sorry!"
    warn("This function supposes that the polys are nested from inner to outer",
         Warning)
    # ==========================================================================

    cdef array ind_close_tab = clone(array('i'), nlos, True)
    _dt.which_vpoly_closer_los_vec_core(nvpoly, nlos,
                                    <double*>ray_orig.data,
                                    <double*>ray_vdir.data,
                                    ves_poly,
                                    eps_uz, eps_a,
                                    eps_vz, eps_b,
                                    eps_plane,
                                    ind_close_tab,
                                    num_threads)
    return np.asarray(ind_close_tab)<|MERGE_RESOLUTION|>--- conflicted
+++ resolved
@@ -965,15 +965,9 @@
     ncells_rphi = <long*>malloc(sz_r*sizeof(long))
     step_rphi   = <double*>malloc(sz_r*sizeof(double))
     tot_nc_plane = <long*>malloc(sz_r*sizeof(long))
-<<<<<<< HEAD
     reso_phi = np.empty((sz_r,)) # we create the numpy array
     reso_phi_mv = reso_phi # and its associated memoryview
     Phin   = np.empty((sz_r,), dtype=int)
-=======
-    r_on_phi = np.empty((sz_r,)) # we create the numpy array
-    r_on_phi_mv = r_on_phi # and its associated memoryview
-    Phin = np.empty((sz_r,), dtype=int)
->>>>>>> cd3f339e
     # .. Initialization Variables ..............................................
     ncells_rphi0 = 0
     ind_loc_r0 = 0
@@ -1051,33 +1045,6 @@
         for ii in range(sz_r):
             # To make sure the indices are in increasing order
             iii = np.sort(indI[ii,~np.isnan(indI[ii,:])])
-<<<<<<< HEAD
-            for zz in range(0,sz_z):
-                zrphi = lindex_z[zz] * ncells_rphi[ii]
-                for jj in range(0,Phin[ii]):
-                    indiijj = iii[jj]
-                    phi = -Cpi + (0.5 + indiijj) * step_rphi[ii]
-                    pts_mv[0,NP] = disc_r[ii]*Ccos(phi)
-                    pts_mv[1,NP] = disc_r[ii]*Csin(phi)
-                    pts_mv[2,NP] = disc_z[zz]
-                    ind_mv[NP] = tot_nc_plane[ii] + zrphi + <int>indiijj
-                    dv_mv[NP] = reso_r[0]*reso_z[0]*reso_phi_mv[ii]
-                    NP += 1
-    else:
-        for ii in range(0,sz_r):
-            iii = np.sort(indI[ii,~np.isnan(indI[ii,:])])
-            #assert iii.size==Phin[ii] and np.all(np.unique(iii)==iii)
-            for zz in range(0,sz_z):
-                zrphi = lindex_z[zz] * ncells_rphi[ii]
-                for jj in range(0,Phin[ii]):
-                    indiijj = iii[jj] #indI[ii,iii[jj]]
-                    pts_mv[0,NP] = disc_r[ii]
-                    pts_mv[1,NP] = disc_z[zz]
-                    pts_mv[2,NP] = -Cpi + (0.5+indiijj)*step_rphi[ii]
-                    ind_mv[NP] = tot_nc_plane[ii] + zrphi + <int>indiijj
-                    dv_mv[NP] = reso_r[0]*reso_z[0]*reso_phi_mv[ii]
-                    NP += 1
-=======
             NP = _st.vmesh_double_loop_cart(ii, sz_z, NP, lindex_z,
                                             ncells_rphi, tot_nc_plane,
                                             reso_r_z, step_rphi,
@@ -1092,7 +1059,6 @@
                                             reso_r_z, step_rphi,
                                             disc_r, disc_z, lnp, Phin, iii, dv_mv,
                                             r_on_phi_mv, pts_mv, ind_mv)
->>>>>>> cd3f339e
     # If we only want to discretize the volume inside a certain flux surface
     # describe by a VPoly:
     if VPoly is not None:
