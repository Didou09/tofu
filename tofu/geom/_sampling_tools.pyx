--- conflicted
+++ resolved
@@ -912,15 +912,9 @@
                 los_ind[ii] = num_raf +  1 + first_index
                 los_coeffs[0] = <double*>realloc(los_coeffs[0],
                                                  los_ind[ii] * sizeof(double))
-<<<<<<< HEAD
-            for jj in prange(num_raf + 1):
-                los_coeffs[0][first_index + jj] = los_lims_x[ii] \
-                  + jj * loc_resol
-=======
 
             romb_left_rule_abs_var_single(num_raf, loc_resol, los_kmin[ii],
                                           &los_coeffs[0][first_index])
->>>>>>> 20c4bd95
     return
 
 # -- Get number of integration mode --------------------------------------------
@@ -938,11 +932,9 @@
     # gil required...........
     if dmode == 'rel':
         return 1
-<<<<<<< HEAD
     if dmode == 'abs':
         return 0
-=======
-    return 0 # absolute
+    return -1
 
 
 # ==============================================================================
@@ -1040,6 +1032,4 @@
             coeffs[0] = <double*>malloc((nraf+1)*sizeof(double))
             romb_left_rule_abs_single(nraf, eff_res[0], los_kmin,
                                       &coeffs[0][0])
-            return nraf + 1
->>>>>>> 20c4bd95
-    return -1+            return nraf + 1