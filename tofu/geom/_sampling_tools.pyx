--- conflicted
+++ resolved
@@ -1679,20 +1679,6 @@
     cdef long zrphi
     cdef long indiijj
     # ..
-<<<<<<< HEAD
-    with nogil, parallel():
-        for zz in prange(sz_z):
-            zrphi = lindex_z[zz] * ncells_rphi[ii]
-            for jj in range(phin[ii]):
-                NP = lnp[ii,zz,jj]
-                indiijj = iii[jj]
-                pts_mv[0,NP] = disc_r[ii]
-                pts_mv[1,NP] = disc_z[zz]
-                pts_mv[2,NP] = -Cpi + (0.5 + indiijj) * step_rphi[ii]
-                ind_mv[NP] = tot_nc_plane[ii] + zrphi + indiijj
-                dv_mv[NP] = reso_r_z * r_on_phi_mv[ii]
-    return NP + 1
-=======
     for zz in range(sz_z):
         zrphi = lindex_z[zz] * ncells_rphi[ii]
         for jj in range(sz_phi[ii]):
@@ -1743,5 +1729,4 @@
                                        disc_r, disc_z, lnp, sz_phi,
                                        indi_mv[ii,first_ind_mv[ii]:],
                                        dv_mv, reso_phi_mv, pts_mv, ind_mv)
-    return
->>>>>>> 87102359
+    return