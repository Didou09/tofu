--- conflicted
+++ resolved
@@ -3865,7 +3865,6 @@
 
         # -- Getting OUT structures -------------------------------------------
         lS = [ss for ss in lS if ss._InOut == "out"]
-<<<<<<< HEAD
 
         if len(lS) == 0:
 
@@ -3897,41 +3896,6 @@
                 dtype=int,
             )
 
-=======
-        lSPolyx, lSVInx = [], []
-        lSPolyy, lSVIny = [], []
-        lSLim, lSnLim = [], []
-        lsnvert = []
-        num_tot_structs = 0
-        num_lim_structs = 0
-        for ss in lS:
-            lp = ss.Poly_closed[0]
-            [lSPolyx.append(item) for item in lp]
-            lp = ss.Poly_closed[1]
-            [lSPolyy.append(item) for item in lp]
-            lp = ss.dgeom["VIn"][0]
-            [lSVInx.append(item) for item in lp]
-            lp = ss.dgeom["VIn"][1]
-            [lSVIny.append(item) for item in lp]
-            lSLim.append(ss.Lim)
-            lSnLim.append(ss.noccur)
-            if len(lsnvert) == 0:
-                lsnvert.append(len(ss.Poly_closed[0]))
-            else:
-                lsnvert.append(
-                    len(ss.Poly_closed[0]) + lsnvert[num_lim_structs - 1]
-                )
-            num_lim_structs += 1
-            if ss.Lim is None or len(ss.Lim) == 0:
-                num_tot_structs += 1
-            else:
-                num_tot_structs += len(ss.Lim)
-        lsnvert = np.asarray(lsnvert, dtype=int)
-        lSPolyx = np.asarray(lSPolyx)
-        lSPolyy = np.asarray(lSPolyy)
-        lSVInx = np.asarray(lSVInx)
-        lSVIny = np.asarray(lSVIny)
->>>>>>> bf61a4d0
         # Now setting keyword arguments:
         dkwd = dict(
             ves_poly=VPoly,
