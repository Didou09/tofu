"""
This module is the geometrical part of the ToFu general package
It includes all functions and object classes necessary for tomography
on Tokamaks
"""

# Built-in
import os
import sys
import warnings
import copy
<<<<<<< HEAD
=======
import inspect

>>>>>>> 7f1e51d5

# Common
import numpy as np
import matplotlib as mpl
import matplotlib.pyplot as plt

# ToFu-specific
from tofu import __version__ as __version__
import tofu.pathfile as tfpf
import tofu.utils as utils

# test global import else relative
try:
    import tofu.geom._def as _def
    import tofu.geom._GG as _GG
    import tofu.geom._comp as _comp
    import tofu.geom._plot as _plot
except Exception:
    from . import _def as _def
    from . import _GG as _GG
    from . import _comp as _comp
    from . import _plot as _plot
# python 2 vs python 3 variables:
if sys.version[0] == "2":
    import re
    import tokenize
    import keyword
    import funcsigs as inspect
else:
    import inspect


__all__ = [
    "PlasmaDomain",
    "Ves",
    "PFC",
    "CoilPF",
    "CoilCS",
    "Config",
    "Rays",
    "CamLOS1D",
    "CamLOS2D",
]


_arrayorder = "C"
_Clock = False
_Type = "Tor"
_NUM_THREADS = 10
_PHITHETAPROJ_NPHI = 2000
_PHITHETAPROJ_NTHETA = 1000
_RES = 0.005
_NTHREADS = 16
_DREFLECT = {"specular": 0, "diffusive": 1, "ccube": 2}

"""
###############################################################################
###############################################################################
                        Ves class and functions
###############################################################################
"""


class Struct(utils.ToFuObject):
    """ A class defining a Linear or Toroidal vaccum vessel (i.e. a 2D polygon
    representing a cross-section and assumed to be linearly or toroidally
    invariant)

    A Ves object is mostly defined by a close 2D polygon, which can be
    understood as a poloidal cross-section in (R,Z) cylindrical coordinates
    if Type='Tor' (toroidal shape) or as a straight cross-section through a
    cylinder in (Y,Z) cartesian coordinates if Type='Lin' (linear shape).
    Attributes such as the surface, the angular volume (if Type='Tor') or the
    center of mass are automatically computed.
    The instance is identified thanks to an attribute Id (which is itself a
    tofu.ID class object) which contains informations on the specific instance
    (name, Type...).

    Parameters
    ----------
    Id :            str / tfpf.ID
        A name string or a pre-built tfpf.ID class to be used to identify this
        particular instance, if a string is provided, it is fed to tfpf.ID()
    Poly :          np.ndarray
        An array (2,N) or (N,2) defining the contour of the vacuum vessel in a
        cross-section, if not closed, will be closed automatically
    Type :          str
        Flag indicating whether the vessel will be a torus ('Tor') or a linear
        device ('Lin')
    Lim :         list / np.ndarray
        Array or list of len=2 indicating the limits of the linear device
        volume on the x axis
    Sino_RefPt :    None / np.ndarray
        Array specifying a reference point for computing the sinogram (i.e.
        impact parameter), if None automatically set to the (surfacic) center
        of mass of the cross-section
    Sino_NP :       int
        Number of points in [0,2*pi] to be used to plot the vessel sinogram
        envelop
    Clock :         bool
        Flag indicating whether the input polygon should be made clockwise
        (True) or counter-clockwise (False)
    arrayorder:     str
        Flag indicating whether the attributes of type=np.ndarray (e.g.: Poly)
        should be made C-contiguous ('C') or Fortran-contiguous ('F')
    Exp :           None / str
        Flag indicating which experiment the object corresponds to, allowed
        values are in [None,'AUG','MISTRAL','JET','ITER','TCV','TS','Misc']
    shot :          None / int
        Shot number from which this Ves is usable (in case of change of
        geometry)
    SavePath :      None / str
        If provided, forces the default saving path of the object to the
        provided value

    Returns
    -------
    Ves :        Ves object
        The created Ves object, with all necessary computed attributes and
        methods
    """

    # __metaclass__ = ABCMeta

    # Fixed (class-wise) dictionary of default properties
    _ddef = {
        "Id": {
            "shot": 0,
            "include": [
                "Mod",
                "Cls",
                "Exp",
                "Diag",
                "Name",
                "shot",
                "version",
            ],
        },
        "dgeom": {"Type": "Tor", "Lim": [], "arrayorder": "C"},
        "dsino": {},
        "dphys": {},
        "dreflect": {"Type": "specular"},
        "dmisc": {"color": "k"},
    }
    _dplot = {
        "cross": {
            "Elt": "P",
            "dP": {"color": "k", "lw": 2},
            "dI": {"color": "k", "ls": "--", "marker": "x", "ms": 8, "mew": 2},
            "dBs": {
                "color": "b",
                "ls": "--",
                "marker": "x",
                "ms": 8,
                "mew": 2,
            },
            "dBv": {
                "color": "g",
                "ls": "--",
                "marker": "x",
                "ms": 8,
                "mew": 2,
            },
            "dVect": {"color": "r", "scale": 10},
        },
        "hor": {
            "Elt": "P",
            "dP": {"color": "k", "lw": 2},
            "dI": {"color": "k", "ls": "--"},
            "dBs": {"color": "b", "ls": "--"},
            "dBv": {"color": "g", "ls": "--"},
            "Nstep": 50,
        },
        "3d": {
            "Elt": "P",
            "dP": {
                "color": (0.8, 0.8, 0.8, 1.0),
                "rstride": 1,
                "cstride": 1,
                "linewidth": 0.0,
                "antialiased": False,
            },
            "Lim": None,
            "Nstep": 50,
        },
    }
    _DREFLECT_DTYPES = {"specular": 0, "diffusive": 1, "ccube": 2}

    # Does not exist beofre Python 3.6 !!!
    def __init_subclass__(cls, color="k", **kwdargs):
        # Python 2
        super(Struct, cls).__init_subclass__(**kwdargs)
        # Python 3
        # super().__init_subclass__(**kwdargs)
        cls._ddef = copy.deepcopy(Struct._ddef)
        cls._dplot = copy.deepcopy(Struct._dplot)
        cls._set_color_ddef(cls._color)

    @classmethod
    def _set_color_ddef(cls, color):
<<<<<<< HEAD
        cls._ddef["dmisc"]["color"] = mpl.colors.to_rgba(color)

    def __init__(
        self,
        Poly=None,
        Type=None,
        Lim=None,
        pos=None,
        extent=None,
        mobile=False,
        Id=None,
        Name=None,
        Exp=None,
        shot=None,
        sino_RefPt=None,
        sino_nP=_def.TorNP,
        Clock=False,
        arrayorder="C",
        fromdict=None,
        SavePath=os.path.abspath("./"),
        SavePath_Include=tfpf.defInclude,
        color=None,
    ):

        # To replace __init_subclass__ for Python 2
        if sys.version[0] == "2":
            self._dstrip = utils.ToFuObjectBase._dstrip.copy()
            self.__class__._strip_init()

=======
        cls._ddef['dmisc']['color'] = mpl.colors.to_rgba(color)

    def __init__(self, Poly=None, Type=None,
                 Lim=None, pos=None, extent=None, mobile=False,
                 Id=None, Name=None, Exp=None, shot=None,
                 sino_RefPt=None, sino_nP=_def.TorNP,
                 Clock=False, arrayorder='C', fromdict=None,
                 sep=None, SavePath=os.path.abspath('./'),
                 SavePath_Include=tfpf.defInclude, color=None):

>>>>>>> 7f1e51d5
        # Create a dplot at instance level
        self._dplot = copy.deepcopy(self.__class__._dplot)

        kwdargs = locals()
        del kwdargs["self"]
        # super()
        super(Struct, self).__init__(**kwdargs)

    def _reset(self):
        # super()
        super(Struct, self)._reset()
        self._dgeom = dict.fromkeys(self._get_keys_dgeom())
        self._dsino = dict.fromkeys(self._get_keys_dsino())
        self._dphys = dict.fromkeys(self._get_keys_dphys())
        self._dreflect = dict.fromkeys(self._get_keys_dreflect())
        self._dmisc = dict.fromkeys(self._get_keys_dmisc())
        # self._dplot = copy.deepcopy(self.__class__._ddef['dplot'])

    @classmethod
    def _checkformat_inputs_Id(
        cls,
        Id=None,
        Name=None,
        Exp=None,
        shot=None,
        Type=None,
        include=None,
        **kwdargs
    ):
        if Id is not None:
            assert isinstance(Id, utils.ID)
            Name, Exp, shot, Type = Id.Name, Id.Exp, Id.shot, Id.Type
        if shot is None:
            shot = cls._ddef["Id"]["shot"]
        if Type is None:
            Type = cls._ddef["dgeom"]["Type"]
        if include is None:
            include = cls._ddef["Id"]["include"]

        dins = {
            "Name": {"var": Name, "cls": str},
            "Exp": {"var": Exp, "cls": str},
            "shot": {"var": shot, "cls": int},
            "Type": {"var": Type, "in": ["Tor", "Lin"]},
            "include": {"var": include, "listof": str},
        }
        dins, err, msg = cls._check_InputsGeneric(dins)
        if err:
            raise Exception(msg)

        kwdargs.update(
            {
                "Name": Name,
                "Exp": Exp,
                "shot": shot,
                "Type": Type,
                "include": include,
            }
        )
        return kwdargs

    ###########
    # Get largs
    ###########

    @staticmethod
    def _get_largs_dgeom(sino=True):
        largs = [
            "Poly",
            "Lim",
            "pos",
            "extent",
            "mobile",
            "Clock",
            "arrayorder",
        ]
        if sino:
            lsino = Struct._get_largs_dsino()
            largs += ["sino_{0}".format(s) for s in lsino]
        return largs

    @staticmethod
    def _get_largs_dsino():
        largs = ["RefPt", "nP"]
        return largs

    @staticmethod
    def _get_largs_dphys():
        largs = ["lSymbols"]
        return largs

    @staticmethod
    def _get_largs_dreflect():
        largs = ["Types", "coefs"]
        return largs

    @staticmethod
    def _get_largs_dmisc():
        largs = ["color"]
        return largs

    ###########
    # Get check and format inputs
    ###########

    @staticmethod
    def _checkformat_Lim(Lim, Type="Tor"):
        if Lim is None:
            Lim = np.array([], dtype=float)
        else:
            assert hasattr(Lim, "__iter__")
            Lim = np.asarray(Lim, dtype=float)
            assert Lim.ndim in [1, 2]
            if Lim.ndim == 1:
                assert Lim.size in [0, 2]
                if Lim.size == 2:
                    Lim = Lim.reshape((2, 1))
            else:
                if Lim.shape[0] != 2:
                    Lim = Lim.T
            if Type == "Lin":
                if not np.all(Lim[0, :] < Lim[1, :]):
                    msg = "All provided Lim must be increasing !"
                    raise Exception(msg)
            else:
                Lim = np.arctan2(np.sin(Lim), np.cos(Lim))
            assert np.all(~np.isnan(Lim))
        return Lim

    @staticmethod
    def _checkformat_posextent(pos, extent, Type="Tor"):
        lC = [pos is None, extent is None]
        if any(lC):
            if not all(lC):
                msg = ""
                raise Exception(msg)
            pos = np.array([], dtype=float)
            extent = np.array([], dtype=float)
        else:
            lfloat = [int, float, np.int64, np.float64]
            assert type(pos) in lfloat or hasattr(pos, "__iter__")
            if type(pos) in lfloat:
                pos = np.array([pos], dtype=float)
            else:
                pos = np.asarray(pos, dtype=float).ravel()
            if Type == "Tor":
                pos = np.arctan2(np.sin(pos), np.cos(pos))
            assert type(extent) in lfloat or hasattr(extent, "__iter__")
            if type(extent) in lfloat:
                extent = float(extent)
            else:
                extent = np.asarray(extent, dtype=float).ravel()
                assert extent.size == pos.size
            if not np.all(extent > 0.0):
                msg = "All provided extent values must be >0 !"
                raise Exception(msg)
            if Type == "Tor":
                if not np.all(extent < 2.0 * np.pi):
                    msg = "Provided extent must be in ]0;2pi[ (radians)!"
                    raise Exception(msg)
            assert np.all(~np.isnan(pos)) and np.all(~np.isnan(extent))
        return pos, extent

    @staticmethod
    def _get_LimFromPosExtent(pos, extent, Type="Tor"):
        if pos.size > 0:
            Lim = pos[np.newaxis, :] + np.array([[-0.5], [0.5]]) * extent
            if Type == "Tor":
                Lim = np.arctan2(np.sin(Lim), np.cos(Lim))
        else:
            Lim = np.asarray([], dtype=float)
        return Lim

    @staticmethod
    def _get_PosExtentFromLim(Lim, Type="Tor"):
        if Lim.size > 0:
            pos, extent = np.mean(Lim, axis=0), Lim[1, :] - Lim[0, :]
            if Type == "Tor":
                ind = Lim[0, :] > Lim[1, :]
                pos[ind] = pos[ind] + np.pi
                extent[ind] = 2.0 * np.pi + extent[ind]
                pos = np.arctan2(np.sin(pos), np.cos(pos))
                assert np.all(extent > 0.0)
            if np.std(extent) < np.mean(extent) * 1.0e-9:
                extent = np.mean(extent)
        else:
            pos = np.array([], dtype=float)
            extent = np.array([], dtype=float)
        return pos, extent

    @classmethod
    def _checkformat_inputs_dgeom(
        cls,
        Poly=None,
        Lim=None,
        pos=None,
        extent=None,
        mobile=False,
        Type=None,
        Clock=False,
        arrayorder=None,
    ):
        if arrayorder is None:
            arrayorder = Struct._ddef["dgeom"]["arrayorder"]
        if Type is None:
            Type = Struct._ddef["dgeom"]["Type"]

        dins = {
            "Poly": {
                "var": Poly,
                "iter2array": float,
                "ndim": 2,
                "inshape": 2,
            },
            "Clock": {"var": Clock, "cls": bool},
            "mobile": {"var": mobile, "cls": bool},
            "arrayorder": {"var": arrayorder, "in": ["C", "F"]},
            "Type": {"var": Type, "in": ["Tor", "Lin"]},
        }
        dins, err, msg = cls._check_InputsGeneric(dins, tab=0)
        if err:
            raise Exception(msg)
        Poly = dins["Poly"]["var"]
        if Poly.shape[0] != 2:
            Poly = Poly.T

        # Elimininate any double identical point
        ind = np.sum(np.diff(Poly, axis=1) ** 2, axis=0) < 1.0e-12
        if np.any(ind):
            npts = Poly.shape[1]
            msg = (
                "%s instance: double identical points in Poly\n" % cls.__name__
            )
            msg += "  => %s points removed\n" % ind.sum()
            msg += "  => Poly goes from %s to %s points" % (
                npts,
                npts - ind.sum(),
            )
            warnings.warn(msg)
            Poly = Poly[:, ~ind]

        lC = [Lim is None, pos is None]
        if not any(lC):
            msg = "Please provide either Lim xor pos/extent pair!\n"
            msg += "Lim should be an array of limits\n"
            msg += (
                "pos should be an array of centers and extent a float / array"
            )
            raise Exception(msg)
        if all(lC):
            pos = np.asarray([], dtype=float)
            extent = np.asarray([], dtype=float)
            # Lim = np.asarray([],dtype=float)
        elif lC[0]:
            pos, extent = cls._checkformat_posextent(pos, extent, Type)
            # Lim = cls._get_LimFromPosExtent(pos, extent, Type)
        else:
            Lim = cls._checkformat_Lim(Lim, Type)
            pos, extent = cls._get_PosExtentFromLim(Lim, Type)

        return Poly, pos, extent, Type, arrayorder

    def _checkformat_inputs_dsino(self, RefPt=None, nP=None):
        assert type(nP) is int and nP > 0
        assert RefPt is None or hasattr(RefPt, "__iter__")
        if RefPt is None:
            RefPt = self._dgeom["BaryS"]
        RefPt = np.asarray(RefPt, dtype=float).flatten()
        assert RefPt.size == 2, "RefPt must be of size=2 !"
        return RefPt

    @staticmethod
    def _checkformat_inputs_dphys(lSymbols=None):
        if lSymbols is not None:
            assert type(lSymbols) in [list, str]
            if type(lSymbols) is list:
                assert all([type(ss) is str for ss in lSymbols])
            else:
                lSymbols = [lSymbols]
            lSymbols = np.asarray(lSymbols, dtype=str)
        return lSymbols

    def _checkformat_inputs_dreflect(self, Types=None, coefs=None):
        if Types is None:
            Types = self._ddef["dreflect"]["Type"]

        assert type(Types) in [str, np.ndarray]
        if type(Types) is str:
            assert Types in self._DREFLECT_DTYPES.keys()
            Types = np.full(
                (self.nseg + 2,), self._DREFLECT_DTYPES[Types], dtype=int
            )
        else:
            Types = Types.astype(int).ravel()
<<<<<<< HEAD
            assert Types.shape == (self.nseg + 2,)
            # Typesu = np.unique(Types)
            # lc = np.array(
            #     [Typesu == vv for vv in self._DREFLECT_DTYPES.values()]
            # )
            assert np.all(np.any(Types, axis=0))
=======
            assert Types.shape == (self.nseg+2,)
            Typesu = np.unique(Types)
            lc = np.array([Typesu == vv
                           for vv in self._DREFLECT_DTYPES.values()])
            assert np.all(np.any(lc, axis=0))
>>>>>>> 7f1e51d5

        assert coefs is None
        return Types, coefs

    @classmethod
    def _checkformat_inputs_dmisc(cls, color=None):
        if color is None:
            color = mpl.colors.to_rgba(cls._ddef["dmisc"]["color"])
        assert mpl.colors.is_color_like(color)
        return tuple(mpl.colors.to_rgba(color))

    ###########
    # Get keys of dictionnaries
    ###########

    @staticmethod
    def _get_keys_dgeom():
        lk = [
            "Poly",
            "pos",
            "extent",
            "noccur",
            "Multi",
            "nP",
            "P1Max",
            "P1Min",
            "P2Max",
            "P2Min",
            "BaryP",
            "BaryL",
            "BaryS",
            "BaryV",
            "Surf",
            "VolAng",
            "Vect",
            "VIn",
            "mobile",
            "circ-C",
            "circ-r",
            "Clock",
            "arrayorder",
        ]
        return lk

    @staticmethod
    def _get_keys_dsino():
        lk = ["RefPt", "nP", "EnvTheta", "EnvMinMax"]
        return lk

    @staticmethod
    def _get_keys_dphys():
        lk = ["lSymbols"]
        return lk

    @staticmethod
    def _get_keys_dreflect():
        lk = ["Types", "coefs"]
        return lk

    @staticmethod
    def _get_keys_dmisc():
        lk = ["color"]
        return lk

    ###########
    # _init
    ###########

    def _init(
        self,
        Poly=None,
        Type=_Type,
        Lim=None,
        pos=None,
        extent=None,
        mobile=False,
        Clock=_Clock,
        arrayorder=_arrayorder,
        sino_RefPt=None,
        sino_nP=_def.TorNP,
        color=None,
        **kwdargs
    ):
        allkwds = dict(locals(), **kwdargs)
        largs = self._get_largs_dgeom(sino=True)
        kwdgeom = self._extract_kwdargs(allkwds, largs)
        largs = self._get_largs_dphys()
        kwdphys = self._extract_kwdargs(allkwds, largs)
        largs = self._get_largs_dreflect()
        kwdreflect = self._extract_kwdargs(allkwds, largs)
        largs = self._get_largs_dmisc()
        kwdmisc = self._extract_kwdargs(allkwds, largs)
        self._set_dgeom(**kwdgeom)
        self.set_dphys(**kwdphys)
        self.set_dreflect(**kwdreflect)
        self._set_dmisc(**kwdmisc)
        self._dstrip["strip"] = 0

    ###########
    # set dictionaries
    ###########

    def _set_dgeom(
        self,
        Poly=None,
        Lim=None,
        pos=None,
        extent=None,
        mobile=False,
        Clock=False,
        arrayorder="C",
        sino_RefPt=None,
        sino_nP=_def.TorNP,
        sino=True,
    ):
        out = self._checkformat_inputs_dgeom(
            Poly=Poly,
            Lim=Lim,
            pos=pos,
            extent=extent,
            mobile=mobile,
            Type=self.Id.Type,
            Clock=Clock,
        )
        Poly, pos, extent, Type, arrayorder = out
        dgeom = _comp._Struct_set_Poly(
            Poly,
            pos=pos,
            extent=extent,
            arrayorder=arrayorder,
            Type=self.Id.Type,
            Clock=Clock,
        )
        dgeom["arrayorder"] = arrayorder
        dgeom["mobile"] = mobile
        self._dgeom = dgeom
        if sino:
            self.set_dsino(sino_RefPt, nP=sino_nP)

    def set_dsino(self, RefPt=None, nP=_def.TorNP):
        RefPt = self._checkformat_inputs_dsino(RefPt=RefPt, nP=nP)
        EnvTheta, EnvMinMax = _GG.Sino_ImpactEnv(
            RefPt, self.Poly_closed, NP=nP, Test=False
        )
        self._dsino = {
            "RefPt": RefPt,
            "nP": nP,
            "EnvTheta": EnvTheta,
            "EnvMinMax": EnvMinMax,
        }

    def set_dphys(self, lSymbols=None):
        lSymbols = self._checkformat_inputs_dphys(lSymbols)
        self._dphys["lSymbols"] = lSymbols

    def set_dreflect(self, Types=None, coefs=None):
        Types, coefs = self._checkformat_inputs_dreflect(
            Types=Types, coefs=coefs
        )
        self._dreflect["Types"] = Types
        self._dreflect["coefs"] = coefs

    def _set_color(self, color=None):
        color = self._checkformat_inputs_dmisc(color=color)
        self._dmisc["color"] = color
        self._dplot["cross"]["dP"]["color"] = color
        self._dplot["hor"]["dP"]["color"] = color
        self._dplot["3d"]["dP"]["color"] = color

    def _set_dmisc(self, color=None):
        self._set_color(color)

    ###########
    # strip dictionaries
    ###########

    def _strip_dgeom(
        self, lkeep=["Poly", "pos", "extent", "mobile", "Clock", "arrayorder"]
    ):
        utils.ToFuObject._strip_dict(self._dgeom, lkeep=lkeep)

    def _strip_dsino(self, lkeep=["RefPt", "nP"]):
        utils.ToFuObject._strip_dict(self._dsino, lkeep=lkeep)

    def _strip_dphys(self, lkeep=["lSymbols"]):
        utils.ToFuObject._strip_dict(self._dphys, lkeep=lkeep)

    def _strip_dreflect(self, lkeep=["Types", "coefs"]):
        utils.ToFuObject._strip_dict(self._dreflect, lkeep=lkeep)

    def _strip_dmisc(self, lkeep=["color"]):
        utils.ToFuObject._strip_dict(self._dmisc, lkeep=lkeep)

    ###########
    # rebuild dictionaries
    ###########

    def _rebuild_dgeom(
        self, lkeep=["Poly", "pos", "extent", "mobile", "Clock", "arrayorder"]
    ):
        reset = utils.ToFuObject._test_Rebuild(self._dgeom, lkeep=lkeep)
        if reset:
            utils.ToFuObject._check_Fields4Rebuild(
                self._dgeom, lkeep=lkeep, dname="dgeom"
            )
            self._set_dgeom(
                self.Poly,
                pos=self.pos,
                extent=self.extent,
                Clock=self.dgeom["Clock"],
                arrayorder=self.dgeom["arrayorder"],
                sino=False,
            )

    def _rebuild_dsino(self, lkeep=["RefPt", "nP"]):
        reset = utils.ToFuObject._test_Rebuild(self._dsino, lkeep=lkeep)
        if reset:
            utils.ToFuObject._check_Fields4Rebuild(
                self._dsino, lkeep=lkeep, dname="dsino"
            )
            self.set_dsino(RefPt=self.dsino["RefPt"], nP=self.dsino["nP"])

    def _rebuild_dphys(self, lkeep=["lSymbols"]):
        reset = utils.ToFuObject._test_Rebuild(self._dphys, lkeep=lkeep)
        if reset:
            utils.ToFuObject._check_Fields4Rebuild(
                self._dphys, lkeep=lkeep, dname="dphys"
            )
            self.set_dphys(lSymbols=self.dphys["lSymbols"])

    def _rebuild_dreflect(self, lkeep=["Types", "coefs"]):
        reset = utils.ToFuObject._test_Rebuild(self._dreflect, lkeep=lkeep)
        if reset:
            utils.ToFuObject._check_Fields4Rebuild(
                self._dreflect, lkeep=lkeep, dname="dreflect"
            )
            self.set_dreflect(
                Types=self.dreflect["Types"], coefs=self.dreflect["coefs"]
            )

    def _rebuild_dmisc(self, lkeep=["color"]):
        reset = utils.ToFuObject._test_Rebuild(self._dmisc, lkeep=lkeep)
        if reset:
            utils.ToFuObject._check_Fields4Rebuild(
                self._dmisc, lkeep=lkeep, dname="dmisc"
            )
            self._set_dmisc(color=self.dmisc["color"])

    ###########
    # _strip and get/from dict
    ###########

    @classmethod
    def _strip_init(cls):
        cls._dstrip["allowed"] = [0, 1, 2]
        nMax = max(cls._dstrip["allowed"])
        doc = """
                 1: Remove dsino expendables
                 2: Remove also dgeom, dphys, dreflect and dmisc expendables"""
<<<<<<< HEAD
        doc = utils.ToFuObjectBase.strip.__doc__.format(doc, nMax)
        if sys.version[0] == "2":
            cls.strip.__func__.__doc__ = doc
        else:
            cls.strip.__doc__ = doc
=======
        doc = utils.ToFuObjectBase.strip.__doc__.format(doc,nMax)
        cls.strip.__doc__ = doc
>>>>>>> 7f1e51d5

    def strip(self, strip=0):
        # super()
        super(Struct, self).strip(strip=strip)

    def _strip(self, strip=0):
        if strip == 0:
            self._rebuild_dgeom()
            self._rebuild_dsino()
            self._rebuild_dphys()
            self._rebuild_dreflect()
            self._rebuild_dmisc()
        elif strip == 1:
            self._strip_dsino()
            self._rebuild_dgeom()
            self._rebuild_dphys()
            self._rebuild_dreflect()
            self._rebuild_dmisc()
        else:
            self._strip_dsino()
            self._strip_dgeom()
            self._strip_dphys()
            self._strip_dreflect()
            self._strip_dmisc()

    def _to_dict(self):
        dout = {
            "dgeom": {"dict": self.dgeom, "lexcept": None},
            "dsino": {"dict": self.dsino, "lexcept": None},
            "dphys": {"dict": self.dphys, "lexcept": None},
            "dreflect": {"dict": self.dreflect, "lexcept": None},
            "dmisc": {"dict": self.dmisc, "lexcept": None},
            "dplot": {"dict": self._dplot, "lexcept": None},
        }
        return dout

    def _from_dict(self, fd):
        self._dgeom.update(**fd["dgeom"])
        self._dsino.update(**fd["dsino"])
        self._dphys.update(**fd["dphys"])
        self._dreflect.update(**fd["dreflect"])
        self._dmisc.update(**fd["dmisc"])
        if "dplot" in fd.keys():
            self._dplot.update(**fd["dplot"])

    ###########
    # Properties
    ###########

    @property
    def Type(self):
        """Return the type of structure """
        return self._Id.Type

    @property
    def dgeom(self):
        return self._dgeom

    @property
    def Poly(self):
        """Return the polygon defining the structure cross-section"""
        return self._dgeom["Poly"]

    @property
    def Poly_closed(self):
        """ Returned the closed polygon """
        return np.hstack((self._dgeom["Poly"], self._dgeom["Poly"][:, 0:1]))

    @property
    def nseg(self):
        """ Retunr the number of segmnents constituting the closed polygon """
        return self._dgeom["Poly"].shape[1]

    @property
    def pos(self):
        return self._dgeom["pos"]

    @property
    def extent(self):
        if hasattr(self._dgeom["extent"], "__iter__"):
            extent = self._dgeom["extent"]
        else:
            extent = np.full(self._dgeom["pos"].shape, self._dgeom["extent"])
        return extent

    @property
    def noccur(self):
        return self._dgeom["noccur"]

    @property
    def Lim(self):
        Lim = self._get_LimFromPosExtent(
            self._dgeom["pos"], self._dgeom["extent"], Type=self.Id.Type
        )
        return Lim.T

    @property
    def dsino(self):
        return self._dsino

    @property
    def dphys(self):
        return self._dphys

    @property
    def dreflect(self):
        return self._dreflect

    @property
    def dmisc(self):
        return self._dmisc

    ###########
    # public methods
    ###########

    def set_color(self, col):
        self._set_color(col)

    def get_color(self):
        return self._dmisc["color"]

    def move(self):
        """ To be overriden at object-level after instance creation

        To do so:
            1/ create the instance:
                >> S = tfg.Struct('test', poly, Exp='Test')
            2/ Define a moving function f taking the instance as first argument
                >> def f(self, Delta=1.):
                       Polynew = self.Poly
                       Polynew[0,:] = Polynew[0,:] + Delta
                       self._set_geom(Polynew, Lim=self.Lim)
            3/ Bound your custom function to the self.move() method
               using types.MethodType() found in the types module
                >> import types
                >> S.move = types.MethodType(f, S)

            See the following page for info and details on method-patching:
            https://tryolabs.com/blog/2013/07/05/run-time-method-patching-python/
        """
        print(self.move.__doc__)

    def isInside(self, pts, In="(X,Y,Z)"):
        """ Return an array of booleans indicating whether each point lies
        inside the Struct volume

        Tests for each point whether it lies inside the Struct object.
        The points coordinates can be provided in 2D or 3D
        You must specify which coordinate system is used with 'In' kwdarg.
        An array of boolean flags is returned.

        Parameters
        ----------
        pts :   np.ndarray
            (2,N) or (3,N) array, coordinates of the points to be tested
        In :    str
            Flag indicating the coordinate system in which pts are provided
            e.g.: '(X,Y,Z)' or '(R,Z)'

        Returns
        -------
        ind :   np.ndarray
            (N,) array of booleans, True if a point is inside the volume

        """
        if self._dgeom["noccur"] > 0:
            ind = _GG._Ves_isInside(
                pts,
                self.Poly,
                ves_lims=np.ascontiguousarray(self.Lim),
                nlim=self._dgeom["noccur"],
                ves_type=self.Id.Type,
                in_format=In,
                test=True,
            )
        else:
            ind = _GG._Ves_isInside(
                pts,
                self.Poly,
                ves_lims=None,
                nlim=0,
                ves_type=self.Id.Type,
                in_format=In,
                test=True,
            )
        return ind

    def get_InsideConvexPoly(
        self,
        RelOff=_def.TorRelOff,
        ZLim="Def",
        Spline=True,
        Splprms=_def.TorSplprms,
        NP=_def.TorInsideNP,
        Plot=False,
        Test=True,
    ):
        """ Return a polygon that is a smaller and smoothed approximation of
        Ves.Poly, useful for excluding the divertor region in a Tokamak

        For some uses, it can be practical to approximate the polygon defining
        the Ves object (which can be non-convex, like with a divertor), by a
        simpler, sligthly smaller and convex polygon.
        This method provides a fast solution for computing such a proxy.

        Parameters
        ----------
        RelOff :    float
            Fraction by which an homothetic polygon should be reduced
            (1.-RelOff)*(Poly-BaryS)
        ZLim :      None / str / tuple
            Flag indicating what limits shall be put to the height of the
            polygon (used for excluding divertor)
        Spline :    bool
            Flag indiating whether the reduced and truncated polygon shall be
            smoothed by 2D b-spline curves
        Splprms :   list
            List of 3 parameters to be used for the smoothing
            [weights,smoothness,b-spline order], fed to
            scipy.interpolate.splprep()
        NP :        int
            Number of points to be used to define the smoothed polygon
        Plot :      bool
            Flag indicating whether the result shall be plotted for visual
            inspection
        Test :      bool
            Flag indicating whether the inputs should be tested for conformity

        Returns
        -------
        Poly :      np.ndarray
            (2,N) polygon resulting from homothetic transform, truncating and
            optional smoothingop

        """
        return _comp._Ves_get_InsideConvexPoly(
            self.Poly_closed,
            self.dgeom["P2Min"],
            self.dgeom["P2Max"],
            self.dgeom["BaryS"],
            RelOff=RelOff,
            ZLim=ZLim,
            Spline=Spline,
            Splprms=Splprms,
            NP=NP,
            Plot=Plot,
            Test=Test,
        )

    def get_sampleEdge(self, res=None, DS=None, resMode="abs", offsetIn=0.0):
        """ Sample the polygon edges, with resolution res

        Sample each segment of the 2D polygon
        Sampling can be limited to a subdomain defined by DS
        """
        if res is None:
            res = _RES
        pts, dlr, ind = _comp._Ves_get_sampleEdge(
            self.Poly,
            res,
            DS=DS,
            dLMode=resMode,
            DIn=offsetIn,
            VIn=self.dgeom["VIn"],
            margin=1.0e-9,
        )
        return pts, dlr, ind

    def get_sampleCross(
        self, res=None, DS=None, resMode="abs", ind=None, mode="flat"
    ):
        """ Sample, with resolution res, the 2D cross-section

        The sampling domain can be limited by DS or ind

        Depending on the value of mode, the method returns:
            - 'flat': (tuned for integrals computing)
                pts   : (2,npts) array of points coordinates
                dS    : (npts,) array of surfaces
                ind   : (npts,) array of integer indices
                reseff: (2,) array of effective resolution (R and Z)
            - 'imshow' : (tuned for imshow plotting)
                pts : (2,n1,n2) array of points coordinates
                x1  : (n1,) vector of unique x1 coordinates
                x2  : (n2,) vector of unique x2 coordinates
                extent : the extent to be fed to mpl.pyplot.imshow()

        """
        if res is None:
            res = _RES
        args = [
            self.Poly_closed,
            self.dgeom["P1Min"][0],
            self.dgeom["P1Max"][0],
            self.dgeom["P2Min"][1],
            self.dgeom["P2Max"][1],
            res,
        ]
        kwdargs = dict(
            DS=DS, dSMode=resMode, ind=ind, margin=1.0e-9, mode=mode
        )
        out = _comp._Ves_get_sampleCross(*args, **kwdargs)
        return out

    def get_sampleS(
        self,
        res=None,
        DS=None,
        resMode="abs",
        ind=None,
        offsetIn=0.0,
        Out="(X,Y,Z)",
        Ind=None,
    ):
        """ Sample, with resolution res, the surface defined by DS or ind

        An optionnal offset perpendicular to the surface can be used
        (offsetIn>0 => inwards)

        Parameters
        ----------
        res     :   float / list of 2 floats
            Desired resolution of the surfacic sample
                float   : same resolution for all directions of the sample
                list    : [dl,dXPhi] where:
                    dl      : res. along polygon contours (cross-section)
                    dXPhi   : res. along axis (toroidal/linear direction)
        DS      :   None / list of 3 lists of 2 floats
            Limits of the domain in which the sample should be computed
                None : whole surface of the object
                list : [D1,D2,D3], where Di is a len()=2 list
                       (increasing floats, setting limits along coordinate i)
                    [DR,DZ,DPhi]: in toroidal geometry (self.Id.Type=='Tor')
                    [DX,DY,DZ]  : in linear geometry (self.Id.Type=='Lin')
        resMode  :   str
            Flag, specifies if res is absolute or relative to element sizes
                'abs'   :   res is an absolute distance
                'rel'   :   if res=0.1, each polygon segment is divided in 10,
                            as is the toroidal/linear length
        ind     :   None / np.ndarray of int
            If provided, DS is ignored and the sample points corresponding to
            the provided indices are returned
            Example (assuming obj is a Ves object)
                > # We create a 5x5 cm2 sample of the whole surface
                > pts, dS, ind, reseff = obj.get_sample(0.05)
                > # Perform operations, save only the points indices
                > # (save space)
                > ...
                > # Retrieve the points from their indices (requires same res)
                > pts2, dS2, ind2, reseff2 = obj.get_sample(0.05, ind=ind)
                > np.allclose(pts,pts2)
                True
        offsetIn:   float
            Offset distance from the actual surface of the object
            Inwards if positive
            Useful to avoid numerical errors
        Out     :   str
            Flag indicating the coordinate system of returned points
            e.g. : '(X,Y,Z)' or '(R,Z,Phi)'
        Ind     :   None / iterable of ints
            Array of indices of the entities to be considered
            (only when multiple entities, i.e.: self.nLim>1)

        Returns
        -------
        pts     :   np.ndarray / list of np.ndarrays
            Sample points coordinates, as a (3,N) array.
            A list is returned if the object has multiple entities
        dS      :   np.ndarray / list of np.ndarrays
            The surface (in m^2) associated to each point
        ind     :   np.ndarray / list of np.ndarrays
            The index of each point
        reseff  :   np.ndarray / list of np.ndarrays
            Effective resolution in both directions after sample computation
        """
        if Ind is not None:
            assert self.dgeom["Multi"]
        if res is None:
            res = _RES
        kwdargs = dict(
            DS=DS,
            dSMode=resMode,
            ind=ind,
            DIn=offsetIn,
            VIn=self.dgeom["VIn"],
            VType=self.Id.Type,
            VLim=np.ascontiguousarray(self.Lim),
            nVLim=self.noccur,
            Out=Out,
            margin=1.0e-9,
            Multi=self.dgeom["Multi"],
            Ind=Ind,
        )
        args = [self.Poly, res]
        pts, dS, ind, reseff = _comp._Ves_get_sampleS(*args, **kwdargs)
        return pts, dS, ind, reseff

    def get_sampleV(
        self, res, DV=None, resMode="abs", ind=None, Out="(X,Y,Z)"
    ):
        """ Sample, with resolution res, the volume defined by DV or ind """

        args = [
            self.Poly,
            self.dgeom["P1Min"][0],
            self.dgeom["P1Max"][0],
            self.dgeom["P2Min"][1],
            self.dgeom["P2Max"][1],
            res,
        ]
        kwdargs = dict(
            DV=DV,
            dVMode=resMode,
            ind=ind,
            VType=self.Id.Type,
            VLim=self.Lim,
            Out=Out,
            margin=1.0e-9,
        )
        pts, dV, ind, reseff = _comp._Ves_get_sampleV(*args, **kwdargs)
        return pts, dV, ind, reseff

    def _get_phithetaproj(self, refpt=None):
        # Prepare ax
        if refpt is None:
            msg = "Please provide refpt (R,Z)"
            raise Exception(msg)
        refpt = np.atleast_1d(np.squeeze(refpt))
        assert refpt.shape == (2,)
        return _comp._Struct_get_phithetaproj(
            refpt, self.Poly, self.Lim, self.noccur
        )

    def _get_phithetaproj_dist(
        self, refpt=None, ntheta=None, nphi=None, theta=None, phi=None
    ):
        # Prepare ax
        if refpt is None:
            msg = "Please provide refpt (R,Z)"
            raise Exception(msg)
        refpt = np.atleast_1d(np.squeeze(refpt))
        assert refpt.shape == (2,)

        # Prepare theta and phi
        if theta is None and ntheta is None:
            nphi = _PHITHETAPROJ_NTHETA
        lc = [ntheta is None, theta is None]
        if np.sum(lc) != 1:
            msg = "Please provide either ntheta xor a theta vector !"
            raise Exception(msg)
        if theta is None:
            theta = np.linspace(-np.pi, np.pi, ntheta, endpoint=True)

        if phi is None and nphi is None:
            nphi = _PHITHETAPROJ_NPHI
        lc = [nphi is None, phi is None]
        if np.sum(lc) != 1:
            msg = "Please provide either nphi xor a phi vector !"
            raise Exception(msg)
        if phi is None:
            phi = np.linspace(-np.pi, np.pi, nphi, endpoint=True)

        # Get limits
        out = _comp._Struct_get_phithetaproj(
            refpt, self.Poly_closed, self.Lim, self.noccur
        )
        nDphi, Dphi, nDtheta, Dtheta = out

        # format inputs
        theta = np.atleast_1d(np.ravel(theta))
        theta = np.arctan2(np.sin(theta), np.cos(theta))
        phi = np.atleast_1d(np.ravel(phi))
        phi = np.arctan2(np.sin(phi), np.cos(phi))
        ntheta, nphi = theta.size, phi.size

        dist = np.full((ntheta, nphi), np.nan)

        # Get dist
        dist_theta, indphi = _comp._get_phithetaproj_dist(
            self.Poly_closed,
            refpt,
            Dtheta,
            nDtheta,
            Dphi,
            nDphi,
            theta,
            phi,
            ntheta,
            nphi,
            self.noccur,
        )
        dist[:, indphi] = dist_theta[:, None]

        return dist, nDphi, Dphi, nDtheta, Dtheta

    @staticmethod
    def _get_reflections_ufromTypes(u, vperp, Types):
        indspec = Types == 0
        inddiff = Types == 1
        indcorn = Types == 2

        # Get reflected unit vectors
        u2 = np.full(u.shape, np.nan)
        if np.any(np.logical_or(indspec, inddiff)):
            vpar = np.array(
                [
                    vperp[1, :] * u[2, :] - vperp[2, :] * u[1, :],
                    vperp[2, :] * u[0, :] - vperp[0, :] * u[2, :],
                    vperp[0, :] * u[1, :] - vperp[1, :] * u[0, :],
                ]
            )
            vpar = np.array(
                [
                    vpar[1, :] * vperp[2, :] - vpar[2, :] * vperp[1, :],
                    vpar[2, :] * vperp[0, :] - vpar[0, :] * vperp[2, :],
                    vpar[0, :] * vperp[1, :] - vpar[1, :] * vperp[0, :],
                ]
            )
            vpar = vpar / np.sqrt(np.sum(vpar ** 2, axis=0))[None, :]

            if np.any(indspec):
                # Compute u2 for specular
                sca = np.sum(
                    u[:, indspec] * vperp[:, indspec], axis=0, keepdims=True
                )
                sca2 = np.sum(
                    u[:, indspec] * vpar[:, indspec], axis=0, keepdims=True
                )
                assert np.all(sca <= 0.0) and np.all(sca >= -1.0)
                assert np.all(sca2 >= 0.0) and np.all(sca <= 1.0)
                u2[:, indspec] = (
                    -sca * vperp[:, indspec] + sca2 * vpar[:, indspec]
                )

            if np.any(inddiff):
                # Compute u2 for diffusive
                sca = 2.0 * (np.random.random((1, inddiff.sum())) - 0.5)
                u2[:, inddiff] = (
                    np.sqrt(1.0 - sca ** 2) * vperp[:, inddiff]
                    + sca * vpar[:, inddiff]
                )

        if np.any(indcorn):
            u2[:, indcorn] = -u[:, indcorn]
        return u2

    def get_reflections(self, indout2, u=None, vperp=None):
        """ Return the reflected unit vectors from input unit vectors and vperp

        The reflected unit vector depends on the incoming LOS (u),
        the local normal unit vector (vperp), and the polygon segment hit
        (indout2)
        Future releases: dependence on lambda

        Also return per-LOS reflection Types (0:specular, 1:diffusive, 2:ccube)

        """

        # Get per-LOS reflection Types and associated indices
        Types = self._dreflect["Types"][indout2]
        u2 = None
        if u is not None:
            assert vperp is not None
            u2 = self._get_reflections_ufromTypes(u, vperp, Types)
        return Types, u2

    def plot(
        self,
        lax=None,
        proj="all",
        element="PIBsBvV",
        dP=None,
        dI=_def.TorId,
        dBs=_def.TorBsd,
        dBv=_def.TorBvd,
        dVect=_def.TorVind,
        dIHor=_def.TorITord,
        dBsHor=_def.TorBsTord,
        dBvHor=_def.TorBvTord,
        Lim=None,
        Nstep=_def.TorNTheta,
        dLeg=_def.TorLegd,
        indices=True,
        draw=True,
        fs=None,
        wintit=None,
        Test=True,
    ):
        """ Plot the polygon defining the vessel, in chosen projection

        Generic method for plotting the Ves object
        The projections to be plotted, the elements to plot can be specified
        Dictionaries of properties for each elements can also be specified
        If an ax is not provided a default one is created.

        Parameters
        ----------
        Lax :       list or plt.Axes
            The axes to be used for plotting
            Provide a list of 2 axes if proj='All'
            If None a new figure with axes is created
        proj :      str
            Flag specifying the kind of projection
                - 'Cross' : cross-section projection
                - 'Hor' : horizontal projection
                - 'All' : both
                - '3d' : a 3d matplotlib plot
        element :   str
            Flag specifying which elements to plot
            Each capital letter corresponds to an element:
                * 'P': polygon
                * 'I': point used as a reference for impact parameters
                * 'Bs': (surfacic) center of mass
                * 'Bv': (volumic) center of mass for Tor type
                * 'V': vector pointing inward perpendicular to each segment
        dP :        dict / None
            Dict of properties for plotting the polygon
            Fed to plt.Axes.plot() or plt.plot_surface() if proj='3d'
        dI :        dict / None
            Dict of properties for plotting point 'I' in Cross-section
            projection
        dIHor :     dict / None
            Dict of properties for plotting point 'I' in horizontal projection
        dBs :       dict / None
            Dict of properties for plotting point 'Bs' in Cross-section
            projection
        dBsHor :    dict / None
            Dict of properties for plotting point 'Bs' in horizontal projection
        dBv :       dict / None
            Dict of properties for plotting point 'Bv' in Cross-section
            projection
        dBvHor :    dict / None
            Dict of properties for plotting point 'Bv' in horizontal projection
        dVect :     dict / None
            Dict of properties for plotting point 'V' in cross-section
            projection
        dLeg :      dict / None
            Dict of properties for plotting the legend, fed to plt.legend()
            The legend is not plotted if None
        Lim :       list or tuple
            Array of a lower and upper limit of angle (rad.) or length for
            plotting the '3d' proj
        Nstep :     int
            Number of points for sampling in ignorable coordinate (toroidal
            angle or length)
        draw :      bool
            Flag indicating whether the fig.canvas.draw() shall be called
            automatically
        a4 :        bool
            Flag indicating whether the figure should be plotted in a4
            dimensions for printing
        Test :      bool
            Flag indicating whether the inputs should be tested for conformity

        Returns
        -------
        La          list / plt.Axes
            Handles of the axes used for plotting (list if several axes where
            used)

        """
        kwdargs = locals()
        lout = ["self"]
        for k in lout:
            del kwdargs[k]
        return _plot.Struct_plot(self, **kwdargs)

    def plot_sino(
        self,
        ax=None,
        Ang=_def.LOSImpAng,
        AngUnit=_def.LOSImpAngUnit,
        Sketch=True,
        dP=None,
        dLeg=_def.TorLegd,
        draw=True,
        fs=None,
        wintit=None,
        Test=True,
    ):
        """ Plot the sinogram of the vessel polygon, by computing its envelopp
        in a cross-section, can also plot a 3D version of it.

        The envelop of the polygon is computed using self.Sino_RefPt as a
        reference point in projection space,
        and plotted using the provided dictionary of properties.
        Optionaly a small sketch can be included illustrating how the angle
        and the impact parameters are defined (if the axes is not provided).

        Parameters
        ----------
        proj :      str
            Flag indicating whether to plot a classic sinogram ('Cross') from
            the vessel cross-section (assuming 2D)
            or an extended 3D version '3d' of it with additional angle
        ax   :      None or plt.Axes
            The axes on which the plot should be done, if None a new figure
            and axes is created
        Ang  :      str
            Flag indicating which angle to use for the impact parameter, the
            angle of the line itself (xi) or of its impact parameter (theta)
        AngUnit :   str
            Flag for the angle units to be displayed, 'rad' for radians or
            'deg' for degrees
        Sketch :    bool
            Flag indicating whether a small skecth showing the definitions of
            angles 'theta' and 'xi' should be included or not
        Pdict :     dict
            Dictionary of properties used for plotting the polygon envelopp,
            fed to plt.plot() if proj='Cross' and to plt.plot_surface()
            if proj='3d'
        LegDict :   None or dict
            Dictionary of properties used for plotting the legend, fed to
            plt.legend(), the legend is not plotted if None
        draw :      bool
            Flag indicating whether the fig.canvas.draw() shall be called
            automatically
        a4 :        bool
            Flag indicating whether the figure should be plotted in a4
            dimensions for printing
        Test :      bool
            Flag indicating whether the inputs shall be tested for conformity

        Returns
        -------
        ax :        plt.Axes
            The axes used to plot

        """
        if Test:
            msg = "The impact parameters must be set ! (self.set_dsino())"
            assert not self.dsino["RefPt"] is None, msg

        # Only plot cross sino, from version 1.4.0
        dP = _def.TorPFilld if dP is None else dP
        ax = _plot.Plot_Impact_PolProjPoly(
            self,
            ax=ax,
            Ang=Ang,
            AngUnit=AngUnit,
            Sketch=Sketch,
            Leg=self.Id.NameLTX,
            dP=dP,
            dLeg=dLeg,
            draw=False,
            fs=fs,
            wintit=wintit,
            Test=Test,
        )
        # else:
        # Pdict = _def.TorP3DFilld if Pdict is None else Pdict
        # ax = _plot.Plot_Impact_3DPoly(self, ax=ax, Ang=Ang, AngUnit=AngUnit,
        # Pdict=Pdict, dLeg=LegDict, draw=False,
        # fs=fs, wintit=wintit, Test=Test)
        if draw:
            ax.figure.canvas.draw()
        return ax

    def save_to_txt(
        self,
        path="./",
        name=None,
        include=["Mod", "Cls", "Exp", "Name"],
        fmt="%.18e",
        delimiter=" ",
        footer="",
        encoding=None,
        verb=True,
        return_pfe=False,
    ):
        """ Save the basic geometrical attributes only (polygon and pos/extent)

        The attributes are saved to a txt file with chosen encoding
        Usefu for easily sharing input with non-python users

        BEWARE: doesn't save all attributes !!!
        Only saves the basic geometrical inputs !!!
        Not equivalent to full tofu save (using self.save()) !!!

        The saving convention is:
            * data is saved on 2 columns
            * The first line gives 2 numbers: nP, no
                - nP = Number of points in the polygon
                (i.e.: the number of following lines describing the polygon)
                - no = Number of occurences (toroidal if in toroidal geometry)
                (i.e.: the nb. of pos/extent lines after the first nP lines)
            * Hence, the data is a 2D array of shape (1 + nP + no, 2)
            * The two columns of the nP lines describing the polygon represent:
                - 1st: R (resp. Y) coordinate of polygon points
                - 2nd: Z (resp. Z) coordinate of polygon points
            * The two columns of the no lines representing the occurences are:
                - 1st: pos, the tor. angle (resp. X) center of occurences
                - 2nd: extent, the tor. angle (resp. X) extension of occurences

        Hence, the polygon and pos/extent of the object can be retrieved with:
        >>> import numpy as np
        >>> out = np.loadtxt(filename)
        >>> nP, no = out[0,:]
        >>> poly = out[1:1+nP,:]
        >>> pos, extent = out[1+nP:,0], out[1+nP:,1]

        All parameters apart from path, name and include are fed to
        numpy.savetxt()

        Parameters
        ----------
        path:   None / str
            The path where to save the file
            If None -> self.Id.SavePath
        name:   None / str
            The name to use for the saved file
            If None -> self.Id.SaveName(include)
        include:    list
            List of attributes of to be used to built the default saving name
            Fed to tf.utils.ID.generate_SaveName()
            Recommended: ['Mod','Cls','Exp','Name']
        """
        if name is None:
            name = self.Id.generate_SaveName(include)
        if path is None:
            path = self.Id.SavePath
        path = os.path.abspath(path)
        pfe = os.path.join(path, name + ".txt")

        nPno = np.r_[self.Poly.shape[1], self.noccur]
        poly = self.Poly.T
        posext = np.vstack((self.pos, self.extent)).T
        out = np.vstack((nPno, poly, posext))

        # default standards
        newline = "\n"
        comments = "#"
        header = " Cls = %s\n Exp = %s\n Name = %s" % (
            self.__class__.__name__,
            self.Id.Exp,
            self.Id.Name,
        )

        kwds = dict(
            fmt=fmt,
            delimiter=delimiter,
            newline=newline,
            header=header,
            footer=footer,
            comments=comments,
        )
        if "encoding" in inspect.signature(np.savetxt).parameters:
            kwds["encoding"] = encoding
        np.savetxt(pfe, out, **kwds)
        if verb:
            print("save_to_txt in:\n", pfe)
        if return_pfe:
            return pfe

    @classmethod
    def from_txt(
        cls,
        pfe,
        out="object",
        Exp=None,
        Name=None,
        shot=None,
        Type=None,
        mobile=False,
        color=None,
        SavePath=os.path.abspath("./"),
    ):
        """ Return the polygon and pos/extent stored in a .txt file

        The file must have been generated by the method save_to_txt()
        All arguments appart from pfe and out are:
            - fed to the relevant tofu.geom.Struct subclass to instanciate it
            - used only if out = 'object'

        Parameters
        ----------
        pfe:    str
            Unique string containing the path and file name to be read
            The file must be formatted as if generated by self.save_to_txt():
                - Must contain a (N,2) array
                - Line 0 must contain 2 integers:
                    - npts : the nb. of points of the polygon
                    - noccur : the nb. of occurences (=0 if axisymmetric)
                - Hence the number of lines hould be N = npts + noccur + 1
                - Lines 1:npts+1 contain the polygon points
                - Lines npts+1: contain positions and extent of each occurence
        out:    str
            Flag indicating whether to return:
               - 'dict'  : a dictionnary of np.ndarrays
               - 'object': a tofu.geom.Struct subclass, using the other kwdargs

        Return
        ------
        obj:    tf.geom.Struct sublass instance  / dict
            Depending on the value of out, obj can be:
                - An instance of the relevant tofu.geom.Struct subclass
                - A dict with keys 'poly', 'pos' and 'extent'
        """

        if out not in [object, "object", "dict"]:
            msg = "Arg out must be either:"
            msg += "    - 'object': return a %s instance\n" % cls.__name__
            msg += "    - 'dict' : return a dict with polygon, pos and extent"
            raise Exception(msg)
        if not pfe[-4:] == ".txt":
            msg = "Only accepts .txt files (fed to np.loadtxt) !\n"
            msg += "    file:  %s" % pfe
            raise Exception(msg)
        oo = np.loadtxt(pfe)
        if not (oo.ndim == 2 and oo.shape[1] == 2):
            msg = "The file should contain a (N,2) array !\n"
            msg += "    file : %s\n" % pfe
            msg += "    shape: {0}".format(oo.shape)
            raise Exception(msg)
        C0 = oo[0, 0] == int(oo[0, 0]) and oo[0, 1] == int(oo[0, 1])
        C1 = oo.shape == (oo[0, 0] + oo[0, 1] + 1, 2)
        if not (C0 and C1):
            sha = (oo[0, 0] + oo[0, 1] + 1, 2)
            msg = "The shape of the array is not as expected!\n"
            msg += "    file : %s\n" % pfe
            if not C0:
                msg += "  The first line should contain integers!\n"
                msg += "    First line : {0}".format(oo[0, :])
            else:
                msg += "    Expected shape: {0}".format(sha)
                msg += " = ({0} + {1} + 1, 2)\n".format(oo[0, 0], oo[0, 1])
                msg += "    Observed shape: {0}".format(oo.shape)
            raise Exception(msg)
        npts, noccur = int(oo[0, 0]), int(oo[0, 1])
        poly = oo[1 : 1 + npts, :]  # noqa
        if noccur > 0:
            pos, extent = oo[1 + npts :, 0], oo[1 + npts :, 1]  # noqa
        else:
            pos, extent = None, None

        # Try reading Exp and Name if not provided
        if Exp is None:
            Exp = cls._from_txt_extract_params(pfe, "Exp")
        if Name is None:
            Name = cls._from_txt_extract_params(pfe, "Name")

        if out == "dict":
            return {"poly": poly, "pos": pos, "extent": extent}
        else:
            SavePath = os.path.abspath(SavePath)
            obj = cls(
                Name=Name,
                Exp=Exp,
                shot=shot,
                Type=Type,
                mobile=mobile,
                Poly=poly,
                pos=pos,
                extent=extent,
                SavePath=SavePath,
                color=color,
            )
            return obj

    @staticmethod
    def _from_txt_extract_params(pfe, param):
        p, name = os.path.split(pfe)

        # Try from file name
        lk = name.split("_")
        lind = [param in k for k in lk]
        if np.sum(lind) > 1:
            msg = "Several values form %s found in file name:\n"
            msg += "    file: %s" % pfe
            raise Exception(msg)
        if any(lind):
            paramstr = lk[np.nonzero(lind)[0][0]]
            paramstr = paramstr.replace(param, "")
            return paramstr

        # try from file content
        paramstr = None
        lout = [param, "#", ":", "=", " ", "\n", "\t"]
        with open(pfe) as fid:
            while True:
                line = fid.readline()
                if param in line:
                    for k in lout:
                        line = line.replace(k, "")
                    paramstr = line
                    break
                elif not line:
                    break
        return paramstr

    def save_to_imas(
        self,
        shot=None,
        run=None,
        refshot=None,
        refrun=None,
        occ=None,
        user=None,
        tokamak=None,
        version=None,
        dryrun=False,
        verb=True,
        description_2d=None,
        unit=0,
    ):
        import tofu.imas2tofu as _tfimas

        _tfimas._save_to_imas(
            self,
            tfversion=__version__,
            shot=shot,
            run=run,
            refshot=refshot,
            refrun=refrun,
            user=user,
            tokamak=tokamak,
            version=version,
            dryrun=dryrun,
            verb=verb,
            description_2d=description_2d,
            unit=unit,
        )


"""
###############################################################################
###############################################################################
                      Effective Struct subclasses
###############################################################################
"""


class StructIn(Struct):
    _color = "k"
    _InOut = "in"

    @classmethod
    def _set_color_ddef(cls, color):
        # super
        color = mpl.colors.to_rgba(color)
        cls._ddef["dmisc"]["color"] = color
        cls._dplot["cross"]["dP"]["color"] = cls._ddef["dmisc"]["color"]
        cls._dplot["hor"]["dP"]["color"] = cls._ddef["dmisc"]["color"]
        cls._dplot["3d"]["dP"]["color"] = cls._ddef["dmisc"]["color"]

    @staticmethod
    def _checkformat_inputs_dgeom(
        Poly=None,
        Lim=None,
        pos=None,
        extent=None,
        mobile=False,
        Type=None,
        Clock=False,
        arrayorder=None,
    ):
        kwdargs = locals()
        # super
        out = Struct._checkformat_inputs_dgeom(**kwdargs)
        Poly, pos, extent, Type, arrayorder = out
        if Type == "Tor":
            msg = "StructIn subclasses cannot have noccur>0 if Type='Tor'!"
            assert pos.size == 0, msg
        return out


class StructOut(Struct):
    _color = (0.8, 0.8, 0.8, 0.8)
    _InOut = "out"

    @classmethod
    def _set_color_ddef(cls, color):
        color = mpl.colors.to_rgba(color)
        cls._ddef["dmisc"]["color"] = color
        cls._dplot["cross"]["dP"] = {"fc": color, "ec": "k", "linewidth": 1}
        cls._dplot["hor"]["dP"] = {"fc": color, "ec": "none"}
        cls._dplot["3d"]["dP"]["color"] = color

    def _set_color(self, color=None):
        color = self._checkformat_inputs_dmisc(color=color)
        self._dmisc["color"] = color
        self._dplot["cross"]["dP"]["fc"] = color
        self._dplot["hor"]["dP"]["fc"] = color
        self._dplot["3d"]["dP"]["color"] = color

    def get_sampleV(self, *args, **kwdargs):
        msg = "StructOut subclasses cannot use get_sampleV()!"
        raise Exception(msg)


class PlasmaDomain(StructIn):
    _color = (0.8, 0.8, 0.8, 1.0)


class Ves(StructIn):
    _color = "k"


class PFC(StructOut):
    _color = (0.8, 0.8, 0.8, 0.8)


class CoilPF(StructOut):
<<<<<<< HEAD
    _color = "r"

    # def __init__(
    #     self,
    #     Poly=None,
    #     Type=None,
    #     Lim=None,
    #     pos=None,
    #     extent=None,
    #     Id=None,
    #     Name=None,
    #     Exp=None,
    #     shot=None,
    #     sino_RefPt=None,
    #     sino_nP=_def.TorNP,
    #     Clock=False,
    #     arrayorder="C",
    #     fromdict=None,
    #     nturns=None,
    #     superconducting=None,
    #     active=None,
    #     SavePath=os.path.abspath("./"),
    #     SavePath_Include=tfpf.defInclude,
    #     color=None,
    # ):
    #     kwdargs = locals()
    #     del kwdargs["self"], kwdargs["__class__"]
    #     # super()
    #     super(CoilPF, self).__init__(mobile=False, **kwdargs)

    def __init__(
        self, nturns=None, superconducting=None, active=None, **kwdargs
    ):
        # super()
        super(CoilPF, self).__init__(**kwdargs)
=======
    _color = 'r'

    def __init__(self, nturns=None, superconducting=None, active=None,
                 **kwdargs):
        # super()
        super(CoilPF, self).__init__(mobile=False, **kwdargs)
>>>>>>> 7f1e51d5

    def _reset(self):
        # super()
        super(CoilPF, self)._reset()
        self._dmag = dict.fromkeys(self._get_keys_dmag())
        self._dmag["nI"] = 0

    ###########
    # Get largs
    ###########

    @staticmethod
    def _get_largs_dmag():
        largs = ["nturns", "superconducting", "active"]
        return largs

    ###########
    # Get check and format inputs
    ###########

    @classmethod
    def _checkformat_inputs_dmag(
        cls, nturns=None, superconducting=None, active=None
    ):
        dins = {
            "nturn": {"var": nturns, "NoneOrIntPos": None},
            "superconducting": {"var": superconducting, "NoneOrCls": bool},
            "active": {"var": active, "NoneOrCls": bool},
        }
        dins, err, msg = cls._check_InputsGeneric(dins, tab=0)
        if err:
            raise Exception(msg)
        nturn = dins["nturn"]["var"]
        return nturn

    ###########
    # Get keys of dictionnaries
    ###########

    @staticmethod
    def _get_keys_dmag():
        lk = ["nturns", "superconducting", "active", "I", "nI"]
        return lk

    ###########
    # _init
    ###########

    def _init(self, nturns=None, superconducting=None, active=None, **kwdargs):
        super(CoilPF, self)._init(**kwdargs)
        self.set_dmag(
            nturns=nturns, superconducting=superconducting, active=active
        )

    ###########
    # set dictionaries
    ###########

    def set_dmag(self, superconducting=None, nturns=None, active=None):
        nturns = self._checkformat_inputs_dmag(
            nturns=nturns, active=active, superconducting=superconducting
        )
        self._dmag.update(
            {
                "superconducting": superconducting,
                "nturns": nturns,
                "active": active,
            }
        )

    ###########
    # strip dictionaries
    ###########

    def _strip_dmag(self, lkeep=["nturns", "superconducting", "active"]):
        utils.ToFuObject._strip_dict(self._dmag, lkeep=lkeep)
        self._dmag["nI"] = 0

    ###########
    # rebuild dictionaries
    ###########

    def _rebuild_dmag(self, lkeep=["nturns", "superconducting", "active"]):
        self.set_dmag(
            nturns=self.nturns,
            active=self._dmag["active"],
            superconducting=self._dmag["superconducting"],
        )

    ###########
    # _strip and get/from dict
    ###########

    @classmethod
    def _strip_init(cls):
        cls._dstrip["allowed"] = [0, 1, 2]
        nMax = max(cls._dstrip["allowed"])
        doc = """
                 1: Remove dsino and dmag expendables
                 2: Remove also dgeom, dphys and dmisc expendables"""
<<<<<<< HEAD
        doc = utils.ToFuObjectBase.strip.__doc__.format(doc, nMax)
        if sys.version[0] == "2":
            cls.strip.__func__.__doc__ = doc
        else:
            cls.strip.__doc__ = doc
=======
        doc = utils.ToFuObjectBase.strip.__doc__.format(doc,nMax)
        cls.strip.__doc__ = doc
>>>>>>> 7f1e51d5

    def strip(self, strip=0):
        super(CoilPF, self).strip(strip=strip)

    def _strip(self, strip=0):
        out = super(CoilPF, self)._strip(strip=strip)
        if strip == 0:
            self._rebuild_dmag()
        else:
            self._strip_dmag()
        return out

    def _to_dict(self):
        dout = super(CoilPF, self)._to_dict()
        dout.update({"dmag": {"dict": self.dmag, "lexcept": None}})
        return dout

    def _from_dict(self, fd):
        super(CoilPF, self)._from_dict(fd)
        self._dmag.update(**fd["dmag"])

    ###########
    # Properties
    ###########

    @property
    def dmag(self):
        return self._dmag

    @property
    def nturns(self):
        return self._dmag["nturns"]

    @property
    def I(self):
        return self._dmag["I"]

    ###########
    # public methods
    ###########

    def set_I(self, I=None):
        """ Set the current circulating on the coil (A) """
        C0 = I is None
        C1 = type(I) in [int, float, np.int64, np.float64]
        C2 = type(I) in [list, tuple, np.ndarray]
        msg = "Arg I must be None, a float or an 1D np.ndarray !"
        assert C0 or C1 or C2, msg
        if C1:
            I = np.array([I], dtype=float)
        elif C2:
            I = np.asarray(I, dtype=float).ravel()
        self._dmag["I"] = I
        if C0:
            self._dmag["nI"] = 0
        else:
            self._dmag["nI"] = I.size


class CoilCS(CoilPF):
    pass


"""
###############################################################################
###############################################################################
                        Overall Config object
###############################################################################
"""


class Config(utils.ToFuObject):

    # Special dict subclass with attr-like value access

    # Fixed (class-wise) dictionary of default properties
<<<<<<< HEAD
    _ddef = {
        "Id": {
            "shot": 0,
            "Type": "Tor",
            "Exp": "Dummy",
            "include": ["Mod", "Cls", "Exp", "Name", "shot", "version"],
        },
        "dStruct": {
            "order": ["PlasmaDomain", "Ves", "PFC", "CoilPF", "CoilCS"],
            "dextraprop": {"visible": True},
        },
    }
    _lclsstr = ["PlasmaDomain", "Ves", "PFC", "CoilPF", "CoilCS"]

    def __init__(
        self,
        lStruct=None,
        Lim=None,
        dextraprop=None,
        Id=None,
        Name=None,
        Exp=None,
        shot=None,
        Type=None,
        SavePath=os.path.abspath("./"),
        SavePath_Include=tfpf.defInclude,
        fromdict=None,
    ):

        # To replace __init_subclass__ for Python 2
        if sys.version[0] == "2":
            self._dstrip = utils.ToFuObjectBase._dstrip.copy()
            self.__class__._strip_init()
=======
    _ddef = {'Id':{'shot':0, 'Type':'Tor', 'Exp':'Dummy',
                   'include':['Mod','Cls','Exp',
                              'Name','shot','version']},
             'dStruct':{'order':['PlasmaDomain','Ves','PFC','CoilPF','CoilCS'],
                        'dextraprop':{'visible':True}}}
    _lclsstr = ['PlasmaDomain','Ves','PFC','CoilPF','CoilCS']


    def __init__(self, lStruct=None, Lim=None, dextraprop=None,
                 Id=None, Name=None, Exp=None, shot=None, Type=None,
                 SavePath=os.path.abspath('./'),
                 SavePath_Include=tfpf.defInclude,
                 fromdict=None, sep=None):
>>>>>>> 7f1e51d5

        kwdargs = locals()
        del kwdargs["self"]
        super(Config, self).__init__(**kwdargs)

    def _reset(self):
        super(Config, self)._reset()
        self._dStruct = dict.fromkeys(self._get_keys_dStruct())
        self._dextraprop = dict.fromkeys(self._get_keys_dextraprop())
        self._dsino = dict.fromkeys(self._get_keys_dsino())

    @classmethod
    def _checkformat_inputs_Id(
        cls,
        Id=None,
        Name=None,
        Type=None,
        Exp=None,
        shot=None,
        include=None,
        **kwdargs
    ):
        if Id is not None:
            assert isinstance(Id, utils.ID)
            Name, shot = Id.Name, Id.shot
        if Type is None:
            Type = cls._ddef["Id"]["Type"]
        if Exp is None:
            Exp = cls._ddef["Id"]["Exp"]
        if shot is None:
            shot = cls._ddef["Id"]["shot"]
        if include is None:
            include = cls._ddef["Id"]["include"]

        dins = {
            "Name": {"var": Name, "cls": str},
            "Type": {"var": Type, "in": ["Tor", "Lin"]},
            "Exp": {"var": Exp, "cls": str},
            "shot": {"var": shot, "cls": int},
            "include": {"var": include, "listof": str},
        }
        dins, err, msg = cls._check_InputsGeneric(dins, tab=0)
        if err:
            raise Exception(msg)
        kwdargs.update(
            {
                "Name": Name,
                "Type": Type,
                "Exp": Exp,
                "include": include,
                "shot": shot,
            }
        )

        return kwdargs

    ###########
    # Get largs
    ###########

    @staticmethod
    def _get_largs_dStruct():
        largs = ["lStruct", "Lim"]
        return largs

    @staticmethod
    def _get_largs_dextraprop():
        largs = ["dextraprop"]
        return largs

    @staticmethod
    def _get_largs_dsino():
        largs = ["RefPt", "nP"]
        return largs

    ###########
    # Get check and format inputs
    ###########

    def _checkformat_inputs_Struct(self, struct, err=True):
<<<<<<< HEAD
        assert issubclass(struct.__class__, Struct)
        C0 = struct.Id.Exp == self.Id.Exp
        C1 = struct.Id.Type == self.Id.Type
        if sys.version[0] == "2":
            C2 = re.match(
                tokenize.Name + "$", struct.Id.Name
            ) and not keyword.iskeyword(struct.Id.Name)
        else:
            C2 = struct.Id.Name.isidentifier()
        C2 = C2 and "_" not in struct.Id.Name
=======
        assert issubclass(struct.__class__,Struct)
        C0 = struct.Id.Exp==self.Id.Exp
        C1 = struct.Id.Type==self.Id.Type
        C2 = struct.Id.Name.isidentifier()
        C2 = C2 and '_' not in struct.Id.Name
>>>>>>> 7f1e51d5
        msgi = None
        if not (C0 and C1 and C2):
            msgi = "\n    - {0} :".format(struct.Id.SaveName)
            if not C0:
                msgi += "\n     Exp: {0}".format(struct.Id.Exp)
            if not C1:
                msgi += "\n     Type: {0}".format(struct.Id.Type)
            if not C2:
                msgi += "\n     Name: {0}".format(struct.Id.Name)
            if err:
                msg = "Non-conform struct Id:" + msgi
                raise Exception(msg)
        return msgi

    def _checkformat_inputs_dStruct(self, lStruct=None, Lim=None):
        if lStruct is None:
            msg = "Arg lStruct must be"
            msg += " a tofu.geom.Struct subclass or a list of such !"
            msg += "\nValid subclasses include:"
            lsub = ["PlasmaDomain", "Ves", "PFC", "CoilPF", "CoilCS"]
            for ss in lsub:
                msg = "\n    - tf.geom.{0}".format(ss)
            raise Exception(msg)

        C0 = isinstance(lStruct, list) or isinstance(lStruct, tuple)
        C1 = issubclass(lStruct.__class__, Struct)
        assert C0 or C1, msg
        if C0:
            Ci = [issubclass(ss.__class__, Struct) for ss in lStruct]
            assert all(Ci), msg
            lStruct = list(lStruct)
        else:
            lStruct = [lStruct]

        msg = ""
        for ss in lStruct:
            msgi = self._checkformat_inputs_Struct(ss, err=False)
            if msgi is not None:
                msg += msgi
        if msg != "":
            msg = "The following objects have non-confrom Id:" + msg
            msg += "\n  => Expected values are:"
            msg += "\n      Exp: {0}".format(self.Id.Exp)
            msg += "\n      Type: {0}".format(self.Id.Type)
            msg += "\n      Name: a valid identifier, without '_'"
            msg += " (check str.isidentifier())"
            raise Exception(msg)

        if Lim is None:
            if not self.Id.Type == "Tor":
                msg = "Issue with tf.geom.Config {0}:".format(self.Id.Name)
                msg += "\n  If input Lim is None, Type should be 'Tor':"
                msg += "\n    Type = {0}".format(self.Id.Type)
                msg += "\n    Lim = {0}".format(str(Lim))
                raise Exception(msg)
            nLim = 0
        else:
            if not self.Id.Type == "Lin":
                msg = "Issue with tf.geom.Config {0}:".format(self.Id.Name)
                msg = "  If input Lim!=None, Type should be 'Lin':"
                msg += "\n    Type = {0}".format(self.Id.Type)
                msg += "\n    Lim = {0}".format(str(Lim))
                raise Exception(msg)
            Lim = np.asarray(Lim, dtype=float).ravel()
            assert Lim.size == 2 and Lim[0] < Lim[1]
            Lim = Lim.reshape((1, 2))
            nLim = 1

        return lStruct, Lim, nLim

    def _checkformat_inputs_extraval(
        self, extraval, key="", multi=True, size=None
    ):
        lsimple = [bool, float, int, np.int64, np.float64]
        C0 = type(extraval) in lsimple
        C1 = isinstance(extraval, np.ndarray)
        C2 = isinstance(extraval, dict)
        if multi:
            assert C0 or C1 or C2, str(type(extraval))
        else:
            assert C0, str(type(extraval))
        if multi and C1:
            size = self._dStruct["nStruct"] if size is None else size
            C = extraval.shape == ((self._dStruct["nObj"],))
            if not C:
                msg = "The value for %s has wrong shape!" % key
                msg += "\n    Expected: ({0},)".format(self._dStruct["nObj"])
                msg += "\n    Got:      {0}".format(str(extraval.shape))
                raise Exception(msg)
            C = np.ndarray
        elif multi and C2:
            msg0 = "If an extra attribute is provided as a dict,"
            msg0 += " it should have the same structure as self.dStruct !"
            lk = sorted(self._dStruct["lCls"])
            c = lk == sorted(extraval.keys())
            if not c:
                msg = "\nThe value for %s has wrong keys !" % key
                msg += "\n    expected : " + str(lk)
                msg += "\n    received : " + str(sorted(extraval.keys()))
                raise Exception(msg0 + msg)
            c = [isinstance(extraval[k], dict) for k in lk]
            if not all(c):
                msg = (
                    "\nThe value for %s shall be a dict of nested dict !" % key
                )
                msg += "\n    "
                msg += "\n    ".join(
                    [
                        "{0} : {1}".format(lk[ii], c[ii])
                        for ii in range(0, len(lk))
                    ]
                )
                raise Exception(msg0 + msg)
            c = [
                (k, sorted(v.keys()), sorted(self.dStruct["dObj"][k].keys()))
                for k, v in extraval.items()
            ]
            if not all([cc[1] == cc[2] for cc in c]):
                lc = [
                    (cc[0], str(cc[1]), str(cc[2]))
                    for cc in c
                    if cc[1] != cc[2]
                ]
                msg = "\nThe value for %s has wrong nested dict !" % key
                msg += "\n    - " + "\n    - ".join(
                    [" ".join(cc) for cc in lc]
                )
                raise Exception(msg0 + msg)
            for k in lk:
                for kk, v in extraval[k].items():
                    if not type(v) in lsimple:
                        msg = "\n    type(%s[%s][%s])" % (key, k, kk)
                        msg += " = %s" % str(type(v))
                        msg += " should be in %s" % str(lsimple)
                        raise Exception(msg)
            C = dict
        elif C0:
            C = int
        return C

    def _checkformat_inputs_dextraprop(self, dextraprop=None):
        if dextraprop is None:
            dextraprop = self._ddef["dStruct"]["dextraprop"]
        if dextraprop is None:
            dextraprop = {}
        assert isinstance(dextraprop, dict)
        dC = {}
        for k in dextraprop.keys():
            dC[k] = self._checkformat_inputs_extraval(dextraprop[k], key=k)
        return dextraprop, dC

    def _checkformat_inputs_dsino(self, RefPt=None, nP=None):
        assert type(nP) is int and nP > 0
        assert hasattr(RefPt, "__iter__")
        RefPt = np.asarray(RefPt, dtype=float).flatten()
        assert RefPt.size == 2, "RefPt must be of size=2 !"
        return RefPt

    ###########
    # Get keys of dictionnaries
    ###########

    @staticmethod
    def _get_keys_dStruct():
        lk = ["dObj", "Lim", "nLim", "nObj", "lorder", "lCls"]
        return lk

    @staticmethod
    def _get_keys_dextraprop():
        lk = ["lprop"]
        return lk

    @staticmethod
    def _get_keys_dsino():
        lk = ["RefPt", "nP"]
        return lk

    ###########
    # _init
    ###########

    def _init(self, lStruct=None, Lim=None, dextraprop=None, **kwdargs):
        largs = self._get_largs_dStruct()
        kwdStruct = self._extract_kwdargs(locals(), largs)
        largs = self._get_largs_dextraprop()
        kwdextraprop = self._extract_kwdargs(locals(), largs)
        self._set_dStruct(**kwdStruct)
        self._set_dextraprop(**kwdextraprop)
        self._dynamicattr()
        self._dstrip["strip"] = 0

    ###########
    # set dictionaries
    ###########

    def _set_dStruct(self, lStruct=None, Lim=None):
        lStruct, Lim, nLim = self._checkformat_inputs_dStruct(
            lStruct=lStruct, Lim=Lim
        )
        self._dStruct.update({"Lim": Lim, "nLim": nLim})
        self._set_dlObj(lStruct, din=self._dStruct)

    def _set_dextraprop(self, dextraprop=None):
        dextraprop, dC = self._checkformat_inputs_dextraprop(dextraprop)
        self._dextraprop["lprop"] = sorted(list(dextraprop.keys()))

        # Init dict
        lCls = self._dStruct["lCls"]
        for pp in dextraprop.keys():
            dp = "d" + pp
            dd = dict.fromkeys(lCls, {})
            for k in lCls:
                dd[k] = dict.fromkeys(self._dStruct["dObj"][k].keys())
            self._dextraprop.update({dp: dd})

        # Populate
        for pp in dextraprop.keys():
            self._set_extraprop(pp, dextraprop[pp])

    def add_extraprop(self, key, val):
        assert type(key) is str
        d, dC = self._checkformat_inputs_dextraprop({key: val})
        self._dextraprop["lprop"] = sorted(
            set(self.dextraprop["lprop"] + [key])
        )

        # Init dict
        lCls = self._dStruct["lCls"]
        dp = "d" + key
        dd = dict.fromkeys(lCls, {})
        for k in lCls:
            dd[k] = dict.fromkeys(self._dStruct["dObj"][k].keys())
        self._dextraprop.update({dp: dd})

        # Populate
        self._set_extraprop(key, val)
        self._dynamicattr()

    def _set_extraprop(self, pp, val, k0=None, k1=None):
        assert not (k0 is None and k1 is not None)
        dp = "d" + pp
        if k0 is None and k1 is None:
            C = self._checkformat_inputs_extraval(val, pp)
            if C is int:
                for k0 in self._dStruct["dObj"].keys():
                    for k1 in self._dextraprop[dp][k0].keys():
                        self._dextraprop[dp][k0][k1] = val
            elif C is np.ndarray:
                ii = 0
                for k in self._dStruct["lorder"]:
                    k0, k1 = k.split("_")
                    self._dextraprop[dp][k0][k1] = val[ii]
                    ii += 1
            else:
                for k0 in self._dStruct["dObj"].keys():
                    for k1 in self._dextraprop[dp][k0].keys():
                        self._dextraprop[dp][k0][k1] = val[k0][k1]
        elif k1 is None:
            size = len(self._dextraprop[dp][k0].keys())
            C = self._checkformat_inputs_extraval(val, pp, size=size)
            assert C in [int, np.ndarray]
            if C is int:
                for k1 in self._dextraprop[dp][k0].keys():
                    self._dextraprop[dp][k0][k1] = val
            elif C is np.ndarray:
                ii = 0
                for k in self._dStruct["lorder"]:
                    kk, k1 = k.split("_")
                    if k0 == kk:
                        self._dextraprop[dp][k0][k1] = val[ii]
                        ii += 1
        else:
            C = self._checkformat_inputs_extraval(val, pp, multi=False)
            assert C is int
            self._dextraprop[dp][k0][k1] = val

    def _get_extraprop(self, pp, k0=None, k1=None):
        assert not (k0 is None and k1 is not None)
        dp = "d" + pp
        if k0 is None and k1 is None:
            val = np.zeros((self._dStruct["nObj"],), dtype=bool)
            ii = 0
            for k in self._dStruct["lorder"]:
                k0, k1 = k.split("_")
                val[ii] = self._dextraprop[dp][k0][k1]
                ii += 1
        elif k1 is None:
            val = np.zeros(
                (len(self._dStruct["dObj"][k0].keys()),), dtype=bool
            )
            ii = 0
            for k in self._dStruct["lorder"]:
                k, k1 = k.split("_")
                if k0 == k:
                    val[ii] = self._dextraprop[dp][k0][k1]
                    ii += 1
        else:
            val = self._dextraprop[dp][k0][k1]
        return val

    def _set_color(self, k0, val):
        for k1 in self._dStruct["dObj"][k0].keys():
            self._dStruct["dObj"][k0][k1].set_color(val)

    def _dynamicattr(self):
        # get (key, val) pairs

        # Purge
<<<<<<< HEAD
        for k in self._ddef["dStruct"]["order"]:
            if hasattr(self, k):
                delattr(self, k)
                # if sys.version[0]=='2':
                # exec "del self.{0}".format(k) in locals()
                # else:
=======
        for k in self._ddef['dStruct']['order']:
            if hasattr(self,k):
                delattr(self,k)
>>>>>>> 7f1e51d5
                # exec("del self.{0}".format(k))

        # Set
        for k in self._dStruct["dObj"].keys():
            # Find a way to programmatically add dynamic properties to the
            # instances , like visible
            # In the meantime use a simple functions
            lset = ["set_%s" % pp for pp in self._dextraprop["lprop"]]
            lget = ["get_%s" % pp for pp in self._dextraprop["lprop"]]
            if not type(list(self._dStruct["dObj"][k].values())[0]) is str:
                for kk in self._dStruct["dObj"][k].keys():
                    for pp in self._dextraprop["lprop"]:
                        setattr(
                            self._dStruct["dObj"][k][kk],
                            "set_%s" % pp,
                            lambda val, pk=pp, k0=k, k1=kk: (
                                self._set_extraprop(pk, val, k0, k1)
                            ),
                        )
                        setattr(
                            self._dStruct["dObj"][k][kk],
                            "get_%s" % pp,
                            lambda pk=pp, k0=k, k1=kk: self._get_extraprop(
                                pk, k0, k1
                            ),
                        )
                dd = utils.Dictattr(
                    ["set_color"] + lset + lget, self._dStruct["dObj"][k]
                )
                for pp in self._dextraprop["lprop"]:
                    setattr(
                        dd,
                        "set_%s" % pp,
                        lambda val, pk=pp, k0=k: self._set_extraprop(
                            pk, val, k0
                        ),
                    )
                    setattr(
                        dd,
                        "get_%s" % pp,
                        lambda pk=pp, k0=k: self._get_extraprop(pk, k0),
                    )
                setattr(
                    dd, "set_color", lambda col, k0=k: self._set_color(k0, col)
                )
                setattr(self, k, dd)
        for pp in self._dextraprop["lprop"]:
            setattr(
                self,
                "set_%s" % pp,
                lambda val, pk=pp: self._set_extraprop(pk, val),
            )
            setattr(self, "get_%s" % pp, lambda pk=pp: self._get_extraprop(pk))

    def set_dsino(self, RefPt, nP=_def.TorNP):
        RefPt = self._checkformat_inputs_dsino(RefPt=RefPt, nP=nP)
        for k in self._dStruct["dObj"].keys():
            for kk in self._dStruct["dObj"][k].keys():
                self._dStruct["dObj"][k][kk].set_dsino(RefPt=RefPt, nP=nP)
        self._dsino = {"RefPt": RefPt, "nP": nP}

    ###########
    # strip dictionaries
    ###########

    def _strip_dStruct(self, strip=0, force=False, verb=True):
        if self._dstrip["strip"] == strip:
            return

        if self._dstrip["strip"] > strip:

            # Reload if necessary
            if self._dstrip["strip"] == 3:
                for k in self._dStruct["dObj"].keys():
                    for kk in self._dStruct["dObj"][k].keys():
                        pfe = self._dStruct["dObj"][k][kk]
                        try:
                            self._dStruct["dObj"][k][kk] = utils.load(
                                pfe, verb=verb
                            )
                        except Exception as err:
                            msg = str(err)
                            msg += "\n    k = {0}".format(str(k))
                            msg += "\n    kk = {0}".format(str(kk))
                            msg += "\n    type(pfe) = {0}".format(
                                str(type(pfe))
                            )
                            msg += "\n    self._dstrip['strip'] = {0}".format(
                                self._dstrip["strip"]
                            )
                            msg += "\n    strip = {0}".format(strip)
                            raise Exception(msg)

            for k in self._dStruct["dObj"].keys():
                for kk in self._dStruct["dObj"][k].keys():
                    self._dStruct["dObj"][k][kk].strip(strip=strip)

            lkeep = self._get_keys_dStruct()
            reset = utils.ToFuObject._test_Rebuild(self._dStruct, lkeep=lkeep)
            if reset:
                utils.ToFuObject._check_Fields4Rebuild(
                    self._dStruct, lkeep=lkeep, dname="dStruct"
                )
            self._set_dStruct(lStruct=self.lStruct, Lim=self._dStruct["Lim"])
            self._dynamicattr()

        else:
            if strip in [1, 2]:
                for k in self._dStruct["lCls"]:
                    for kk, v in self._dStruct["dObj"][k].items():
                        self._dStruct["dObj"][k][kk].strip(strip=strip)
                lkeep = self._get_keys_dStruct()

            elif strip == 3:
                for k in self._dStruct["lCls"]:
                    for kk, v in self._dStruct["dObj"][k].items():
                        path, name = v.Id.SavePath, v.Id.SaveName
                        # --- Check !
                        lf = os.listdir(path)
                        lf = [
                            ff
                            for ff in lf
                            if all([s in ff for s in [name, ".npz"]])
                        ]
                        exist = len(lf) == 1
                        # ----------
                        pathfile = os.path.join(path, name) + ".npz"
                        if not exist:
                            msg = """BEWARE:
                                You are about to delete the Struct objects
                                Only the path/name to saved objects will be
                                kept

                                But it appears that the following object has no
                                saved file where specified (obj.Id.SavePath)
                                Thus it won't be possible to retrieve it
                                (unless available in the current console:"""
                            msg += "\n    - {0}".format(pathfile)
                            if force:
                                warnings.warn(msg)
                            else:
                                raise Exception(msg)
                        self._dStruct["dObj"][k][kk] = pathfile
                self._dynamicattr()
                lkeep = self._get_keys_dStruct()
            utils.ToFuObject._strip_dict(self._dStruct, lkeep=lkeep)

    def _strip_dextraprop(self, strip=0):
        lkeep = list(self._dextraprop.keys())
        utils.ToFuObject._strip_dict(self._dextraprop, lkeep=lkeep)

    def _strip_dsino(self, lkeep=["RefPt", "nP"]):
        for k in self._dStruct["dObj"].keys():
            for kk in self._dStruct["dObj"][k].keys():
                self._dStruct["dObj"][k][kk]._strip_dsino(lkeep=lkeep)

    ###########
    # _strip and get/from dict
    ###########

    @classmethod
    def _strip_init(cls):
        cls._dstrip["allowed"] = [0, 1, 2, 3]
        nMax = max(cls._dstrip["allowed"])
        doc = """
                 1: apply strip(1) to objects in self.lStruct
                 2: apply strip(2) to objects in self.lStruct
<<<<<<< HEAD
                 3: replace objects in self.lStruct by their
                     SavePath+SaveName"""
        doc = utils.ToFuObjectBase.strip.__doc__.format(doc, nMax)
        if sys.version[0] == "2":
            cls.strip.__func__.__doc__ = doc
        else:
            cls.strip.__doc__ = doc
=======
                 3: replace objects in self.lStruct by their SavePath+SaveName"""
        doc = utils.ToFuObjectBase.strip.__doc__.format(doc,nMax)
        cls.strip.__doc__ = doc
>>>>>>> 7f1e51d5

    def strip(self, strip=0, force=False, verb=True):
        # super()
        super(Config, self).strip(strip=strip, force=force, verb=verb)

    def _strip(self, strip=0, force=False, verb=True):
        self._strip_dStruct(strip=strip, force=force, verb=verb)
        # self._strip_dextraprop()
        # self._strip_dsino()

    def _to_dict(self):
        dout = {
            "dStruct": {"dict": self.dStruct, "lexcept": None},
            "dextraprop": {"dict": self._dextraprop, "lexcept": None},
            "dsino": {"dict": self.dsino, "lexcept": None},
        }
        return dout

    @classmethod
    def _checkformat_fromdict_dStruct(cls, dStruct):
        if dStruct["lorder"] is None:
            return None
        for clsn in dStruct["lorder"]:
            c, n = clsn.split("_")
            if type(dStruct["dObj"][c][n]) is dict:
                dStruct["dObj"][c][n] = eval(c).__call__(
                    fromdict=dStruct["dObj"][c][n]
                )
            lC = [
                issubclass(dStruct["dObj"][c][n].__class__, Struct),
                type(dStruct["dObj"][c][n]) is str,
            ]
            assert any(lC)

    def _from_dict(self, fd):
        self._checkformat_fromdict_dStruct(fd["dStruct"])

        self._dStruct.update(**fd["dStruct"])
        self._dextraprop.update(**fd["dextraprop"])
        self._dsino.update(**fd["dsino"])
        self._dynamicattr()

    ###########
    # Properties
    ###########

    @property
    def dStruct(self):
        return self._dStruct

    @property
    def nStruct(self):
        return self._dStruct["nObj"]

    @property
    def lStruct(self):
        """ Return the list of Struct that was used for creation

        As tofu objects or SavePath+SaveNames (according to strip status)
        """
        lStruct = []
        for k in self._dStruct["lorder"]:
            k0, k1 = k.split("_")
            lStruct.append(self._dStruct["dObj"][k0][k1])
        return lStruct

    @property
    def lStructIn(self):
        """ Return the list of StructIn contained in self.lStruct

        As tofu objects or SavePath+SaveNames (according to strip status)
        """
        lStruct = []
        for k in self._dStruct["lorder"]:
            k0, k1 = k.split("_")
            if type(self._dStruct["dObj"][k0][k1]) is str:
                if any(
                    [
                        ss in self._dStruct["dObj"][k0][k1]
                        for ss in ["Ves", "PlasmaDomain"]
                    ]
                ):
                    lStruct.append(self._dStruct["dObj"][k0][k1])
            elif issubclass(self._dStruct["dObj"][k0][k1].__class__, StructIn):
                lStruct.append(self._dStruct["dObj"][k0][k1])
        return lStruct

    @property
    def Lim(self):
        return self._dStruct["Lim"]

    @property
    def nLim(self):
        return self._dStruct["nLim"]

    @property
    def dextraprop(self):
        return self._dextraprop

    @property
    def dsino(self):
        return self._dsino

    ###########
    # public methods
    ###########

    def add_Struct(
        self,
        struct=None,
        Cls=None,
        Name=None,
        Poly=None,
        mobile=False,
        shot=None,
        Lim=None,
        Type=None,
        dextraprop=None,
    ):
        """ Add a Struct instance to the config

        An already existing Struct subclass instance can be added
        Or it will be created from the (Cls,Name,Poly,Lim) keyword args

        """
        # Check inputs
        C0a = struct is None
        C1a = all([ss is None for ss in [Cls, Name, Poly, Lim, Type]])
        if not np.sum([C0a, C1a]) == 1:
            msg = "Provide either:"
            msg += "\n    - struct: a Struct subclass instance"
            msg += "\n    - the keyword args to create one"
            msg += "\n        (Cls,Name,Poly,Lim,Type)\n"
            msg += "\n You provded:"
            msg += "\n    - struct: {0}, {1}".format(str(struct), type(struct))
            raise Exception(msg)

        # Create struct if not provided
        if C0a:
            if not (type(Cls) is str or issubclass(Cls, Struct)):
                msg = "Cls must be either:"
                msg += "\n    - a Struct subclass"
                msg += "\n    - the str Name of it (e.g.: 'PFC','CoilPF',...)"
                raise Exception(msg)
            if type(Cls) is str:
                Cls = eval("%s" % Cls)

            # Preformat Lim and Type
            if Lim is None:
                Lim = self.Lim
            if Type is None:
                Type = self.Id.Type

            # Create instance
            struct = Cls(
                Poly=Poly,
                Name=Name,
                Lim=Lim,
                Type=Type,
                mobile=mobile,
                shot=shot,
                Exp=self.Id.Exp,
            )

        C0b = issubclass(struct.__class__, Struct)
        assert C0b, "struct must be a Struct subclass instance !"

        # Prepare dextraprop
        dextra = self.dextraprop
        lk = sorted([k[1:] for k in dextra.keys() if k != "lprop"])
        if dextraprop is None:
            if dextra not in [None, {}]:
                msg = (
                    "The current Config instance has the following extraprop:"
                )
                msg += "\n    - " + "\n    - ".join(lk)
                msg += "\n  => Please specify a dextraprop for struct !"
                msg += "\n     (using the same keys !)"
                raise Exception(msg)
        else:
            assert isinstance(dextraprop, dict)
            assert all([k in lk for k in dextraprop.keys()])
            assert all([k in dextraprop.keys() for k in lk])
            dx = {}
            for k in lk:
                dk = "d" + k
                dx[k] = {}
                for k0 in dextra[dk].keys():
                    dx[k][k0] = {}
                    for k1 in dextra[dk][k0].keys():
                        dx[k][k0][k1] = dextra[dk][k0][k1]
                if struct.Id.Cls not in dx[k].keys():
                    dx[k][struct.Id.Cls] = {struct.Id.Name: dextraprop[k]}
                else:
                    dx[k][struct.Id.Cls][struct.Id.Name] = dextraprop[k]

        # Set self.lStruct
        lS = self.lStruct + [struct]
        self._init(lStruct=lS, Lim=self.Lim, dextraprop=dx)

    def remove_Struct(self, Cls=None, Name=None):
        # Check inputs
        assert type(Cls) is str
        assert type(Name) is str
        C0 = Cls in self._dStruct["lCls"]
        if not C0:
            msg = "The Cls must be a class existing in self.dStruct['lCls']:"
            msg += "\n    [{0}]".format(", ".join(self._dStruct["lCls"]))
            raise Exception(msg)
        C0 = Name in self._dStruct["dObj"][Cls].keys()
        if not C0:
            ln = self.dStruct["dObj"][Cls].keys()
            msg = "The Name must match an instance in"
            msg += " self.dStruct['dObj'][{0}].keys():".format(Cls)
            msg += "\n    [{0}]".format(", ".join(ln))
            raise Exception(msg)

        # Create list
        lS = self.lStruct
        if not Cls + "_" + Name in self._dStruct["lorder"]:
            msg = "The desired instance is not in self.dStruct['lorder'] !"
            lord = ", ".join(self.dStruct["lorder"])
            msg += "\n    lorder = [{0}]".format(lord)
            msg += "\n    Cls_Name = {0}".format(Cls + "_" + Name)
            raise Exception(msg)

        ind = self._dStruct["lorder"].index(Cls + "_" + Name)
        del lS[ind]
        # Important : also remove from dict ! (no reset() !)
        del self._dStruct["dObj"][Cls][Name]

        # Prepare dextraprop
        dextra = self.dextraprop
        dx = {}
        for k in dextra.keys():
            if k == "lprop":
                continue
            dx[k[1:]] = {}
            for cc in dextra[k].keys():
                dx[k[1:]][cc] = dict(dextra[k][cc])
            del dx[k[1:]][Cls][Name]

        self._init(lStruct=lS, Lim=self.Lim, dextraprop=dx)

    def get_color(self):
        """ Return the array of rgba colors (same order as lStruct) """
        col = np.full((self._dStruct["nObj"], 4), np.nan)
        ii = 0
        for k in self._dStruct["lorder"]:
            k0, k1 = k.split("_")
            col[ii, :] = self._dStruct["dObj"][k0][k1].get_color()
            ii += 1
        return col

    def set_colors_random(self, cmap=plt.cm.Accent):
        ii = 0
        ncol = len(cmap.colors)
        for k in self._dStruct["lorder"]:
            k0, k1 = k.split("_")
            if self._dStruct["dObj"][k0][k1]._InOut == "in":
                col = "k"
            elif "lh" in k1.lower():
                col = (1.0, 0.0, 0.0)
            elif "ic" in k1.lower():
                col = (1.0, 0.5, 0.5)
            elif "div" in k1.lower():
                col = (0.0, 1.0, 0.0)
            elif "bump" in k1.lower():
                col = (0.0, 0.0, 1.0)
            else:
                col = cmap.colors[ii % ncol]
                ii += 1
            self._dStruct["dObj"][k0][k1].set_color(col)

    def get_summary(
        self,
        sep="  ",
        line="-",
        just="l",
        table_sep=None,
        verb=True,
        return_=False,
    ):
        """ Summary description of the object content """

        # -----------------------
        # Build overview
        col0 = ["tot. Struct", "tot. occur", "tot. points"]
        noccur = np.sum([max(1, ss._dgeom["noccur"]) for ss in self.lStruct])
        npts = np.sum([ss._dgeom["nP"] for ss in self.lStruct])
        ar0 = [(self.nStruct, noccur, npts)]

        # -----------------------
        # Build detailed view
        col1 = [
            "class",
            "Name",
            "SaveName",
            "nP",
            "noccur",
            "mobile",
            "color",
        ] + self._dextraprop["lprop"]
        d = self._dStruct["dObj"]
        ar1 = []
        for k in self._ddef["dStruct"]["order"]:
            if k not in d.keys():
                continue
            for kk in d[k].keys():
                lu = [
                    k,
                    self._dStruct["dObj"][k][kk]._Id._dall["Name"],
                    self._dStruct["dObj"][k][kk]._Id._dall["SaveName"],
                    str(self._dStruct["dObj"][k][kk]._dgeom["nP"]),
                    str(self._dStruct["dObj"][k][kk]._dgeom["noccur"]),
                    str(self._dStruct["dObj"][k][kk]._dgeom["mobile"]),
                    str(self._dStruct["dObj"][k][kk]._dmisc["color"]),
                ]
                for pp in self._dextraprop["lprop"]:
                    lu.append(self._dextraprop["d" + pp][k][kk])
                ar1.append(lu)

        return self._get_summary(
            [ar0, ar1],
            [col0, col1],
            sep=sep,
            line=line,
            table_sep=table_sep,
            verb=verb,
            return_=return_,
        )

    def get_reflections(self, indout, u=None, vperp=None):

        # Get global Types array
        lS = self.lStruct

        # Version only usable when indout returns npts+1 and npts+2 instead of
        # -1 and -2
        # ls = [ss._dreflect['Types'].size for ss in lS]
        # Types = np.empty((len(lS), np.max(ls)), dtype=int)
        # for ii,ss in enumerate(lS):
        # Types[ii,:ls[ii]] = ss._dreflect['Types']
        # # Deduce Types
        # Types = Types[indout[0,:], indout[2,:]]

        iu = np.unique(indout[0, :])
        Types = np.empty((indout.shape[1],), dtype=int)
        for ii in iu:
            ind = indout[0, :] == ii
            Types[ind] = lS[ii]._dreflect["Types"][indout[2, ind]]

        # Deduce u2
        u2 = None
        if u is not None:
            assert vperp is not None
            u2 = Struct._get_reflections_ufromTypes(u, vperp, Types)
        return Types, u2

    def _get_phithetaproj_dist(
        self, refpt=None, ntheta=None, nphi=None, theta=None, phi=None
    ):
        # Prepare repf
        if refpt is None:
            refpt = self.dsino["RefPt"]
            if refpt is None:
                msg = "Please provide refpt (R,Z)"
                raise Exception(msg)
        refpt = np.atleast_1d(np.squeeze(refpt))
        assert refpt.shape == (2,)

        # Prepare theta and phi
        if theta is None and ntheta is None:
            ntheta = _PHITHETAPROJ_NTHETA
        lc = [ntheta is None, theta is None]
        if np.sum(lc) != 1:
            msg = "Please provide either ntheta xor a theta vector !"
            raise Exception(msg)
        if theta is None:
            theta = np.linspace(-np.pi, np.pi, ntheta, endpoint=True)

        if phi is None and nphi is None:
            nphi = _PHITHETAPROJ_NPHI
        lc = [nphi is None, phi is None]
        if np.sum(lc) != 1:
            msg = "Please provide either nphi xor a phi vector !"
            raise Exception(msg)
        if phi is None:
            phi = np.linspace(-np.pi, np.pi, nphi, endpoint=True)

        # format inputs
        theta = np.atleast_1d(np.ravel(theta))
        theta = np.arctan2(np.sin(theta), np.cos(theta))
        phi = np.atleast_1d(np.ravel(phi))
        phi = np.arctan2(np.sin(phi), np.cos(phi))
        ntheta, nphi = theta.size, phi.size

        # Get limits
        lS = self.lStruct
        dist = np.full((ntheta, nphi), np.inf)
        indStruct = np.zeros((ntheta, nphi), dtype=int)
        for ii in range(0, self.nStruct):
            out = _comp._Struct_get_phithetaproj(
                refpt, lS[ii].Poly_closed, lS[ii].Lim, lS[ii].noccur
            )
            nDphi, Dphi, nDtheta, Dtheta = out

            # Get dist
            dist_theta, indphi = _comp._get_phithetaproj_dist(
                lS[ii].Poly_closed,
                refpt,
                Dtheta,
                nDtheta,
                Dphi,
                nDphi,
                theta,
                phi,
                ntheta,
                nphi,
                lS[ii].noccur,
            )
            ind = np.zeros((ntheta, nphi), dtype=bool)
            indok = ~np.isnan(dist_theta)
            ind[indok, :] = indphi[None, :]
            ind[ind] = (
                dist_theta[indok, None] < dist[indok, :][:, indphi]
            ).ravel()
            dist[ind] = (np.broadcast_to(dist_theta, (nphi, ntheta)).T)[ind]
            indStruct[ind] = ii

        dist[np.isinf(dist)] = np.nan

        return dist, indStruct

    def plot_phithetaproj_dist(
        self,
        refpt=None,
        ntheta=None,
        nphi=None,
        theta=None,
        phi=None,
        cmap=None,
        ax=None,
        fs=None,
        tit=None,
        wintit=None,
        draw=None,
    ):
        dist, indStruct = self._get_phithetaproj_dist(
            refpt=refpt, ntheta=ntheta, nphi=nphi, theta=theta, phi=phi
        )
        return _plot.Config_phithetaproj_dist(
            self,
            refpt,
            dist,
            indStruct,
            cmap=cmap,
            ax=ax,
            fs=fs,
            tit=tit,
            wintit=wintit,
            draw=draw,
        )

    def isInside(self, pts, In="(X,Y,Z)", log="any"):
        """ Return a 2D array of bool

        Equivalent to applying isInside to each Struct
        Check self.lStruct[0].isInside? for details

        Arg log determines how Struct with multiple Limits are treated
            - 'all' : True only if pts belong to all elements
            - 'any' : True if pts belong to any element
        """
        msg = "Arg pts must be a 1D or 2D np.ndarray !"
        assert isinstance(pts, np.ndarray) and pts.ndim in [1, 2], msg
        msg = "Arg log must be in ['any','all']"
        assert log in ["any", "all"], msg
        if pts.ndim == 1:
            msg = "Arg pts must contain the coordinates of a point !"
            assert pts.size in [2, 3], msg
            pts = pts.reshape((pts.size, 1)).astype(float)
        else:
            msg = "Arg pts must contain the coordinates of points !"
            assert pts.shape[0] in [2, 3], pts
        nP = pts.shape[1]

        ind = np.zeros((self._dStruct["nObj"], nP), dtype=bool)
        lStruct = self.lStruct
        for ii in range(0, self._dStruct["nObj"]):
            if lStruct[ii].noccur > 0:
                indi = _GG._Ves_isInside(
                    np.ascontiguousarray(pts),
                    np.ascontiguousarray(lStruct[ii].Poly),
                    ves_lims=np.ascontiguousarray(lStruct[ii].Lim),
                    nlim=lStruct[ii].noccur,
                    ves_type=lStruct[ii].Id.Type,
                    in_format=In,
                    test=True,
                )
            else:
                indi = _GG._Ves_isInside(
                    np.ascontiguousarray(pts),
                    np.ascontiguousarray(lStruct[ii].Poly),
                    ves_lims=None,
                    nlim=0,
                    ves_type=lStruct[ii].Id.Type,
                    in_format=In,
                    test=True,
                )
            if lStruct[ii].noccur > 1:
                if log == "any":
                    indi = np.any(indi, axis=0)
                else:
                    indi = np.all(indi, axis=0)
            ind[ii, :] = indi
        return ind

    # TBF
    def fdistfromwall(self, r, z, phi):
        """ Return a callable (function) for detecting trajectory collisions
        with wall

        The function is continuous wrt time and space
        It takes into account all Struct in Config, including non-axisymmetric
        ones

        It is desined for iterative root-finding algorithms and is thus called
        for a unique position

        """
        # LM: ... function NOT finished (TBF)
        # LM: ... since we are in devel this is too dangerous to keep
        # LM: ... commenting and raising warning
        # isin = [ss._InOut == "in" for ss in self.lStruct]
        # inside = self.isInside(np.r_[r, z, phi], In="(R,Z,Phi)", log="any")

        # distRZ, indStruct = self._get_phithetaproj_dist(
        #     refpt=np.r_[r, z], ntheta=ntheta, nphi=nphi, theta=theta, phi=phi
        # )
        # lSlim = [ss for ss in self.lStruct if ss.noccur > 0]
        # distPhi = r * np.min([np.min(np.abs(phi - ss.Lim)) for ss in lSlim])
        # if inside:
        #     return min(distRZ, distPhi)
        # else:
        #     return -min(distRZ, distPhi)
        warnings.warn("FUNCTION NOT DEFINED")
        return

    # Method handling reflections

    def _reflect_Types(self, indout=None, Type=None, nRays=None):
        """ Return an array indicating the Type of reflection for each LOS

        Return a (nRays,) np.ndarray of int indices, each index corresponds to:
            - 0: specular reflections
            - 1: diffusive reflections
            - 2: ccube reflections (corner cube)

        If indout is provided, the Types are computed according to the
        information stored in each corresponding Struct

        If Type is provided, the Type is forced (user-defined) for all LOS

        """
        if Type is not None:
            assert Type in ["specular", "diffusive", "ccube"]
            Types = np.full((nRays,), _DREFLECT[Type], dtype=int)
        else:
            Types = self.get_reflections(indout)[0]
        return Types

    def _reflect_geom(self, u=None, vperp=None, indout=None, Type=None):
        assert u.shape == vperp.shape and u.shape[0] == 3
        if indout is not None:
            assert indout.shape == (3, u.shape[1])

        # Get Types of relection for each Ray
        Types = self._reflect_Types(indout=indout, Type=Type, nRays=u.shape[1])

        # Deduce u2
        u2 = Struct._get_reflections_ufromTypes(u, vperp, Types)
        return u2, Types

    def plot(
        self,
        lax=None,
        proj="all",
        element="P",
        dLeg=_def.TorLegd,
        indices=False,
        Lim=None,
        Nstep=None,
        draw=True,
        fs=None,
        wintit=None,
        tit=None,
        Test=True,
    ):
        assert tit in [None, False] or isinstance(tit, str)
        vis = self.get_visible()
        lStruct, lS = self.lStruct, []
        for ii in range(0, self._dStruct["nObj"]):
            if vis[ii]:
                lS.append(lStruct[ii])

        if tit is None:
            tit = self.Id.Name
        lax = _plot.Struct_plot(
            lS,
            lax=lax,
            proj=proj,
            element=element,
            Lim=Lim,
            Nstep=Nstep,
            dLeg=dLeg,
            draw=draw,
            fs=fs,
            indices=indices,
            wintit=wintit,
            tit=tit,
            Test=Test,
        )
        return lax

    def plot_sino(
        self,
        ax=None,
        dP=None,
        Ang=_def.LOSImpAng,
        AngUnit=_def.LOSImpAngUnit,
        Sketch=True,
        dLeg=_def.TorLegd,
        draw=True,
        fs=None,
        wintit=None,
        tit=None,
        Test=True,
    ):

        msg = "Set the sino params before plotting !"
        msg += "\n    => run self.set_sino(...)"
        assert self.dsino["RefPt"] is not None, msg
        assert tit in [None, False] or isinstance(tit, str)
        # Check uniformity of sinogram parameters
        for ss in self.lStruct:
            msg = "{0} {1} has different".format(ss.Id.Cls, ss.Id.Name)
            msgf = "\n    => run self.set_sino(...)"
            msg0 = msg + " sino RefPt" + msgf
            assert np.allclose(self.dsino["RefPt"], ss.dsino["RefPt"]), msg0
            msg1 = msg + " sino nP" + msgf
            assert self.dsino["nP"] == ss.dsino["nP"], msg1

        if tit is None:
            tit = self.Id.Name

        vis = self.get_visible()
        lS = self.lStruct
        lS = [lS[ii] for ii in range(0, self._dStruct["nObj"]) if vis[ii]]

        ax = _plot.Plot_Impact_PolProjPoly(
            lS,
            ax=ax,
            Ang=Ang,
            AngUnit=AngUnit,
            Sketch=Sketch,
            dP=dP,
            dLeg=dLeg,
            draw=draw,
            fs=fs,
            tit=tit,
            wintit=wintit,
            Test=Test,
        )
        return ax

    def save_to_imas(
        self,
        shot=None,
        run=None,
        refshot=None,
        refrun=None,
        user=None,
        tokamak=None,
        version=None,
        occ=None,
        dryrun=False,
        verb=True,
        description_2d=None,
    ):
        import tofu.imas2tofu as _tfimas

        _tfimas._save_to_imas(
            self,
            tfversion=__version__,
            shot=shot,
            run=run,
            refshot=refshot,
            refrun=refrun,
            user=user,
            tokamak=tokamak,
            version=version,
            occ=occ,
            dryrun=dryrun,
            verb=verb,
            description_2d=description_2d,
        )

    def get_kwdargs_LOS_isVis(self):
        lS = self.lStruct
        # -- Getting "vessels" or IN structures -------------------------------
        lSIn = [ss for ss in lS if ss._InOut == "in"]
        if len(lSIn) == 0:
            msg = "self.config must have at least a StructIn subclass !"
            assert len(lSIn) > 0, msg
        elif len(lSIn) > 1:
            S = lSIn[np.argmin([ss.dgeom["Surf"] for ss in lSIn])]
        else:
            S = lSIn[0]
        # ... and its poly, limts, type, etc.
        VPoly = S.Poly_closed
        VVIn = S.dgeom["VIn"]
        if np.size(np.shape(S.Lim)) > 1:
            Lim = np.asarray([S.Lim[0][0], S.Lim[0][1]])
        else:
            Lim = S.Lim
        VType = self.Id.Type
        # -- Getting OUT structures -------------------------------------------
        lS = [ss for ss in lS if ss._InOut == "out"]
        lSPolyx, lSVInx = [], []
        lSPolyy, lSVIny = [], []
        lSLim, lSnLim = [], []
        lsnvert = []
        num_tot_structs = 0
        num_lim_structs = 0
        for ss in lS:
            lp = ss.Poly_closed[0]
            [lSPolyx.append(item) for item in lp]
            lp = ss.Poly_closed[1]
            [lSPolyy.append(item) for item in lp]
            lp = ss.dgeom["VIn"][0]
            [lSVInx.append(item) for item in lp]
            lp = ss.dgeom["VIn"][1]
            [lSVIny.append(item) for item in lp]
            lSLim.append(ss.Lim)
            lSnLim.append(ss.noccur)
            if len(lsnvert) == 0:
                lsnvert.append(len(ss.Poly_closed[0]))
            else:
                lsnvert.append(
                    len(ss.Poly_closed[0]) + lsnvert[num_lim_structs - 1]
                )
            num_lim_structs += 1
            if ss.Lim is None or len(ss.Lim) == 0:
                num_tot_structs += 1
            else:
                num_tot_structs += len(ss.Lim)
        lsnvert = np.asarray(lsnvert, dtype=np.int64)
        lSPolyx = np.asarray(lSPolyx)
        lSPolyy = np.asarray(lSPolyy)
        lSVInx = np.asarray(lSVInx)
        lSVIny = np.asarray(lSVIny)
        # Now setting keyword arguments:
        dkwd = dict(
            ves_poly=VPoly,
            ves_norm=VVIn,
            ves_lims=Lim,
            nstruct_tot=num_tot_structs,
            nstruct_lim=num_lim_structs,
            lstruct_polyx=lSPolyx,
            lstruct_polyy=lSPolyy,
            lstruct_lims=lSLim,
            lstruct_nlim=np.asarray(lSnLim, dtype=np.int64),
            lstruct_normx=lSVInx,
            lstruct_normy=lSVIny,
            lnvert=lsnvert,
            ves_type=VType,
            rmin=-1,
            forbid=True,
            eps_uz=1.0e-6,
            eps_vz=1.0e-9,
            eps_a=1.0e-9,
            eps_b=1.0e-9,
            eps_plane=1.0e-9,
            test=True,
        )
        return dkwd


"""
###############################################################################
###############################################################################
                        Rays-derived classes and functions
###############################################################################
"""


class Rays(utils.ToFuObject):
    """ Parent class of rays (ray-tracing), LOS, CamLOS1D and CamLOS2D

    Focused on optimizing the computation time for many rays.

    Each ray is defined by a starting point (D) and a unit vector(u).
    If a vessel (Ves) and structural elements (LStruct) are provided,
    the intersection points are automatically computed.

    Methods for plootting, computing synthetic signal are provided.

    Parameters
    ----------
    Id :            str  / :class:`~tofu.pathfile.ID`
        A name string or a :class:`~tofu.pathfile.ID` to identify this
        instance,
        if a string is provided, it is fed to :class:`~tofu.pathfile.ID`
    Du :            iterable
        Iterable of len=2, containing 2 np.ndarrays represnting, for N rays:
            - Ds: a (3,N) array of the (X,Y,Z) coordinates of starting points
            - us: a (3,N) array of the (X,Y,Z) coordinates of the unit vectors
    Ves :           None / :class:`~tofu.geom.Ves`
        A :class:`~tofu.geom.Ves` instance to be associated to the rays
    LStruct:        None / :class:`~tofu.geom.Struct` / list
        A :class:`~tofu.geom.Struct` instance or list of such, for obstructions
    Sino_RefPt :    None / np.ndarray
        Iterable of len=2 with the coordinates of the sinogram reference point
            - (R,Z) coordinates if the vessel is of Type 'Tor'
            - (Y,Z) coordinates if the vessel is of Type 'Lin'
    Exp        :    None / str
        Experiment to which the LOS belongs:
            - if both Exp and Ves are provided: Exp==Ves.Id.Exp
            - if Ves is provided but not Exp: Ves.Id.Exp is used
    Diag       :    None / str
        Diagnostic to which the LOS belongs
    shot       :    None / int
        Shot number from which this LOS is valid
    SavePath :      None / str
        If provided, default saving path of the object

    """

    # Fixed (class-wise) dictionary of default properties
    _ddef = {
        "Id": {
            "shot": 0,
            "include": [
                "Mod",
                "Cls",
                "Exp",
                "Diag",
                "Name",
                "shot",
                "version",
            ],
        },
        "dgeom": {"Type": "Tor", "Lim": [], "arrayorder": "C"},
        "dsino": {},
        "dmisc": {"color": "k"},
    }
    _dplot = {
        "cross": {
            "Elt": "P",
            "dP": {"color": "k", "lw": 2},
            "dI": {"color": "k", "ls": "--", "m": "x", "ms": 8, "mew": 2},
            "dBs": {"color": "b", "ls": "--", "m": "x", "ms": 8, "mew": 2},
            "dBv": {"color": "g", "ls": "--", "m": "x", "ms": 8, "mew": 2},
            "dVect": {"color": "r", "scale": 10},
        },
        "hor": {
            "Elt": "P",
            "dP": {"color": "k", "lw": 2},
            "dI": {"color": "k", "ls": "--"},
            "dBs": {"color": "b", "ls": "--"},
            "dBv": {"color": "g", "ls": "--"},
            "Nstep": 50,
        },
        "3d": {
            "Elt": "P",
            "dP": {
                "color": (0.8, 0.8, 0.8, 1.0),
                "rstride": 1,
                "cstride": 1,
                "linewidth": 0.0,
                "antialiased": False,
            },
            "Lim": None,
            "Nstep": 50,
        },
    }

    _dcases = {
        "A": {"type": tuple, "lk": []},
        "B": {"type": dict, "lk": ["D", "u"]},
        "C": {"type": dict, "lk": ["D", "pinhole"]},
        "D": {"type": dict, "lk": ["pinhole", "F", "nIn", "e1", "x1"]},
        "E": {"type": dict, "lk": ["pinhole", "F", "nIn", "e1", "l1", "n1"]},
        "F": {"type": dict, "lk": ["pinhole", "F", "angles", "x1"]},
        "G": {"type": dict, "lk": ["pinhole", "F", "angles", "l1", "n1"]},
    }

    _method = "optimized"

    # Does not exist beofre Python 3.6 !!!
    def __init_subclass__(cls, color="k", **kwdargs):
        # Python 2
        super(Rays, cls).__init_subclass__(**kwdargs)
        # Python 3
        # super().__init_subclass__(**kwdargs)
        cls._ddef = copy.deepcopy(Rays._ddef)
        cls._dplot = copy.deepcopy(Rays._dplot)
        cls._set_color_ddef(color)
        if cls._is2D():
            cls._dcases["D"]["lk"] += ["e2", "x2"]
            cls._dcases["E"]["lk"] += ["e2", "l2", "n2"]
            cls._dcases["F"]["lk"] += ["x2"]
            cls._dcases["G"]["lk"] += ["l2", "n2"]

    @classmethod
    def _set_color_ddef(cls, color):
<<<<<<< HEAD
        cls._ddef["dmisc"]["color"] = mpl.colors.to_rgba(color)

    def __init__(
        self,
        dgeom=None,
        lOptics=None,
        Etendues=None,
        Surfaces=None,
        config=None,
        dchans=None,
        dX12="geom",
        Id=None,
        Name=None,
        Exp=None,
        shot=None,
        Diag=None,
        sino_RefPt=None,
        fromdict=None,
        method="optimized",
        SavePath=os.path.abspath("./"),
        color=None,
        plotdebug=True,
    ):

        # To replace __init_subclass__ for Python 2
        if sys.version[0] == "2":
            self._dstrip = utils.ToFuObjectBase._dstrip.copy()
            self.__class__._strip_init()

=======
        cls._ddef['dmisc']['color'] = mpl.colors.to_rgba(color)

    def __init__(self, dgeom=None, lOptics=None, Etendues=None, Surfaces=None,
                 config=None, dchans=None, dX12='geom',
                 Id=None, Name=None, Exp=None, shot=None, Diag=None,
                 sino_RefPt=None, fromdict=None, sep=None, method='optimized',
                 SavePath=os.path.abspath('./'), color=None, plotdebug=True):

>>>>>>> 7f1e51d5
        # Create a dplot at instance level
        self._dplot = copy.deepcopy(self.__class__._dplot)

        # Extra-early fix for Exp
        # Workflow to be cleaned up later ?
        if Exp is None and config is not None:
            Exp = config.Id.Exp

        kwdargs = locals()
        del kwdargs["self"]
        # super()
        super(Rays, self).__init__(**kwdargs)

    def _reset(self):
        # super()
        super(Rays, self)._reset()
        self._dgeom = dict.fromkeys(self._get_keys_dgeom())
        if self._is2D():
            self._dX12 = dict.fromkeys(self._get_keys_dX12())
        self._dOptics = dict.fromkeys(self._get_keys_dOptics())
        self._dconfig = dict.fromkeys(self._get_keys_dconfig())
        self._dsino = dict.fromkeys(self._get_keys_dsino())
        self._dchans = dict.fromkeys(self._get_keys_dchans())
        self._dmisc = dict.fromkeys(self._get_keys_dmisc())
        # self._dplot = copy.deepcopy(self.__class__._ddef['dplot'])

    @classmethod
    def _checkformat_inputs_Id(
        cls,
        Id=None,
        Name=None,
        Exp=None,
        shot=None,
        Diag=None,
        include=None,
        **kwdargs
    ):
        if Id is not None:
            assert isinstance(Id, utils.ID)
            Name, Exp, shot, Diag = Id.Name, Id.Exp, Id.shot, Id.Diag
        if shot is None:
            shot = cls._ddef["Id"]["shot"]
        if include is None:
            include = cls._ddef["Id"]["include"]

        dins = {
            "Name": {"var": Name, "cls": str},
            "Exp": {"var": Exp, "cls": str},
            "Diag": {"var": Diag, "cls": str},
            "shot": {"var": shot, "cls": int},
            "include": {"var": include, "listof": str},
        }
        dins, err, msg = cls._check_InputsGeneric(dins, tab=0)
        if err:
            raise Exception(msg)
        kwdargs.update(
            {
                "Name": Name,
                "Exp": Exp,
                "shot": shot,
                "Diag": Diag,
                "include": include,
            }
        )
        return kwdargs

    ###########
    # Get largs
    ###########

    @staticmethod
    def _get_largs_dgeom(sino=True):
        largs = ["dgeom", "Etendues", "Surfaces"]
        if sino:
            lsino = Rays._get_largs_dsino()
            largs += ["sino_{0}".format(s) for s in lsino]
        return largs

    @staticmethod
    def _get_largs_dX12():
        largs = ["dX12"]
        return largs

    @staticmethod
    def _get_largs_dOptics():
        largs = ["lOptics"]
        return largs

    @staticmethod
    def _get_largs_dconfig():
        largs = ["config"]
        return largs

    @staticmethod
    def _get_largs_dsino():
        largs = ["RefPt"]
        return largs

    @staticmethod
    def _get_largs_dchans():
        largs = ["dchans"]
        return largs

    @staticmethod
    def _get_largs_dmisc():
        largs = ["color"]
        return largs

    ###########
    # Get check and format inputs
    ###########

    def _checkformat_inputs_dES(self, val=None):
        if val is not None:
            C0 = type(val) in [int, float, np.int64, np.float64]
            C1 = hasattr(val, "__iter__")
            assert C0 or C1
            if C0:
                val = np.asarray([val], dtype=float)
            else:
                val = np.asarray(val, dtype=float).ravel()
                assert val.size == self._dgeom["nRays"]
        return val

<<<<<<< HEAD
    @classmethod
    def _checkformat_inputs_dgeom(cls, dgeom=None):
        assert dgeom is not None
        assert isinstance(dgeom, tuple) or isinstance(dgeom, dict)
        lC = [
            k
            for k in cls._dcases.keys()
            if (
                isinstance(dgeom, cls._dcases[k]["type"])
                and all([kk in dgeom.keys() for kk in cls._dcases[k]["lk"]])
            )
        ]
        if not len(lC) == 1:
            lstr = [v["lk"] for v in cls._dcases.values()]
=======
    def _checkformat_inputs_dgeom(self, dgeom=None):
        assert dgeom is not None
        assert isinstance(dgeom,tuple) or isinstance(dgeom,dict)
        lC = [k for k in self._dcases.keys()
              if (isinstance(dgeom, self._dcases[k]['type'])
                  and all([kk in dgeom.keys()
                           for kk in self._dcases[k]['lk']]))]
        if not len(lC)==1:
            lstr = [v['lk'] for v in self._dcases.values()]
>>>>>>> 7f1e51d5
            msg = "Arg dgeom must be either:\n"
            msg += "  - dict with keys:\n"
            msg += "\n    - " + "\n    - ".join(lstr)
            msg += "  - tuple of len()==2 containing (D,u)"
            raise Exception(msg)
        case = lC[0]

        def _checkformat_Du(arr, name):
            arr = np.asarray(arr, dtype=float)
            msg = "Arg %s must be an iterable convertible into either:" % name
            msg += "\n    - a 1D np.ndarray of size=3"
            msg += "\n    - a 2D np.ndarray of shape (3,N)"
            assert arr.ndim in [1, 2], msg
            if arr.ndim == 1:
                assert arr.size == 3, msg
                arr = arr.reshape((3, 1))
            else:
                assert 3 in arr.shape, msg
                if arr.shape[0] != 3:
                    arr = arr.T
            arr = np.ascontiguousarray(arr)
            return arr

        if case in ["A", "B"]:
            D = dgeom[0] if case == "A" else dgeom["D"]
            u = dgeom[1] if case == "A" else dgeom["u"]
            D = _checkformat_Du(D, "D")
            u = _checkformat_Du(u, "u")
            # Normalize u
            u = u / np.sqrt(np.sum(u ** 2, axis=0))[np.newaxis, :]
            nD, nu = D.shape[1], u.shape[1]
            C0 = nD == 1 and nu > 1
            C1 = nD > 1 and nu == 1
            C2 = nD == nu
            msg = "The number of rays is ambiguous from D and u shapes !"
            assert C0 or C1 or C2, msg
            nRays = max(nD, nu)
            dgeom = {"D": D, "u": u, "isImage": False}

<<<<<<< HEAD
        elif case == "C":
            D = _checkformat_Du(dgeom["D"], "D")
            dins = {"pinhole": {"var": dgeom["pinhole"], "vectnd": 3}}
            dins, err, msg = cls._check_InputsGeneric(dins)
=======
        elif case == 'C':
            D = _checkformat_Du(dgeom['D'], 'D')
            dins = {'pinhole':{'var':dgeom['pinhole'], 'vectnd':3}}
            dins, err, msg = self._check_InputsGeneric(dins)
>>>>>>> 7f1e51d5
            if err:
                raise Exception(msg)
            pinhole = dins["pinhole"]["var"]
            dgeom = {"D": D, "pinhole": pinhole, "isImage": False}
            nRays = D.shape[1]

        else:
            dins = {
                "pinhole": {"var": dgeom["pinhole"], "vectnd": 3},
                "F": {"var": dgeom["F"], "int2float": None},
            }
            if case in ["D", "E"]:
                dins["nIn"] = {"var": dgeom["nIn"], "unitvectnd": 3}
                dins["e1"] = {"var": dgeom["e1"], "unitvectnd": 3}
                if "e2" in dgeom.keys():
                    dins["e2"] = {"var": dgeom["e2"], "unitvectnd": 3}
            else:
                dins["angles"] = {"var": dgeom["angles"], "vectnd": 3}

            if case in ["D", "F"]:
                dins["x1"] = {"var": dgeom["x1"], "vectnd": None}
                if "x2":
                    dins["x2"] = {"var": dgeom["x2"], "vectnd": None}
            else:
                dins["l1"] = {"var": dgeom["l1"], "int2float": None}
                dins["n1"] = {"var": dgeom["n1"], "float2int": None}
                if "l2" in dgeom.keys():
                    dins["l2"] = {"var": dgeom["l2"], "int2float": None}
                    dins["n2"] = {"var": dgeom["n2"], "float2int": None}

            dins, err, msg = self._check_InputsGeneric(dins)
            if err:
                raise Exception(msg)
            dgeom = {"dX12": {}}
            for k in dins.keys():
                if k == "pinhole":
                    dgeom[k] = dins[k]["var"]
                else:
                    dgeom["dX12"][k] = dins[k]["var"]
            if case in ["E", "G"]:
                x1 = dgeom["dX12"]["l1"] * np.linspace(
                    -0.5, 0.5, dgeom["dX12"]["n1"], end_point=True
                )
                dgeom["dX12"]["x1"] = x1
                if self._is2D():
                    x2 = dgeom["dX12"]["l2"] * np.linspace(
                        -0.5, 0.5, dgeom["dX12"]["n2"], end_point=True
                    )
                    dgeom["dX12"]["x2"] = x2
            if self._is2D():
                nRays = dgeom["dX12"]["n1"] * dgeom["dX12"]["n2"]
                ind1, ind2, indr = self._get_ind12r_n12(
                    n1=dgeom["dX12"]["n1"], n2=dgeom["dX12"]["n2"]
                )
                dgeom["dX12"]["ind1"] = ind1
                dgeom["dX12"]["ind2"] = ind2
                dgeom["dX12"]["indr"] = indr
                dgeom["isImage"] = True
            else:
                nRays = dgeom["dX12"]["n1"]
                dgeom["isImage"] = False
        dgeom.update({"case": case, "nRays": nRays})
        return dgeom

    def _checkformat_dX12(self, dX12=None):
        lc = [
            dX12 is None,
            dX12 == "geom" or dX12 == {"from": "geom"},
            isinstance(dX12, dict),
        ]
        if not np.sum(lc) == 1:
            msg = "dX12 must be either:\n"
            msg += "    - None\n"
            msg += "    - 'geom' : will be derived from the 3D geometry\n"
            msg += "    - dict : containing {'x1'  : array of coords.,\n"
            msg += "                         'x2'  : array of coords.,\n"
            msg += "                         'ind1': array of int indices,\n"
            msg += "                         'ind2': array of int indices}"
            raise Exception(msg)

        if lc[1]:
            ls = self._get_keys_dX12()
            c0 = isinstance(self._dgeom["dX12"], dict)
            c1 = c0 and all([ss in self._dgeom["dX12"].keys() for ss in ls])
            c2 = c1 and all([self._dgeom["dX12"][ss] is not None for ss in ls])
            if not c2:
                msg = "dX12 is not provided as input (dX12 = None)\n"
                msg += "  => self._dgeom['dX12'] (computed) used as fallback\n"
                msg += "    - It should have non-None keys: %s\n" % str(
                    list(ls)
                )
                msg += "    - it is:\n%s" % str(self._dgeom["dX12"])
                raise Exception(msg)
            dX12 = {"from": "geom"}

        if lc[2]:
            ls = ["x1", "x2", "ind1", "ind2"]
            assert all([ss in dX12.keys() for ss in ls])
            x1 = np.asarray(dX12["x1"]).ravel()
            x2 = np.asarray(dX12["x2"]).ravel()
            n1, n2 = x1.size, x2.size
            ind1, ind2, indr = self._get_ind12r_n12(
                ind1=dX12["ind1"], ind2=dX12["ind2"], n1=n1, n2=n2
            )
            dX12 = {
                "x1": x1,
                "x2": x2,
                "n1": n1,
                "n2": n2,
                "ind1": ind1,
                "ind2": ind2,
                "indr": indr,
                "from": "self",
            }
        return dX12

    @staticmethod
    def _checkformat_dOptics(lOptics=None):
        if lOptics is None:
            lOptics = []
        assert type(lOptics) is list
        lcls = ["Apert3D", "Cryst2D"]
        nOptics = len(lOptics)
        for ii in range(0, nOptics):
            assert lOptics[ii].__class__.__name__ in lcls
        return lOptics

    @staticmethod
    def _checkformat_inputs_dconfig(config=None):
        C0 = isinstance(config, Config)
        msg = "Arg config must be a Config instance !"
        msg += "\n    expected : {0}".format(str(Config))
        msg += "\n    obtained : {0}".format(str(config.__class__))
        assert C0, msg
        lS = config.lStruct
        lC = [
            hasattr(ss, "_InOut") and ss._InOut in ["in", "out"] for ss in lS
        ]
        msg = "All Struct in config must have self._InOut in ['in','out']"
        assert all(lC), msg
        lSIn = [ss for ss in lS if ss._InOut == "in"]
        msg = "Arg config must have at least a StructIn subclass !"
        assert len(lSIn) > 0, msg
        if "compute" not in config._dextraprop["lprop"]:
            config = config.copy()
            config.add_extraprop("compute", True)
        return config

    def _checkformat_inputs_dsino(self, RefPt=None):
        assert RefPt is None or hasattr(RefPt, "__iter__")
        if RefPt is not None:
            RefPt = np.asarray(RefPt, dtype=float).flatten()
            assert RefPt.size == 2, "RefPt must be of size=2 !"
        return RefPt

    def _checkformat_inputs_dchans(self, dchans=None):
        assert dchans is None or isinstance(dchans, dict)
        if dchans is None:
            dchans = {}
        for k in dchans.keys():
            arr = np.asarray(dchans[k]).ravel()
            assert arr.size == self._dgeom["nRays"]
            dchans[k] = arr
        return dchans

    @classmethod
    def _checkformat_inputs_dmisc(cls, color=None):
        if color is None:
            color = mpl.colors.to_rgba(cls._ddef["dmisc"]["color"])
        assert mpl.colors.is_color_like(color)
        return tuple(mpl.colors.to_rgba(color))

    ###########
    # Get keys of dictionnaries
    ###########

    @staticmethod
    def _get_keys_dgeom():
        lk = [
            "D",
            "u",
            "pinhole",
            "nRays",
            "kIn",
            "kOut",
            "PkIn",
            "PkOut",
            "vperp",
            "indout",
            "indStruct",
            "kRMin",
            "PRMin",
            "RMin",
            "isImage",
            "Etendues",
            "Surfaces",
            "dX12",
            "dreflect",
        ]
        return lk

    @staticmethod
    def _get_keys_dX12():
        lk = ["x1", "x2", "n1", "n2", "ind1", "ind2", "indr"]
        return lk

    @staticmethod
    def _get_keys_dOptics():
        lk = ["lorder", "lCls", "nObj", "dObj"]
        return lk

    @staticmethod
    def _get_keys_dsino():
        lk = ["RefPt", "k", "pts", "theta", "p", "phi"]
        return lk

    @staticmethod
    def _get_keys_dconfig():
        lk = ["config"]
        return lk

    @staticmethod
    def _get_keys_dchans():
        lk = []
        return lk

    @staticmethod
    def _get_keys_dmisc():
        lk = ["color"]
        return lk

    ###########
    # _init
    ###########

    def _init(
        self,
        dgeom=None,
        config=None,
        Etendues=None,
        Surfaces=None,
        sino_RefPt=None,
        dchans=None,
        method="optimized",
        **kwargs
    ):
        if method is not None:
            self._method = method
        kwdargs = locals()
        kwdargs.update(**kwargs)
        largs = self._get_largs_dgeom(sino=True)
        kwdgeom = self._extract_kwdargs(kwdargs, largs)
        largs = self._get_largs_dconfig()
        kwdconfig = self._extract_kwdargs(kwdargs, largs)
        largs = self._get_largs_dchans()
        kwdchans = self._extract_kwdargs(kwdargs, largs)
        largs = self._get_largs_dOptics()
        kwdOptics = self._extract_kwdargs(kwdargs, largs)
        largs = self._get_largs_dmisc()
        kwdmisc = self._extract_kwdargs(kwdargs, largs)
        self.set_dconfig(calcdgeom=False, **kwdconfig)
        self._set_dgeom(sino=True, **kwdgeom)
        if self._is2D():
            kwdX12 = self._extract_kwdargs(kwdargs, self._get_largs_dX12())
            self.set_dX12(**kwdX12)
        self._set_dOptics(**kwdOptics)
        self.set_dchans(**kwdchans)
        self._set_dmisc(**kwdmisc)
        self._dstrip["strip"] = 0

    ###########
    # set dictionaries
    ###########

    def set_dconfig(self, config=None, calcdgeom=True):
        config = self._checkformat_inputs_dconfig(config)
        self._dconfig["Config"] = config.copy()
        if calcdgeom:
            self.compute_dgeom()

    def _update_dgeom_from_TransRotFoc(self, val, key="x"):
        # To be finished for 1.4.1
        raise Exception("Not coded yet !")
        # assert False, "Not implemented yet, for future versions"
        # if key in ['x','y','z']:
        # if key == 'x':
        # trans = np.r_[val,0.,0.]
        # elif key == 'y':
        # trans = np.r_[0.,val,0.]
        # else:
        # trans = np.r_[0.,0.,val]
        # if self._dgeom['pinhole'] is not None:
        # self._dgeom['pinhole'] += trans
        # self._dgeom['D'] += trans[:,np.newaxis]
        # if key in ['nIn','e1','e2']:
        # if key == 'nIn':
        # e1 = (np.cos(val)*self._dgeom['dX12']['e1']
        # + np.sin(val)*self._dgeom['dX12']['e2'])
        # e2 = (np.cos(val)*self._dgeom['dX12']['e2']
        # - np.sin(val)*self._dgeom['dX12']['e1'])
        # self._dgeom['dX12']['e1'] = e1
        # self._dgeom['dX12']['e2'] = e2
        # elif key == 'e1':
        # nIn = (np.cos(val)*self._dgeom['dX12']['nIn']
        # + np.sin(val)*self._dgeom['dX12']['e2'])
        # e2 = (np.cos(val)*self._dgeom['dX12']['e2']
        # - np.sin(val)*self._dgeom['dX12']['nIn'])
        # self._dgeom['dX12']['nIn'] = nIn
        # self._dgeom['dX12']['e2'] = e2
        # else:
        # nIn = (np.cos(val)*self._dgeom['dX12']['nIn']
        # + np.sin(val)*self._dgeom['dX12']['e1'])
        # e1 = (np.cos(val)*self._dgeom['dX12']['e1']
        # - np.sin(val)*self._dgeom['dX12']['nIn'])
        # self._dgeom['dX12']['nIn'] = nIn
        # self._dgeom['dX12']['e1'] = e1
        # if key == 'F':
        # self._dgeom['F'] += val

    @classmethod
    def _get_x12_fromflat(cls, X12):
        x1, x2 = np.unique(X12[0, :]), np.unique(X12[1, :])
        n1, n2 = x1.size, x2.size
        if n1 * n2 != X12.shape[1]:
            tol = np.linalg.norm(np.diff(X12[:, :2], axis=1)) / 100.0
            tolmag = int(np.log10(tol)) - 1
            x1 = np.unique(np.round(X12[0, :], -tolmag))
            x2 = np.unique(np.round(X12[1, :], -tolmag))
            ind1 = np.digitize(X12[0, :], 0.5 * (x1[1:] + x1[:-1]))
            ind2 = np.digitize(X12[1, :], 0.5 * (x2[1:] + x2[:-1]))
            ind1u, ind2u = np.unique(ind1), np.unique(ind2)
            x1 = np.unique([np.mean(X12[0, ind1 == ii]) for ii in ind1u])
            x2 = np.unique([np.mean(X12[1, ind2 == ii]) for ii in ind2u])
        n1, n2 = x1.size, x2.size

        if n1 * n2 != X12.shape[1]:
            msg = "The provided X12 array does not seem to correspond to"
            msg += "a n1 x n2 2D matrix, even within tolerance\n"
            msg += "  n1*n2 = %s x %s = %s\n" % (
                str(n1),
                str(n2),
                str(n1 * n2),
            )
            msg += "  X12.shape = %s" % str(X12.shape)
            raise Exception(msg)

        ind1 = np.digitize(X12[0, :], 0.5 * (x1[1:] + x1[:-1]))
        ind2 = np.digitize(X12[1, :], 0.5 * (x2[1:] + x2[:-1]))
        ind1, ind2, indr = cls._get_ind12r_n12(
            ind1=ind1, ind2=ind2, n1=n1, n2=n2
        )
        return x1, x2, n1, n2, ind1, ind2, indr

    def _complete_dX12(self, dgeom):

        # Test if unique starting point
        if dgeom["case"] in ["A", "B", "C"]:
            # Test if pinhole
            if dgeom["case"] in ["A", "B"]:
                u = dgeom["u"][:, 0:1]
                sca2 = np.sum(dgeom["u"][:, 1:] * u, axis=0) ** 2
                if np.all(sca2 < 1.0 - 1.0e-9):
                    DDb = dgeom["D"][:, 1:] - dgeom["D"][:, 0:1]
                    k = np.sum(
                        DDb * (u - np.sqrt(sca2) * dgeom["u"][:, 1:]), axis=0
                    )
                    k = k / (1.0 - sca2)
                    if k[0] > 0 and np.allclose(
                        k, k[0], atol=1.0e-3, rtol=1.0e-6
                    ):
                        pinhole = dgeom["D"][:, 0] + k[0] * u[:, 0]
                        dgeom["pinhole"] = pinhole

            # Test if all D are on a common plane or line
            va = dgeom["D"] - dgeom["D"][:, 0:1]

            # critetrion of unique D
            crit = np.sqrt(np.sum(va ** 2, axis=0))
            if np.sum(crit) < 1.0e-9:
                if self._is2D():
                    msg = "2D camera but dgeom cannot be obtained !\n"
                    msg += "  crit = %s\n" % str(crit)
                    msg += "  dgeom = %s" % str(dgeom)
                    raise Exception(msg)
                return dgeom

            # To avoid ||v0|| = 0
            if crit[1] > 1.0e-12:
                # Take first one by default to ensure square grid for CamLOS2D
                ind0 = 1
            else:
                ind0 = np.nanargmax(crit)
            v0 = va[:, ind0]
            v0 = v0 / np.linalg.norm(v0)
            indok = np.nonzero(crit > 1.0e-12)[0]
            van = np.full(va.shape, np.nan)
            van[:, indok] = va[:, indok] / crit[None, indok]
            vect2 = (
                (van[1, :] * v0[2] - van[2, :] * v0[1]) ** 2
                + (van[2, :] * v0[0] - van[0, :] * v0[2]) ** 2
                + (van[0, :] * v0[1] - van[1, :] * v0[0]) ** 2
            )
            # Don't forget that vect2[0] is nan
            if np.all(vect2[indok] < 1.0e-9):
                # All D are aligned
                e1 = v0
                x1 = np.sum(va * e1[:, np.newaxis], axis=0)
                if dgeom["pinhole"] is not None:
                    kref = -np.sum((dgeom["D"][:, 0] - dgeom["pinhole"]) * e1)
                    x1 = x1 - kref
                # l1 = np.nanmax(x1) - np.nanmin(x1)
                if dgeom["dX12"] is None:
                    dgeom["dX12"] = {}
                dgeom["dX12"].update({"e1": e1, "x1": x1, "n1": x1.size})

            elif self._is2D():
                ind = np.nanargmax(vect2)
                v1 = van[:, ind]
                nn = np.cross(v0, v1)
                nn = nn / np.linalg.norm(nn)
                scaabs = np.abs(np.sum(nn[:, np.newaxis] * va, axis=0))
                if np.all(scaabs < 1.0e-9):
                    # All D are in a common plane, but not aligned
                    # check nIn orientation
                    sca = np.sum(self.u * nn[:, np.newaxis], axis=0)
                    lc = [np.all(sca >= 0.0), np.all(sca <= 0.0)]

                    assert any(lc)
                    nIn = nn if lc[0] else -nn
                    e1 = v0
                    e2 = v1
                    if np.sum(np.cross(e1, nIn) * e2) < 0.0:
                        e2 = -e2
                    if np.abs(e1[2]) > np.abs(e2[2]):
                        # Try to set e2 closer to ez if possible
                        e1, e2 = -e2, e1

                    if dgeom["dX12"] is None:
                        dgeom["dX12"] = {}
                    dgeom["dX12"].update({"nIn": nIn, "e1": e1, "e2": e2})

                    if not self._is2D():
                        return dgeom

                    # Test binning
                    if dgeom["pinhole"] is not None:
                        k1ref = -np.sum(
                            (dgeom["D"][:, 0] - dgeom["pinhole"]) * e1
                        )
                        k2ref = -np.sum(
                            (dgeom["D"][:, 0] - dgeom["pinhole"]) * e2
                        )
                    else:
                        k1ref, k2ref = 0.0, 0.0
                    x12 = np.array(
                        [
                            np.sum(va * e1[:, np.newaxis], axis=0) - k1ref,
                            np.sum(va * e2[:, np.newaxis], axis=0) - k2ref,
                        ]
                    )
                    try:
                        out_loc = self._get_x12_fromflat(x12)
                        x1, x2, n1, n2, ind1, ind2, indr = out_loc
                        dgeom["dX12"].update(
                            {
                                "x1": x1,
                                "x2": x2,
                                "n1": n1,
                                "n2": n2,
                                "ind1": ind1,
                                "ind2": ind2,
                                "indr": indr,
                            }
                        )
                        dgeom["isImage"] = True

                    except Exception as err:
                        msg = str(err)
                        msg += "\n  nIn = %s" % str(nIn)
                        msg += "\n  e1 = %s" % str(e1)
                        msg += "\n  e2 = %s" % str(e2)
                        msg += "\n  k1ref, k2ref = %s, %s" % (
                            str(k1ref),
                            str(k2ref),
                        )
                        msg += "\n  va = %s" % str(va)
                        msg += "\n  x12 = %s" % str(x12)
                        warnings.warn(msg)

        else:
            if dgeom["case"] in ["F", "G"]:
                # Get unit vectors from angles
                msg = "Not implemented yet, angles will be available for 1.4.1"
                raise Exception(msg)

            # Get D and x12 from x1, x2
            x12 = np.array(
                [
                    dgeom["dX12"]["x1"][dgeom["dX12"]["ind1"]],
                    dgeom["dX12"]["x2"][dgeom["dX12"]["ind2"]],
                ]
            )
            D = dgeom["pinhole"] - dgeom["F"] * dgeom["dX12"]["nIn"]
            D = (
                D[:, np.newaxis]
                + x12[0, :] * dgeom["dX12"]["e1"]
                + x12[1, :] * dgeom["dX12"]["e2"]
            )
            dgeom["D"] = D
        return dgeom

    def _prepare_inputs_kInOut(self, D=None, u=None, indStruct=None):

        # Prepare input: D, u
        if D is None:
            D = np.ascontiguousarray(self.D)
        else:
            D = np.ascontiguousarray(D)
        if u is None:
            u = np.ascontiguousarray(self.u)
        else:
            u = np.ascontiguousarray(u)
        assert D.shape == u.shape

        # Get reference: lS
        if indStruct is None:
            indStruct = self.indStruct_computeInOut
        lS = [
            ss for ii, ss in enumerate(self.config.lStruct) if ii in indStruct
        ]

        lSIn = [ss for ss in lS if ss._InOut == "in"]
        if len(lSIn) == 0:
            msg = "self.config must have at least a StructIn subclass !"
            assert len(lSIn) > 0, msg
        iref = np.argmin([ss.dgeom["Surf"] for ss in lSIn])
        S = lSIn[iref]

        VPoly = S.Poly_closed
        VVIn = S.dgeom["VIn"]
        largs = [D, u, VPoly, VVIn]

        if self._method == "ref":

            Lim = S.Lim
            nLim = S.noccur
            VType = self.config.Id.Type

            lS = [ss for ss in lS if ss._InOut == "out"]
            lSPoly, lSVIn, lSLim, lSnLim = [], [], [], []
            for ss in lS:
                lSPoly.append(ss.Poly_closed)
                lSVIn.append(ss.dgeom["VIn"])
                lSLim.append(ss.Lim)
                lSnLim.append(ss.noccur)
            dkwd = dict(
                Lim=Lim,
                nLim=nLim,
                LSPoly=lSPoly,
                LSLim=lSLim,
                lSnLim=lSnLim,
                LSVIn=lSVIn,
                VType=VType,
                RMin=None,
                Forbid=True,
                EpsUz=1.0e-6,
                EpsVz=1.0e-9,
                EpsA=1.0e-9,
                EpsB=1.0e-9,
                EpsPlane=1.0e-9,
                Test=True,
            )

        elif self._method == "optimized":

            if np.size(np.shape(S.Lim)) > 1:
                Lim = np.asarray([S.Lim[0][0], S.Lim[0][1]])
            else:
                Lim = S.Lim
            nLim = S.noccur
            VType = self.config.Id.Type

            lS = [ss for ss in lS if ss._InOut == "out"]
            lSPolyx, lSVInx = [], []
            lSPolyy, lSVIny = [], []
            lSLim, lSnLim = [], []
            lsnvert = []
            num_tot_structs = 0
            num_lim_structs = 0
            for ss in lS:
                lp = ss.Poly_closed[0]
                [lSPolyx.append(item) for item in lp]
                lp = ss.Poly_closed[1]
                [lSPolyy.append(item) for item in lp]
                lp = ss.dgeom["VIn"][0]
                [lSVInx.append(item) for item in lp]
                lp = ss.dgeom["VIn"][1]
                [lSVIny.append(item) for item in lp]
                lSLim.append(ss.Lim)
                lSnLim.append(ss.noccur)
                if len(lsnvert) == 0:
                    lsnvert.append(len(ss.Poly_closed[0]))
                else:
                    lsnvert.append(
                        len(ss.Poly_closed[0]) + lsnvert[num_lim_structs - 1]
                    )
                num_lim_structs += 1
                if ss.Lim is None or len(ss.Lim) == 0:
                    num_tot_structs += 1
                else:
                    num_tot_structs += len(ss.Lim)

            lsnvert = np.asarray(lsnvert, dtype=np.long)
            lSPolyx = np.asarray(lSPolyx)
            lSPolyy = np.asarray(lSPolyy)
            lSVInx = np.asarray(lSVInx)
            lSVIny = np.asarray(lSVIny)

<<<<<<< HEAD
            dkwd = dict(
                ves_lims=Lim,
                nstruct_tot=num_tot_structs,
                nstruct_lim=num_lim_structs,
                lstruct_polyx=lSPolyx,
                lstruct_polyy=lSPolyy,
                lstruct_lims=lSLim,
                lstruct_nlim=np.asarray(lSnLim, dtype=np.int64),
                lstruct_normx=lSVInx,
                lstruct_normy=lSVIny,
                lnvert=lsnvert,
                ves_type=VType,
                rmin=-1,
                forbid=True,
                eps_uz=1.0e-6,
                eps_vz=1.0e-9,
                eps_a=1.0e-9,
                eps_b=1.0e-9,
                eps_plane=1.0e-9,
                test=True,
            )
=======
            dkwd = dict(ves_lims=Lim,
                        nstruct_tot=num_tot_structs,
                        nstruct_lim=num_lim_structs,
                        lstruct_polyx=lSPolyx,
                        lstruct_polyy=lSPolyy,
                        lstruct_lims=lSLim,
                        lstruct_nlim=np.asarray(lSnLim, dtype=np.long),
                        lstruct_normx=lSVInx,
                        lstruct_normy=lSVIny,
                        lnvert=lsnvert,
                        ves_type=VType,
                        rmin=-1, forbid=True, eps_uz=1.e-6, eps_vz=1.e-9,
                        eps_a=1.e-9, eps_b=1.e-9, eps_plane=1.e-9, test=True)
>>>>>>> 7f1e51d5

        return indStruct, largs, dkwd

    def _compute_kInOut(self, largs=None, dkwd=None, indStruct=None):

        # Prepare inputs
        if largs is None:
            indStruct, largs, dkwd = self._prepare_inputs_kInOut(
                indStruct=indStruct
            )
        else:
            assert dkwd is not None
            assert indStruct is not None

        if self._method == "ref":
            # call the dedicated function
            out = _GG.SLOW_LOS_Calc_PInOut_VesStruct(*largs, **dkwd)
            # Currently computes and returns too many things
            PIn, POut, kIn, kOut, VperpIn, vperp, IIn, indout = out
        elif self._method == "optimized":
            # call the dedicated function
            out = _GG.LOS_Calc_PInOut_VesStruct(*largs, **dkwd)
            # Currently computes and returns too many things
            kIn, kOut, vperp, indout = out
        else:
            pass

        # Make sure indices refer to lStruct
        indout[0, :] = indStruct[indout[0, :]]
        return kIn, kOut, vperp, indout, indStruct

    def compute_dgeom(self, extra=True, plotdebug=True):
        # Can only be computed if config if provided
        if self._dconfig["Config"] is None:
            msg = "Attribute dgeom cannot be computed without a config !"
            warnings.warn(msg)
            return

        # dX12
        if self._dgeom["nRays"] > 1:
            self._dgeom = self._complete_dX12(self._dgeom)

        # Perform computation of kIn and kOut
        kIn, kOut, vperp, indout, indStruct = self._compute_kInOut()

        # Clean up (in case of nans)
        ind = np.isnan(kIn)
        kIn[ind] = 0.0
        ind = np.isnan(kOut) | np.isinf(kOut)
        if np.any(ind):
            kOut[ind] = np.nan
            msg = "Some LOS have no visibility inside the plasma domain !\n"
            msg += "Nb. of LOS concerned: %s out of %s\n" % (
                str(ind.sum()),
                str(kOut.size),
            )
            msg += "Indices of LOS ok:\n"
            msg += repr((~ind).nonzero()[0])
            msg += "\nIndices of LOS with no visibility:\n"
            msg += repr(ind.nonzero()[0])
            warnings.warn(msg)
            if plotdebug:
                PIn = self.D[:, ind] + kIn[None, ind] * self.u[:, ind]
                POut = self.D[:, ind] + kOut[None, ind] * self.u[:, ind]
                # To be updated
                _plot._LOS_calc_InOutPolProj_Debug(
                    self.config,
                    self.D[:, ind],
                    self.u[:, ind],
                    PIn,
                    POut,
                    nptstot=kOut.size,
                    Lim=[np.pi / 4.0, 2.0 * np.pi / 4],
                    Nstep=50,
                )

        # Handle particular cases with kIn > kOut
        ind = np.zeros(kIn.shape, dtype=bool)
        ind[~np.isnan(kOut)] = True
        ind[ind] = kIn[ind] > kOut[ind]
        kIn[ind] = 0.0

        # Update dgeom
        dd = {
            "kIn": kIn,
            "kOut": kOut,
            "vperp": vperp,
            "indout": indout,
            "indStruct": indStruct,
        }
        self._dgeom.update(dd)

        # Run extra computations
        if extra:
            self._compute_dgeom_kRMin()
            self._compute_dgeom_extra1()

    def _compute_dgeom_kRMin(self):
        # Get RMin if Type is Tor
        if self.config.Id.Type == "Tor":
            kRMin = np.atleast_1d(
                _comp.LOS_PRMin(
                    self.D, self.u, kOut=self.kOut, Eps=1.0e-12, squeeze=True
                )
            )
        else:
            kRMin = None
        self._dgeom.update({"kRMin": kRMin})

    def _compute_dgeom_extra1(self):
        if self._dgeom["kRMin"] is not None:
            PRMin = self.D + self._dgeom["kRMin"][None, :] * self.u
            RMin = np.hypot(PRMin[0, :], PRMin[1, :])
        else:
            PRMin, RMin = None, None
        PkIn = self.D + self._dgeom["kIn"][np.newaxis, :] * self.u
        PkOut = self.D + self._dgeom["kOut"][np.newaxis, :] * self.u
        dd = {"PkIn": PkIn, "PkOut": PkOut, "PRMin": PRMin, "RMin": RMin}
        self._dgeom.update(dd)

    def _compute_dgeom_extra2D(self):
        if "2d" not in self.Id.Cls.lower():
            return
        D, u = self.D, self.u
        C = np.nanmean(D, axis=1)
        CD0 = D[:, :-1] - C[:, np.newaxis]
        CD1 = D[:, 1:] - C[:, np.newaxis]
        cross = np.array(
            [
                CD1[1, 1:] * CD0[2, :-1] - CD1[2, 1:] * CD0[1, :-1],
                CD1[2, 1:] * CD0[0, :-1] - CD1[0, 1:] * CD0[2, :-1],
                CD1[0, 1:] * CD0[1, :-1] - CD1[1, 1:] * CD0[0, :-1],
            ]
        )
        crossn2 = np.sum(cross ** 2, axis=0)
        if np.all(np.abs(crossn2) < 1.0e-12):
            msg = "Is %s really a 2D camera ? (LOS aligned?)" % self.Id.Name
            warnings.warn(msg)
        cross = cross[:, np.nanargmax(crossn2)]
        cross = cross / np.linalg.norm(cross)
        nIn = cross if np.sum(cross * np.nanmean(u, axis=1)) > 0.0 else -cross

        # Find most relevant e1 (for pixels alignment), without a priori info
        D0D = D - D[:, 0][:, np.newaxis]
        dist = np.sqrt(np.sum(D0D ** 2, axis=0))
        dd = np.min(dist[1:])
        e1 = (D[:, 1] - D[:, 0]) / np.linalg.norm(D[:, 1] - D[:, 0])
        crossbis = np.sqrt(
            (D0D[1, :] * e1[2] - D0D[2, :] * e1[1]) ** 2
            + (D0D[2, :] * e1[0] - D0D[0, :] * e1[2]) ** 2
            + (D0D[0, :] * e1[1] - D0D[1, :] * e1[0]) ** 2
        )
        D0D = D0D[:, crossbis < dd / 3.0]
        sca = np.sum(D0D * e1[:, np.newaxis], axis=0)
        e1 = D0D[:, np.argmax(np.abs(sca))]
        try:
            import tofu.geom.utils as geom_utils
        except Exception:
            from . import utils as geom_utils

        nIn, e1, e2 = geom_utils.get_nIne1e2(C, nIn=nIn, e1=e1)
        if np.abs(np.abs(nIn[2]) - 1.0) > 1.0e-12:
            if np.abs(e1[2]) > np.abs(e2[2]):
                e1, e2 = e2, e1
        e2 = e2 if e2[2] > 0.0 else -e2
        self._dgeom.update({"C": C, "nIn": nIn, "e1": e1, "e2": e2})

    def set_Etendues(self, val):
        val = self._checkformat_inputs_dES(val)
        self._dgeom["Etendues"] = val

    def set_Surfaces(self, val):
        val = self._checkformat_inputs_dES(val)
        self._dgeom["Surfaces"] = val

    def _set_dgeom(
        self,
        dgeom=None,
        Etendues=None,
        Surfaces=None,
        sino_RefPt=None,
        extra=True,
        sino=True,
    ):
        dgeom = self._checkformat_inputs_dgeom(dgeom=dgeom)
        self._dgeom.update(dgeom)
        self.compute_dgeom(extra=extra)
        self.set_Etendues(Etendues)
        self.set_Surfaces(Surfaces)
        if sino:
            self.set_dsino(sino_RefPt)

    def set_dX12(self, dX12=None):
        dX12 = self._checkformat_dX12(dX12)
        self._dX12.update(dX12)

    def _compute_dsino_extra(self):
        if self._dsino["k"] is not None:
            pts = self.D + self._dsino["k"][np.newaxis, :] * self.u
            R = np.hypot(pts[0, :], pts[1, :])
            DR = R - self._dsino["RefPt"][0]
            DZ = pts[2, :] - self._dsino["RefPt"][1]
            p = np.hypot(DR, DZ)
            theta = np.arctan2(DZ, DR)
            ind = theta < 0
            p[ind] = -p[ind]
            theta[ind] = -theta[ind]
            phipts = np.arctan2(pts[1, :], pts[0, :])
            etheta = np.array(
                [
                    np.cos(phipts) * np.cos(theta),
                    np.sin(phipts) * np.cos(theta),
                    np.sin(theta),
                ]
            )
            phi = np.arccos(np.abs(np.sum(etheta * self.u, axis=0)))
            dd = {"pts": pts, "p": p, "theta": theta, "phi": phi}
            self._dsino.update(dd)

    def set_dsino(self, RefPt=None, extra=True):
        RefPt = self._checkformat_inputs_dsino(RefPt=RefPt)
        self._dsino.update({"RefPt": RefPt})
        VType = self.config.Id.Type
        if RefPt is not None:
            self._dconfig["Config"].set_dsino(RefPt=RefPt)
            kOut = np.copy(self._dgeom["kOut"])
            kOut[np.isnan(kOut)] = np.inf
            try:
                out = _GG.LOS_sino(
                    self.D, self.u, RefPt, kOut, Mode="LOS", VType=VType
                )
                Pt, k, r, Theta, p, theta, Phi = out
                self._dsino.update({"k": k})
            except Exception as err:
                msg = str(err)
                msg += "\nError while computing sinogram !"
                raise Exception(msg)
        if extra:
            self._compute_dsino_extra()

    def _set_dOptics(self, lOptics=None):
        lOptics = self._checkformat_dOptics(lOptics=lOptics)
        self._set_dlObj(lOptics, din=self._dOptics)

    def set_dchans(self, dchans=None):
        dchans = self._checkformat_inputs_dchans(dchans)
        self._dchans = dchans

    def _set_color(self, color=None):
        color = self._checkformat_inputs_dmisc(color=color)
        self._dmisc["color"] = color
        self._dplot["cross"]["dP"]["color"] = color
        self._dplot["hor"]["dP"]["color"] = color
        self._dplot["3d"]["dP"]["color"] = color

    def _set_dmisc(self, color=None):
        self._set_color(color)

    ###########
    # Reflections
    ###########

    def get_reflections_as_cam(self, Type=None, Name=None, nb=None):
        """ Return a camera made of reflected LOS

        Reflected LOS can be of 3 types:
            - 'speculiar':  standard mirror-like reflection
            - 'diffusive':  random reflection
            - 'ccube':      corner-cube reflection (ray goes back its way)

        As opposed to self.add_reflections(), the reflected rays are
        return as an independent camera (CamLOS1D)

        """
        # Check inputs
        if nb is None:
            nb = 1
        nb = int(nb)
        assert nb > 0
        if Name is None:
            Name = self.Id.Name + "_Reflect%s" % str(Type)
        clas = Rays if self.__class__.__name__ == Rays else CamLOS1D

        # Run first iteration
        Types = np.full((nb, self.nRays), 0, dtype=int)
        Ds = self.D + (self._dgeom["kOut"][None, :] - 1.0e-12) * self.u
        us, Types[0, :] = self.config._reflect_geom(
            u=self.u,
            vperp=self._dgeom["vperp"],
            indout=self._dgeom["indout"],
            Type=Type,
        )
        lcam = [
            clas(
                dgeom=(Ds, us),
                config=self.config,
                Exp=self.Id.Exp,
                Diag=self.Id.Diag,
                Name=Name,
                shot=self.Id.shot,
            )
        ]
        if nb == 1:
            return lcam[0], Types[0, :]

        indStruct, largs, dkwd = self._prepare_inputs_kInOut(
            D=Ds, u=us, indStruct=self._dgeom["indStruct"]
        )
        outi = self._compute_kInOut(
            largs=largs, dkwd=dkwd, indStruct=indStruct
        )
        kouts, vperps, indouts = outi[1:-1]

        # Run other iterations
        for ii in range(1, nb):
            Ds = Ds + (kouts[None, :] - 1.0e-12) * us
            us, Types[ii, :] = self.config._reflect_geom(
                u=us, vperp=vperps, indout=indouts, Type=Type
            )
            outi = self._compute_kInOut(
                largs=[Dsi, usi, largs[2], largs[3]],
                dkwd=dkwd,
                indStruct=indStruct,
            )
            kouts, vperps, indouts = outi[1:-1]
            lcam.append(
                clas(
                    dgeom=(Ds, us),
                    config=self.config,
                    Exp=self.Id.Exp,
                    Diag=self.Id.Diag,
                    Name=Name,
                    shot=self.Id.shot,
                )
            )
        return lcam, Types

    def add_reflections(self, Type=None, nb=None):
        """ Add relfected LOS to the camera

        Reflected LOS can be of 3 types:
            - 'speculiar':  standard mirror-like reflection
            - 'diffusive':  random reflection
            - 'ccube':      corner-cube reflection (ray goes back its way)

        As opposed to self.get_reflections_as_cam(), the reflected rays are
        stored in the camera object

        """

        # Check inputs
        if nb is None:
            nb = 1
        nb = int(nb)
        assert nb > 0

        # Prepare output
        nRays = self.nRays
        Types = np.full((nRays, nb), 0, dtype=int)
        Ds = np.full((3, nRays, nb), np.nan, dtype=float)
        us = np.full((3, nRays, nb), np.nan, dtype=float)
        kouts = np.full((nRays, nb), np.nan, dtype=float)
        indouts = np.full((3, nRays, nb), 0, dtype=int)
        vperps = np.full((3, nRays, nb), np.nan, dtype=float)

        # Run first iteration
        Ds[:, :, 0] = (
            self.D + (self._dgeom["kOut"][None, :] - 1.0e-12) * self.u
        )
        us[:, :, 0], Types[:, 0] = self.config._reflect_geom(
            u=self.u,
            vperp=self._dgeom["vperp"],
            indout=self._dgeom["indout"],
            Type=Type,
        )
        indStruct, largs, dkwd = self._prepare_inputs_kInOut(
            D=Ds[:, :, 0], u=us[:, :, 0], indStruct=self._dgeom["indStruct"]
        )
        outi = self._compute_kInOut(
            largs=largs, dkwd=dkwd, indStruct=indStruct
        )
        kouts[:, 0], vperps[:, :, 0], indouts[:, :, 0] = outi[1:-1]

        # Run other iterations
        for ii in range(1, nb):
            Dsi = (
                Ds[:, :, ii - 1]
                + (kouts[None, :, ii - 1] - 1.0e-12) * us[:, :, ii - 1]
            )
            usi, Types[:, ii] = self.config._reflect_geom(
                u=us[:, :, ii - 1],
                vperp=vperps[:, :, ii - 1],
                indout=indouts[:, :, ii - 1],
                Type=Type,
            )
            outi = self._compute_kInOut(
                largs=[Dsi, usi, largs[2], largs[3]],
                dkwd=dkwd,
                indStruct=indStruct,
            )
            kouts[:, ii], vperps[:, :, ii], indouts[:, :, ii] = outi[1:-1]
            Ds[:, :, ii], us[:, :, ii] = Dsi, usi

        self._dgeom["dreflect"] = {
            "nb": nb,
            "Type": Type,
            "Types": Types,
            "Ds": Ds,
            "us": us,
            "kouts": kouts,
            "indouts": indouts,
        }

    ###########
    # strip dictionaries
    ###########

    def _strip_dgeom(self, strip=0):
        if self._dstrip["strip"] == strip:
            return

        if strip < self._dstrip["strip"]:
            # Reload
            if self._dstrip["strip"] == 1:
                self._compute_dgeom_extra1()
            elif self._dstrip["strip"] >= 2 and strip == 1:
                self._compute_dgeom_kRMin()
            elif self._dstrip["strip"] >= 2 and strip == 0:
                self._compute_dgeom_kRMin()
                self._compute_dgeom_extra1()
        else:
            # strip
            if strip == 1:
                lkeep = [
                    "D",
                    "u",
                    "pinhole",
                    "nRays",
                    "kIn",
                    "kOut",
                    "vperp",
                    "indout",
                    "indStruct",
                    "kRMin",
                    "Etendues",
                    "Surfaces",
                    "isImage",
                    "dX12",
                    "dreflect",
                ]
                utils.ToFuObject._strip_dict(self._dgeom, lkeep=lkeep)
            elif self._dstrip["strip"] <= 1 and strip >= 2:
                lkeep = [
                    "D",
                    "u",
                    "pinhole",
                    "nRays",
                    "kIn",
                    "kOut",
                    "vperp",
                    "indout",
                    "indStruct",
                    "Etendues",
                    "Surfaces",
                    "isImage",
                    "dX12",
                    "dreflect",
                ]
                utils.ToFuObject._strip_dict(self._dgeom, lkeep=lkeep)

    def _strip_dconfig(self, strip=0, verb=True):
        if self._dstrip["strip"] == strip:
            return

        if strip < self._dstrip["strip"]:
            if self._dstrip["strip"] == 4:
                pfe = self._dconfig["Config"]
                try:
                    self._dconfig["Config"] = utils.load(pfe, verb=verb)
                except Exception as err:
                    msg = str(err)
                    msg += "\n    type(pfe) = {0}".format(str(type(pfe)))
                    msg += "\n    self._dstrip['strip'] = {0}".format(
                        self._dstrip["strip"]
                    )
                    msg += "\n    strip = {0}".format(strip)
                    raise Exception(msg)

            self._dconfig["Config"].strip(strip, verb=verb)
        else:
            if strip == 4:
                path, name = self.config.Id.SavePath, self.config.Id.SaveName
                # --- Check !
                lf = os.listdir(path)
                lf = [
                    ff for ff in lf if all([s in ff for s in [name, ".npz"]])
                ]
                exist = len(lf) == 1
                # ----------
                pathfile = os.path.join(path, name) + ".npz"
                if not exist:
                    msg = """BEWARE:
                        You are about to delete the Config object
                        Only the path/name to saved a object will be kept

                        But it appears that the following object has no
                        saved file where specified (obj.Id.SavePath)
                        Thus it won't be possible to retrieve it
                        (unless available in the current console:"""
                    msg += "\n    - {0}".format(pathfile)
                    if force:
                        warnings.warn(msg)
                    else:
                        raise Exception(msg)
                self._dconfig["Config"] = pathfile

            else:
                self._dconfig["Config"].strip(strip, verb=verb)

    def _strip_dsino(self, strip=0):
        if self._dstrip["strip"] == strip:
            return

        if strip < self._dstrip["strip"]:
            if strip <= 1 and self._dsino["k"] is not None:
                self._compute_dsino_extra()
        else:
            if self._dstrip["strip"] <= 1:
                utils.ToFuObject._strip_dict(self._dsino, lkeep=["RefPt", "k"])

    def _strip_dmisc(self, lkeep=["color"]):
        utils.ToFuObject._strip_dict(self._dmisc, lkeep=lkeep)

    ###########
    # _strip and get/from dict
    ###########

    @classmethod
    def _strip_init(cls):
        cls._dstrip["allowed"] = [0, 1, 2, 3, 4]
        nMax = max(cls._dstrip["allowed"])
        doc = """
                 1: dgeom w/o pts + config.strip(1)
                 2: dgeom w/o pts + config.strip(2) + dsino empty
                 3: dgeom w/o pts + config.strip(3) + dsino empty
                 4: dgeom w/o pts + config=pathfile + dsino empty
                 """
<<<<<<< HEAD
        doc = utils.ToFuObjectBase.strip.__doc__.format(doc, nMax)
        if sys.version[0] == "2":
            cls.strip.__func__.__doc__ = doc
        else:
            cls.strip.__doc__ = doc
=======
        doc = utils.ToFuObjectBase.strip.__doc__.format(doc,nMax)
        cls.strip.__doc__ = doc
>>>>>>> 7f1e51d5

    def strip(self, strip=0, verb=True):
        # super()
        super(Rays, self).strip(strip=strip, verb=verb)

    def _strip(self, strip=0, verb=True):
        self._strip_dconfig(strip=strip, verb=verb)
        self._strip_dgeom(strip=strip)
        self._strip_dsino(strip=strip)

    def _to_dict(self):
        dout = {
            "dconfig": {"dict": self._dconfig, "lexcept": None},
            "dgeom": {"dict": self.dgeom, "lexcept": None},
            "dchans": {"dict": self.dchans, "lexcept": None},
            "dsino": {"dict": self.dsino, "lexcept": None},
        }
        if self._is2D():
            dout["dX12"] = {"dict": self._dX12, "lexcept": None}
        return dout

    @classmethod
    def _checkformat_fromdict_dconfig(cls, dconfig):
        if dconfig["Config"] is None:
            return Nonei
        if type(dconfig["Config"]) is dict:
            dconfig["Config"] = Config(fromdict=dconfig["Config"])
        lC = [
            isinstance(dconfig["Config"], Config),
            type(dconfig["Config"]) is str,
        ]
        assert any(lC)

    def _from_dict(self, fd):
        self._checkformat_fromdict_dconfig(fd["dconfig"])

        self._dconfig.update(**fd["dconfig"])
        self._dgeom.update(**fd["dgeom"])
        self._dsino.update(**fd["dsino"])
        if "dchans" in fd.keys():
            self._dchans.update(**fd["dchans"])
        if self._is2D():
            self._dX12.update(**fd["dX12"])

    ###########
    # properties
    ###########

    @property
    def dgeom(self):
        return self._dgeom

    @property
    def dchans(self):
        return self._dchans

    @property
    def dsino(self):
        return self._dsino

    @property
    def isPinhole(self):
        c0 = "pinhole" in self._dgeom.keys()
        return c0 and self._dgeom["pinhole"] is not None

    @property
    def nRays(self):
        return self._dgeom["nRays"]

    @property
    def D(self):
        if self._dgeom["D"].shape[1] < self._dgeom["nRays"]:
            D = np.tile(self._dgeom["D"], self._dgeom["nRays"])
        else:
            D = self._dgeom["D"]
        return D

    @property
    def u(self):
        if self.isPinhole:
            u = self._dgeom["pinhole"][:, np.newaxis] - self._dgeom["D"]
            u = u / np.sqrt(np.sum(u ** 2, axis=0))[np.newaxis, :]
        elif self._dgeom["u"].shape[1] < self._dgeom["nRays"]:
            u = np.tile(self._dgeom["u"], self._dgeom["nRays"])
        else:
            u = self._dgeom["u"]
        return u

    @property
    def pinhole(self):
        if self._dgeom["pinhole"] is None:
            msg = "This is not a pinhole camera => pinhole is None"
            warnings.warn(msg)
        return self._dgeom["pinhole"]

    @property
    def config(self):
        return self._dconfig["Config"]

    @property
    def indStruct_computeInOut(self):
        compute = self.config.get_compute()
        lS = self.config.lStruct
        iI, iO = [], []
        for ii in range(0, len(lS)):
            if compute[ii]:
                if lS[ii]._InOut == "in":
                    iI.append(ii)
                elif lS[ii]._InOut == "out":
                    iO.append(ii)
        return np.r_[iI + iO]

    @property
    def Etendues(self):
        if self._dgeom["Etendues"] is None:
            E = None
        elif self._dgeom["Etendues"].size == self._dgeom["nRays"]:
            E = self._dgeom["Etendues"]
        elif self._dgeom["Etendues"].size == 1:
            E = np.repeat(self._dgeom["Etendues"], self._dgeom["nRays"])
        else:
            msg = "Stored Etendues is not conform !"
            raise Exception(msg)
        return E

    @property
    def Surfaces(self):
        if self._dgeom["Surfaces"] is None:
            S = None
        elif self._dgeom["Surfaces"].size == self._dgeom["nRays"]:
            S = self._dgeom["Surfaces"]
        elif self._dgeom["Surfaces"].size == 1:
            S = np.repeat(self._dgeom["Surfaces"], self._dgeom["nRays"])
        else:
            msg = "Stored Surfaces not conform !"
            raise Exception(msg)
        return S

    @property
    def kIn(self):
        return self._dgeom["kIn"]

    @property
    def kOut(self):
        return self._dgeom["kOut"]

    @property
    def kMin(self):
        if self.isPinhole:
            kMin = self._dgeom["pinhole"][:, np.newaxis] - self._dgeom["D"]
            kMin = np.sqrt(np.sum(kMin ** 2, axis=0))
        else:
            kMin = 0.0
        return kMin

    @classmethod
    def _is2D(cls):
        c0 = "2d" in cls.__name__.lower()
        return c0

    @classmethod
    def _isLOS(cls):
        c0 = "los" in cls.__name__.lower()
        return c0

    ###########
    # public methods
    ###########

    def _check_indch(self, ind, out=int):
        if ind is not None:
            ind = np.asarray(ind)
<<<<<<< HEAD
            assert ind.ndim == 1
            assert ind.dtype in [np.int64, np.bool_]
=======
            assert ind.ndim==1
            assert ind.dtype in [np.int64, np.bool_, np.long]
>>>>>>> 7f1e51d5
            if ind.dtype == np.bool_:
                assert ind.size == self.nRays
                if out is int:
                    indch = ind.nonzero()[0]
                else:
                    indch = ind
            else:
                assert np.max(ind) < self.nRays
                if out is bool:
                    indch = np.zeros((self.nRays,), dtype=bool)
                    indch[ind] = True
                else:
                    indch = ind
        else:
            if out is int:
                indch = np.arange(0, self.nRays)
            elif out is bool:
                indch = np.ones((self.nRays,), dtype=bool)
        return indch

    def select(self, key=None, val=None, touch=None, log="any", out=int):
        """ Return the indices of the rays matching selection criteria

        The criterion can be of two types:
            - a key found in self.dchans, with a matching value
            - a touch tuple (indicating which element in self.config is touched
                by the desired rays)

        Parameters
        ----------
        key :    None / str
            A key to be found in self.dchans
        val :   int / str / float / list of such
            The value to be matched
            If a list of values is provided, the behaviour depends on log
        log :   str
            A flag indicating which behaviour to use when val is a list
                - any : Returns indices of rays matching any value in val
                - all : Returns indices of rays matching all values in val
                - not : Returns indices of rays matching None of the val
        touch:  None / str / int / tuple
            Used if key is None
            Tuple that can be of len()=1, 2 or 3
            Tuple indicating you want the rays that are touching some specific
            elements of self.config:
                - touch[0] : str / int or list of such
                    str : a 'Cls_Name' string indicating the element
                    int : the index of the element in self.config.lStruct
                - touch[1] : int / list of int
                    Indices of the desired segments on the polygon
                    (i.e.: of the cross-section polygon of the above element)
                - touch[2] : int / list of int
                    Indices, if relevant, of the toroidal / linear unit
                    Only relevant when the element has noccur>1
            In this case only log='not' has an effect
        out :   str
            Flag indicating whether to return:
                - bool : a (nRays,) boolean array of indices
                - int :  a (N,) array of int indices (N=number of matching
                         rays)

        Returns
        -------
        ind :   np.ndarray
            The array of matching rays

        """
        assert out in [int, bool]
        assert log in ["any", "all", "not"]
        C = [key is None, touch is None]
        assert np.sum(C) >= 1
        if np.sum(C) == 2:
            ind = np.ones((self.nRays,), dtype=bool)
        else:
            if key is not None:
                assert type(key) is str and key in self._dchans.keys()
                ltypes = [str, int, float, np.int64, np.float64]
                C0 = type(val) in ltypes
                C1 = type(val) in [list, tuple, np.ndarray]
                assert C0 or C1
                if C0:
                    val = [val]
                else:
                    assert all([type(vv) in ltypes for vv in val])
                ind = np.vstack([self._dchans[key] == ii for ii in val])
                if log == "any":
                    ind = np.any(ind, axis=0)
                elif log == "all":
                    ind = np.all(ind, axis=0)
                else:
                    ind = ~np.any(ind, axis=0)

            elif touch is not None:
                lint = [int, np.int64]
                larr = [list, tuple, np.ndarray]
                touch = [touch] if not type(touch) is list else touch
                assert len(touch) in [1, 2, 3]

                def _check_touch(tt):
                    cS = type(tt) is str and len(tt.split("_")) == 2
                    c0 = type(tt) in lint
                    c1 = type(tt) in larr and len(tt) >= 0
                    c1 = c1 and all([type(t) in lint for t in tt])
                    return cS, c0, c1

                for ii in range(0, 3 - len(touch)):
                    touch.append([])

                ntouch = len(touch)
                assert ntouch == 3

                for ii in range(0, ntouch):
                    cS, c0, c1 = _check_touch(touch[ii])

                    if not (cS or c0 or c1):
                        msg = "Provided touch is not valid:\n" % touch
                        msg += "    - Provided: %s\n" % str(touch)
                        msg += "Please provide either:\n"
                        msg += "    - str in the form 'Cls_Name'\n"
                        msg += "    - int (index)\n"
                        msg += "    - array of int indices"
                        raise Exception(msg)

                    if cS:
                        k0, k1 = touch[ii].split("_")
                        lS = self.config.lStruct
                        ind = [
                            jj
                            for jj, ss in enumerate(lS)
                            if ss.Id.Cls == k0 and ss.Id.Name == k1
                        ]
                        assert len(ind) == 1
                        touch[ii] = [ind[0]]
                    elif c0:
                        touch[ii] = [touch[ii]]

                # Common part
                ind = np.zeros((ntouch, self.nRays), dtype=bool)
                for i in range(0, ntouch):
                    if len(touch[i]) == 0:
                        ind[i, :] = True
                    else:
                        for n in range(0, len(touch[i])):
                            ind[i, :] = np.logical_or(
                                ind[i, :],
                                self._dgeom["indout"][i, :] == touch[i][n],
                            )
                ind = np.all(ind, axis=0)
                if log == "not":
                    ind[:] = ~ind
        if out is int:
            ind = ind.nonzero()[0]
        return ind

    def get_subset(self, indch=None, Name=None):
        """ Return an instance which is a sub-set of the camera

        The subset is the same camera but with only the LOS selected by indch
        It can be assigned a new Name (str), or the same one (True)
        """
        if indch is None:
            return self
        else:
            indch = self._check_indch(indch)
            dd = self.to_dict()

            # Name
            assert Name in [None, True] or type(Name) is str
            if Name is True:
                pass
            elif type(Name) is str:
                dd["dId_dall_Name"] = Name
            elif Name is None:
                dd["dId_dall_Name"] = dd["dId_dall_Name"] + "-subset"

            # Resize all np.ndarrays
            for kk in dd.keys():
                vv = dd[kk]
                c0 = isinstance(vv, np.ndarray) and self.nRays in vv.shape
                if c0:
                    if vv.ndim == 1:
                        dd[kk] = vv[indch]
                    elif vv.ndim == 2 and vv.shape[1] == self.nRays:
                        dd[kk] = vv[:, indch]
                dd["dgeom_nRays"] = dd["dgeom_D"].shape[1]

            # Recreate from dict
            obj = self.__class__(fromdict=dd)
        return obj

    def _get_plotL(
        self,
        reflections=True,
        Lplot="Tot",
        proj="All",
        ind=None,
        return_pts=False,
        multi=False,
    ):
        """ Get the (R,Z) coordinates of the cross-section projections """
        ind = self._check_indch(ind)
        if ind.size > 0:
            us = self.u[:, ind]
            kOuts = np.atleast_1d(self.kOut[ind])[:, None]
            if Lplot.lower() == "tot":
                Ds = self.D[:, ind]
            else:
                Ds = self.D[:, ind] + self.kIn[None, ind] * us
                kOuts = kOuts - np.atleast_1d(self.kIn[ind])[:, None]
            if ind.size == 1:
                Ds, us = Ds[:, None], us[:, None]
            Ds, us = Ds[:, :, None], us[:, :, None]
            kRMin = None

            # Add reflections ?
            c0 = (
                reflections
                and self._dgeom.get("dreflect") is not None
                and self._dgeom["dreflect"].get("us") is not None
            )
            if c0:
                Dsadd = self._dgeom["dreflect"]["Ds"][:, ind, :]
                usadd = self._dgeom["dreflect"]["us"][:, ind, :]
                kOutsadd = self._dgeom["dreflect"]["kouts"][ind, :]
                if ind.size == 1:
                    Dsadd, usadd = Dsadd[:, None, :], usadd[:, None, :]
                    kOutsadd = kOutsadd[None, :]
                Ds = np.concatenate((Ds, Dsadd), axis=-1)
                us = np.concatenate((us, usadd), axis=-1)
                kOuts = np.concatenate((kOuts, kOutsadd), axis=-1)
                if self.config.Id.Type == "Tor":
                    kRMin = _comp.LOS_PRMin(
                        Ds, us, kOut=kOuts, Eps=1.0e-12, squeeze=False
                    )

            elif self.config.Id.Type == "Tor":
                kRMin = self._dgeom["kRMin"][ind][:, None]

            out = _comp.LOS_CrossProj(
                self.config.Id.Type,
                Ds,
                us,
                kOuts,
                proj=proj,
                return_pts=return_pts,
                multi=multi,
            )
        else:
            out = None
        return out

    def get_sample(
        self,
        res=None,
        resMode="abs",
        DL=None,
        method="sum",
        ind=None,
        pts=False,
        compact=True,
        num_threads=_NUM_THREADS,
        Test=True,
    ):
        """ Return a linear sampling of the LOS

        The LOS is sampled into a series a points and segments lengths
        The resolution (segments length) is <= res
        The sampling can be done according to different methods
        It is possible to sample only a subset of the LOS

        Parameters
        ----------
        res:        float
            Desired resolution
        resMode:    str
            Flag indicating res should be understood as:
                - 'abs':    an absolute distance in meters
                - 'rel':    a relative distance (fraction of the LOS length)
        DL:         None / iterable
            The fraction [L1;L2] of the LOS that should be sampled, where
            L1 and L2 are distances from the starting point of the LOS (LOS.D)
            DL can be an iterable of len()==2 (identical to all los), or a
            (2,nlos) array
        method:     str
            Flag indicating which to use for sampling:
                - 'sum':    the LOS is sampled into N segments of equal length,
                            where N is the smallest int such that:
                                * segment length <= resolution(res,resMode)
                            The points returned are the center of each segment
                - 'simps':  the LOS is sampled into N segments of equal length,
                            where N is the smallest int such that:
                                * segment length <= resolution(res,resMode)
                                * N is even
                            The points returned are the egdes of each segment
                - 'romb':   the LOS is sampled into N segments of equal length,
                            where N is the smallest int such that:
                                * segment length <= resolution(res,resMode)
                                * N = 2^k + 1
                            The points returned are the egdes of each segment
        ind:        None / iterable of int
            indices of the LOS to be sampled
        pts:        bool
            Flag indicating whether to return only the abscissa parameter k
            (False) or the 3D pts coordinates (True)
        compact:    bool
            Flag incating whether to retrun the sampled pts of all los in a
            single concatenated array (True) or splitted into
            a list of nlos arrays)

        Returns
        -------
        k:      np.ndarray
            if pts == False:
                A (npts,) array of the abscissa parameters
                  (i.e.: points distances from the LOS starting points)
                In order to get the 3D cartesian coordinates of pts do:
            if pts == True:
                A (3,npts) array of the sampled points 3D cartesian coordinates
        reseff: np.ndarray
            A (nlos,) array of the effective resolution (<= res input), as an
            absolute distance
        ind:    np.ndarray
            A (nlos-1,) array of integere indices (where to split k to separate
            the points of each los). e.g.: lk = np.split(k,ind)

        """
        if res is None:
            res = _RES
        ind = self._check_indch(ind)
        # preload k
        kIn = self.kIn
        kOut = self.kOut

        # Preformat DL
        if DL is None:
            DL = np.array([kIn[ind], kOut[ind]])
        elif np.asarray(DL).size == 2:
            DL = np.tile(np.asarray(DL).ravel(), (len(ind), 1)).T
        DL = np.ascontiguousarray(DL).astype(float)
        assert type(DL) is np.ndarray and DL.ndim == 2
        assert DL.shape == (2, len(ind)), "Arg DL has wrong shape !"

        # Check consistency of limits
        ii = DL[0, :] < kIn[ind]
        DL[0, ii] = kIn[ind][ii]
        ii[:] = DL[0, :] >= kOut[ind]
        DL[0, ii] = kOut[ind][ii]
        ii[:] = DL[1, :] > kOut[ind]
        DL[1, ii] = kOut[ind][ii]
        ii[:] = DL[1, :] <= kIn[ind]
        DL[1, ii] = kIn[ind][ii]

        # Preformat Ds, us
        Ds, us = self.D[:, ind], self.u[:, ind]
        if len(ind) == 1:
            Ds, us = Ds.reshape((3, 1)), us.reshape((3, 1))
        Ds, us = np.ascontiguousarray(Ds), np.ascontiguousarray(us)

        # Launch    # NB : find a way to exclude cases with DL[0,:]>=DL[1,:] !!
        # Todo : reverse in _GG : make compact default for faster computation !
        nlos = Ds.shape[1]
        k, reseff, lind = _GG.LOS_get_sample(
            nlos,
            res,
            DL,
            dmethod=resMode,
            method=method,
            num_threads=num_threads,
            Test=Test,
        )
        if pts:
            nbrep = np.r_[lind[0], np.diff(lind), k.size - lind[-1]]
            k = np.repeat(Ds, nbrep, axis=1) + k[None, :] * np.repeat(
                us, nbrep, axis=1
            )
        if not compact:
            k = np.split(k, lind, axis=-1)
        return k, reseff, lind

    def _kInOut_Isoflux_inputs(self, lPoly, lVIn=None):

        if self._method == "ref":
            D, u = np.ascontiguousarray(self.D), np.ascontiguousarray(self.u)
            Lim = self.config.Lim
            nLim = self.config.nLim
            Type = self.config.Id.Type

            largs = [D, u, lPoly[0], lVIn[0]]
            dkwd = dict(Lim=Lim, nLim=nLim, VType=Type)
        elif self._method == "optimized":
            D = np.ascontiguousarray(self.D)
            u = np.ascontiguousarray(self.u)
            if np.size(self.config.Lim) == 0 or self.config.Lim is None:
                Lim = np.array([])
            else:
                Lim = np.asarray(self.config.Lim)
                if np.size(np.shape(Lim)) > 1:
                    # in case self.config.Lim = [[L0, L1]]
                    Lim = np.asarray([Lim[0][0], Lim[0][1]])
            nLim = self.config.nLim
            Type = self.config.Id.Type
            largs = [D, u, lPoly[0], lVIn[0]]
            dkwd = dict(ves_lims=Lim, ves_type=Type)
        else:
            # To be adjusted later
            pass
        return largs, dkwd

    def _kInOut_Isoflux_inputs_usr(self, lPoly, lVIn=None):
        c0 = type(lPoly) in [np.ndarray, list, tuple]

        # Check lPoly
<<<<<<< HEAD
        if type(lPoly) is np.ndarray:
            lPoly = [lPoly]
        lPoly = [np.ascontiguousarray(pp) for pp in lPoly]
        msg = "Arg lPoly must be a list of (2,N) or (N,2) np.ndarrays !"
        assert all([pp.ndim == 2 and 2 in pp.shape for pp in lPoly]), msg
        nPoly = len(lPoly)
        for ii in range(0, nPoly):
            if lPoly[ii].shape[0] != 2:
                lPoly[ii] = lPoly[ii].T
=======
        if c0 and type(lPoly) is np.ndarray:
            c0 = c0 and lPoly.ndim in [2, 3]
            if c0 and lPoly.ndim == 2:
                c0 = c0 and lPoly.shape[0] == 2
                if c0:
                    lPoly = [np.ascontiguousarray(lPoly)]
            elif c0:
                c0 = c0 and lPoly.shape[1] == 2
                if c0:
                    lPoly = np.ascontiguousarray(lPoly)
        elif c0:
            lPoly = [np.ascontiguousarray(pp) for pp in lPoly]
            c0 = all([pp.ndim == 2 and pp.shape[0] == 2 for pp in lPoly])
        if not c0:
            msg = "Arg lPoly must be either:\n"
            msg += "    - a (2,N) np.ndarray (signle polygon of N points)\n"
            msg += "    - a list of M polygons, each a (2,Ni) np.ndarray\n"
            msg += "        - where Ni is the number of pts of each polygon\n"
            msg += "    - a (M,2,N) np.ndarray where:\n"
            msg += "        - M is the number of polygons\n"
            msg += "        - N is the (common) number of points per polygon\n"
            raise Exception(msg)
        nPoly = len(lPoly)

        # Check anti-clockwise and closed
        if type(lPoly) is list:
            for ii in range(nPoly):
>>>>>>> 7f1e51d5
                # Check closed and anti-clockwise
                if _GG.Poly_isClockwise(lPoly[ii]):
                    lPoly[ii] = lPoly[ii][:, ::-1]
                if not np.allclose(lPoly[ii][:, 0], lPoly[ii][:, -1]):
                    lPoly[ii] = np.concatenate(
                        (lPoly[ii], lPoly[ii][:, 0:1]), axis=-1
                    )
        else:
            for ii in range(nPoly):
                # Check closed and anti-clockwise
                if _GG.Poly_isClockwise(lPoly[ii]):
                    lPoly[ii] = lPoly[ii][:, ::-1]
            d = np.sum((lPoly[:, :, 0]-lPoly[:, :, -1])**2, axis=1)
            if np.allclose(d, 0.):
                pass
            elif np.all(d > 0.):
                lPoly = np.concatenate((lPoly, lPoly[:, :, 0:1]), axis=-1)
            else:
                msg = "All poly in lPoly should be closed or all non-closed!"
                raise Exception(msg)


        # Check lVIn
        if lVIn is None:
            lVIn = []
            for pp in lPoly:
<<<<<<< HEAD
                VIn = np.diff(pp, axis=1)
                VIn = VIn / (np.sqrt(np.sum(VIn ** 2, axis=0))[np.newaxis, :])
                VIn = np.ascontiguousarray([-VIn[1, :], VIn[0, :]])
                lVIn.append(VIn)
        else:
            if type(lVIn) is np.ndarray:
                lVIn = [lVIn]
            assert len(lVIn) == nPoly
            lVIn = [np.ascontiguousarray(pp) for pp in lVIn]
            msg = "Arg lVIn must be a list of (2,N) or (N,2) np.ndarrays !"
            assert all([pp.ndim == 2 and 2 in pp.shape for pp in lVIn]), msg
            for ii in range(0, nPoly):
                if lVIn[ii].shape[0] != 2:
                    lVIn[ii] = lVIn[ii].T
                    lVIn[ii] = lVIn[ii] / (
                        np.sqrt(np.sum(lVIn[ii] ** 2, axis=0))[np.newaxis, :]
                    )
                    assert lVIn[ii].shape == (2, lPoly[ii].shape[1] - 1)
                    vect = np.diff(lPoly[ii], axis=1)
                    det = (
                        vect[0, :] * lVIn[ii][1, :]
                        - vect[1, :] * lVIn[ii][0, :]
                    )
                    if not np.allclose(np.abs(det), 1.0):
                        msg = "Each lVIn must be perp. to each lPoly segment !"
                        raise Exception(msg)
                    ind = np.abs(det + 1) < 1.0e-12
                    lVIn[ii][:, ind] = -lVIn[ii][:, ind]

        return nPoly, lPoly, lVIn

    def calc_kInkOut_IsoFlux(self, lPoly, lVIn=None, Lim=None, kInOut=True):
=======
                vIn = np.diff(pp, axis=1)
                vIn = vIn/(np.sqrt(np.sum(vIn**2, axis=0))[None, :])
                vIn = np.ascontiguousarray([-vIn[1, :], vIn[0, :]])
                lVIn.append(vIn)
        else:
            c0 = type(lVIn) in [np.ndarray, list, tuple]
            if c0 and type(lVIn) is np.ndarray and lVIn.ndim == 2:
                c0 = c0 and lVIn.shape == (2, lPoly[0].shape[1]-1)
                if c0:
                    lVIn = [np.ascontiguousarray(lVIn)]
            elif c0 and type(lVIn) is np.ndarray:
                c0 = c0 and lVIn.shape == (nPoly, 2, lPoly.shape[-1]-1)
                if c0:
                    lVIn = np.ascontiguousarray(lVIn)
            elif c0:
                c0 = c0 and len(lVIn) == nPoly
                if c0:
                    c0 = c0 and all([vv.shape == (2, pp.shape[1]-1)
                                     for vv, pp in zip(lVIn, lPoly)])
                    if c0:
                        lVIn = [np.ascontiguousarray(vv) for vv in lVIn]

            # Check normalization and direction
            for ii in range(0,nPoly):
                lVIn[ii] = (lVIn[ii]
                            / np.sqrt(np.sum(lVIn[ii]**2, axis=0))[None, :])
                vect = np.diff(lPoly[ii], axis=1)
                vect = vect / np.sqrt(np.sum(vect**2, axis=0))[None, :]
                det = vect[0, :]*lVIn[ii][1, :] - vect[1, :]*lVIn[ii][0, :]
                if not np.allclose(np.abs(det), 1.):
                    msg = "Each lVIn must be perp. to each lPoly segment !"
                    raise Exception(msg)
                ind = np.abs(det+1) < 1.e-12
                lVIn[ii][:, ind] = -lVIn[ii][:, ind]

        return nPoly, lPoly, lVIn

    def calc_kInkOut_Isoflux(self, lPoly, lVIn=None, Lim=None,
                             kInOut=True):
>>>>>>> 7f1e51d5
        """ Calculate the intersection points of each ray with each isoflux

        The isofluxes are provided as a list of 2D closed polygons

        The intersections are the inward and outward intersections
        They are retruned as two np.ndarrays: kIn and kOut
        Each array contains the length parameter along the ray for each isoflux

        Parameters
        ----------


        Returns
        -------

        """

        # Preformat input
        nPoly, lPoly, lVIn = self._kInOut_Isoflux_inputs_usr(lPoly, lVIn=lVIn)

        # Prepare output
<<<<<<< HEAD
        kIn = np.full((self.nRays, nPoly), np.nan)
        kOut = np.full((self.nRays, nPoly), np.nan)

        # Compute intersections
        assert self._method in ["ref", "optimized"]
        if self._method == "ref":
            for ii in range(0, nPoly):
                largs, dkwd = self._kInOut_IsoFlux_inputs(
                    [lPoly[ii]], lVIn=[lVIn[ii]]
                )
                out = _GG.SLOW_LOS_Calc_PInOut_VesStruct(*largs, **dkwd)
                # PIn, POut, kin, kout, VperpIn, vperp, IIn, indout = out[]
                kIn[:, ii], kOut[:, ii] = out[2], out[3]
        elif self._method == "optimized":
            for ii in range(0, nPoly):
                largs, dkwd = self._kInOut_IsoFlux_inputs(
                    [lPoly[ii]], lVIn=[lVIn[ii]]
                )

                out = _GG.LOS_Calc_PInOut_VesStruct(*largs, **dkwd)
                kin, kout, _, _ = out
                kIn[:, ii], kOut[:, ii] = kin, kout
        if kInOut:
            indok = ~np.isnan(kIn)
            ind = np.zeros((self.nRays, nPoly), dtype=bool)
            kInref = np.tile(self.kIn[:, np.newaxis], nPoly)
            kOutref = np.tile(self.kOut[:, np.newaxis], nPoly)
            ind[indok] = (kIn[indok] < kInref[indok]) | (
                kIn[indok] > kOutref[indok]
            )
=======
        kIn = np.full((nPoly, self.nRays), np.nan)
        kOut = np.full((nPoly, self.nRays), np.nan)

        # Compute intersections
        assert(self._method in ['ref', 'optimized'])
        if self._method=='ref':
            for ii in range(0,nPoly):
                largs, dkwd = self._kInOut_Isoflux_inputs([lPoly[ii]],
                                                          lVIn=[lVIn[ii]])
                out = _GG.SLOW_LOS_Calc_PInOut_VesStruct(*largs, **dkwd)
                # PIn, POut, kin, kout, VperpIn, vperp, IIn, indout = out[]
                kIn[ii, :], kOut[ii, :] = out[2], out[3]
        elif self._method=="optimized":
            for ii in range(0,nPoly):
                largs, dkwd = self._kInOut_Isoflux_inputs([lPoly[ii]],
                                                          lVIn=[lVIn[ii]])

                out = _GG.LOS_Calc_PInOut_VesStruct(*largs, **dkwd)[:2]
                kIn[ii, :], kOut[ii, :] = out
        if kInOut:
            indok = ~np.isnan(kIn)
            ind = np.zeros((nPoly, self.nRays), dtype=bool)
            kInref = np.tile(self.kIn, (nPoly, 1))
            kOutref = np.tile(self.kOut, (nPoly, 1))
            ind[indok] = (kIn[indok]<kInref[indok]) | (kIn[indok]>kOutref[indok])
>>>>>>> 7f1e51d5
            kIn[ind] = np.nan

            ind[:] = False
            indok[:] = ~np.isnan(kOut)
            ind[indok] = (kOut[indok] < kInref[indok]) | (
                kOut[indok] > kOutref[indok]
            )
            kOut[ind] = np.nan

        return kIn, kOut

<<<<<<< HEAD
    def _calc_signal_preformat(
        self, ind=None, DL=None, t=None, out=object, Brightness=True
    ):
=======
    def calc_length_in_isoflux(self, lPoly, lVIn=None, Lim=None, kInOut=True):
        """ Return the length of each LOS inside each isoflux

        Uses self.calc_kInkOut_Isoflux() to compute the linear abscissa (k) of
        the entry points (kIn) and exit points (kOut) for each LOS

        The isofluxes must be provided as a list of polygons

        The length is returned as a (nPoly, nLOS) 2d array

        """
        kIn, kOut = self.calc_kInkOut_Isoflux(lPoly, lVIn=lVIn, Lim=Lim,
                                              kInOut=kInOut)
        return kOut-kIn

    def calc_min_geom_radius(self, axis):
        """ Return the minimum geom. radius of each LOS, from an arbitrary axis

        The axis mut be provided as a (R,Z) iterable
        Uses self.set_dsino()

        Return:
        -------
        p:      np.ndarray
            (nLOS,) array of minimal radius (or impact parameter)
        theta:  np.ndarray
            (nLOS,) array of associated theta with respect to axis
        pts:    np.ndarray
            (3,nLOS) array of (X,Y,Z) coordinates of associated points on LOS
        """
        self.set_dsino(RefPt=axis, extra=True)
        p, theta, pts = self.dsino['p'], self.dsino['theta'], self.dsino['pts']
        return p, theta, pts

    def calc_min_rho_from_Plasma2D(self, plasma, t=None, log='min',
                                   res=None, resMode='abs', method='sum',
                                   quant=None, ref1d=None, ref2d=None,
                                   interp_t=None, interp_space=None,
                                   fill_value=np.nan, pts=False, Test=True):
        """ Return the min/max value of scalar field quant for each LOS

        Typically used to get the minimal normalized minor radius
        But can be used for any quantity available in plasma if:
            - it is a 2d profile
            - it is a 1d profile that can be interpolated on a 2d mesh

        Currently sample each LOS with desired resolution and returns the
        absolute min/max interpolated value (and associated point)

        See self.get_sample() for details on sampling arguments:
            - res, resMode, method
        See Plasma2D.interp_pts2profile() for details on interpolation args:
            - t, quant, q2dref, q1dref, interp_t, interp_space, fill_value

        Returns:
        --------
        val:        np.ndarray
            (nt, nLOS) array of min/max values
        pts:        np.ndarray
            (nt, nLOS, 3) array of (X,Y,Z) coordinates of associated points
            Only returned if pts = True
        t:          np.ndarray
            (nt,) array of time steps at which the interpolations were made
        """
        assert log in ['min', 'max']
        assert isinstance(pts, bool)

        # Sample LOS
        ptsi, reseff, lind = self.get_sample(res=res, resMode=resMode, DL=None,
                                             method=method, ind=None,
                                             pts=True, compact=True, Test=True)

        # Interpolate values
        val, t = plasma.interp_pts2profile(
            pts=ptsi, t=t, quant=quant, ref1d=ref1d, ref2d=ref2d,
            interp_t=interp_t, interp_space=interp_space,
            fill_value=fill_value)

        # Separate val per LOS and compute min / max
        func = np.nanmin if log == 'min' else np.nanmax
        if pts:
            funcarg = np.nanargmin if log == 'min' else np.nanargmax

        if pts:
            nt = t.size
            pts = np.full((3, self.nRays, nt), np.nan)
            vals = np.full((nt, self.nRays), np.nan)
            indt = np.arange(0, nt)
            lind = np.r_[0, lind, ptsi.shape[1]]
            for ii in range(self.nRays):
                indok = ~np.all(np.isnan(val[:, lind[ii]:lind[ii+1]]), axis=1)
                if np.any(indok):
                    vals[indok, ii] = func(val[indok, lind[ii]:lind[ii+1]],
                                           axis=1)
                    ind = funcarg(val[indok, lind[ii]:lind[ii+1]], axis=1)
                    pts[:, ii, indok] = ptsi[:, lind[ii]:lind[ii+1]][:, ind]
            pts = pts.T

        else:
            pts = None
            vals = np.column_stack([func(vv, axis=1)
                                    for vv in np.split(val, lind, axis=-1)])
        return vals, pts, t

    def _calc_signal_preformat(self, ind=None, DL=None, t=None,
                               out=object, Brightness=True):
>>>>>>> 7f1e51d5
        msg = "Arg out must be in [object,np.ndarray]"
        assert out in [object, np.ndarray], msg
        assert type(Brightness) is bool, "Arg Brightness must be a bool !"
        if Brightness is False and self.Etendues is None:
            msg = "Etendue must be set if Brightness is False !"
            raise Exception(msg)

        # Preformat ind
        ind = self._check_indch(ind)
        # Preformat DL
        kIn, kOut = self.kIn, self.kOut
        if DL is None:
            DL = np.array([kIn[ind], kOut[ind]])
        elif np.asarray(DL).size == 2:
            DL = np.tile(np.asarray(DL).ravel()[:, np.newaxis], len(ind))
        DL = np.ascontiguousarray(DL).astype(float)
        assert type(DL) is np.ndarray and DL.ndim == 2
        assert DL.shape == (2, len(ind)), "Arg DL has wrong shape !"

        # check limits
        ii = DL[0, :] < kIn[ind]
        DL[0, ii] = kIn[ind][ii]
        ii[:] = DL[0, :] >= kOut[ind]
        DL[0, ii] = kOut[ind][ii]
        ii[:] = DL[1, :] > kOut[ind]
        DL[1, ii] = kOut[ind][ii]
        ii[:] = DL[1, :] <= kIn[ind]
        DL[1, ii] = kIn[ind][ii]

        # Preformat Ds, us and Etendue
        Ds, us = self.D[:, ind], self.u[:, ind]
        E = None
        if Brightness is False:
            E = self.Etendues
            if E.size == self.nRays:
                E = E[ind]

        # Preformat signal
        if len(ind) == 1:
            Ds, us = Ds.reshape((3, 1)), us.reshape((3, 1))
        indok = ~(
            np.any(np.isnan(DL), axis=0)
            | np.any(np.isinf(DL), axis=0)
            | ((DL[1, :] - DL[0, :]) <= 0.0)
        )

        if np.any(indok):
            Ds, us, DL = Ds[:, indok], us[:, indok], DL[:, indok]
            if indok.sum() == 1:
                Ds, us = Ds.reshape((3, 1)), us.reshape((3, 1))
                DL = DL.reshape((2, 1))
            Ds, us = np.ascontiguousarray(Ds), np.ascontiguousarray(us)
            DL = np.ascontiguousarray(DL)
        else:
            Ds, us, DL = None, None, None
        return indok, Ds, us, DL, E

    def _calc_signal_postformat(
        self,
        sig,
        Brightness=True,
        dataname=None,
        t=None,
        E=None,
        units=None,
        plot=True,
        out=object,
        fs=None,
        dmargin=None,
        wintit=None,
        invert=True,
        draw=True,
        connect=True,
    ):
        if Brightness is False:
            if dataname is None:
                dataname = r"LOS-integral x Etendue"
            if t is None or len(t) == 1 or E.size == 1:
                sig = sig * E
            else:
                sig = sig * E[np.newaxis, :]
            if units is None:
                units = r"origin x $m^3.sr$"
        else:
            if dataname is None:
                dataname = r"LOS-integral"
            if units is None:
                units = r"origin x m"

        if plot or out in [object, "object"]:
            kwdargs = dict(
                data=sig,
                t=t,
                lCam=self,
                Name=self.Id.Name,
                dlabels={"data": {"units": units, "name": dataname}},
                Exp=self.Id.Exp,
                Diag=self.Id.Diag,
            )
            import tofu.data as tfd

            if self._is2D():
                osig = tfd.DataCam2D(**kwdargs)
            else:
                osig = tfd.DataCam1D(**kwdargs)
            if plot:
                kh = osig.plot(
                    fs=fs,
                    dmargin=dmargin,
                    wintit=wintit,
                    invert=invert,
                    draw=draw,
                    connect=connect,
                )

        if out in [object, "object"]:
            return osig, units
        else:
            return sig, units

    def calc_signal(
        self,
        func,
        t=None,
        ani=None,
        fkwdargs={},
        Brightness=True,
        res=None,
        DL=None,
        resMode="abs",
        method="sum",
        minimize="calls",
        num_threads=16,
        reflections=True,
        coefs=None,
        ind=None,
        out=object,
        plot=True,
        dataname=None,
        fs=None,
        dmargin=None,
        wintit=None,
        invert=True,
        units=None,
        draw=True,
        connect=True,
        newcalc=True,
    ):
        """ Return the line-integrated emissivity

        Beware, by default, Brightness=True and it is only a line-integral !

        Indeed, to get the received power, you need an estimate of the Etendue
        (previously set using self.set_Etendues()) and use Brightness=False.

        Hence, if Brightness=True and if
        the emissivity is provided in W/m3 (resp. W/m3/sr),
        => the method returns W/m2 (resp. W/m2/sr)
        The line is sampled using :meth:`~tofu.geom.LOS.get_sample`,

        The integral can be computed using three different methods:
            - 'sum':    A numpy.sum() on the local values (x segments lengths)
            - 'simps':  using :meth:`scipy.integrate.simps`
            - 'romb':   using :meth:`scipy.integrate.romb`

        Except func, arguments common to :meth:`~tofu.geom.LOS.get_sample`

        Parameters
        ----------
        func :    callable
            The user-provided emissivity function
            Shall take at least:
                func(pts, t=None, vect=None)
            where:
                - pts : (3,N) np.ndarray, (X,Y,Z) coordinates of points
                - t   : None / (nt,) np.ndarray, time vector
                - vect: None / (3,N) np.ndarray, unit direction vectors (X,Y,Z)
            Should return at least:
                - val : (N,) np.ndarray, local emissivity values

        Returns
        -------
        sig :   np.ndarray
            The computed signal, a 1d or 2d array depending on whether a time
            vector was provided.
        units:  str
            Units of the result

        """

        # Format input

        indok, Ds, us, DL, E = self._calc_signal_preformat(
            ind=ind, DL=DL, out=out, Brightness=Brightness
        )

        if Ds is None:
            return None
        if res is None:
            res = _RES

        # Launch    # NB : find a way to exclude cases with DL[0,:]>=DL[1,:] !!
        # Exclude Rays not seeing the plasma
        if newcalc:
            s = _GG.LOS_calc_signal(
                func,
                Ds,
                us,
                res,
                DL,
                dmethod=resMode,
                method=method,
                ani=ani,
                t=t,
                fkwdargs=fkwdargs,
                minimize=minimize,
                num_threads=num_threads,
                Test=True,
            )
            c0 = (
                reflections
                and self._dgeom["dreflect"] is not None
                and self._dgeom["dreflect"].get("nb", 0) > 0
            )
            if c0:
                if coefs is None:
                    coefs = 1.0
                for ii in range(self._dgeom["dreflect"]["nb"]):
                    Dsi = np.ascontiguousarray(
                        self._dgeom["dreflect"]["Ds"][:, :, ii]
                    )
                    usi = np.ascontiguousarray(
                        self._dgeom["dreflect"]["us"][:, :, ii]
                    )
                    s += coefs * _GG.LOS_calc_signal(
                        func,
                        Dsi,
                        usi,
                        res,
                        DL,
                        dmethod=resMode,
                        method=method,
                        ani=ani,
                        t=t,
                        fkwdargs=fkwdargs,
                        minimize=minimize,
                        num_threads=num_threads,
                        Test=True,
                    )

            # Integrate
            if s.ndim == 2:
                sig = np.full((s.shape[0], self.nRays), np.nan)
            else:
                sig = np.full((1, self.nRays), np.nan)

            if t is None or len(t) == 1:
                sig[0, indok] = s
            else:
                sig[:, indok] = s
        else:
            # Get ptsRZ along LOS // Which to choose ???
            pts, reseff, indpts = self.get_sample(
                res,
                resMode=resMode,
                DL=DL,
                method=method,
                ind=ind,
                compact=True,
                pts=True,
            )
            if ani:
                nbrep = np.r_[
                    indpts[0], np.diff(indpts), pts.shape[1] - indpts[-1]
                ]
                vect = np.repeat(self.u, nbrep, axis=1)
            else:
                vect = None

            # Get quantity values at ptsRZ
            # This is the slowest step (~3.8 s with res=0.02
            #    and interferometer)
            val = func(pts, t=t, vect=vect)

            # Integrate
            if val.ndim == 2:
                sig = np.full((val.shape[0], self.nRays), np.nan)
            else:
                sig = np.full((1, self.nRays), np.nan)

            indpts = np.r_[0, indpts, pts.shape[1]]
            for ii in range(0, self.nRays):
                sig[:, ii] = (
                    np.nansum(
                        val[:, indpts[ii] : indpts[ii + 1]], axis=-1  # noqa
                    )
                    * reseff[ii]
                )

        # Format output
        return self._calc_signal_postformat(
            sig,
            Brightness=Brightness,
            dataname=dataname,
            t=t,
            E=E,
            units=units,
            plot=plot,
            out=out,
            fs=fs,
            dmargin=dmargin,
            wintit=wintit,
            invert=invert,
            draw=draw,
            connect=connect,
        )

    def calc_signal_from_Plasma2D(
        self,
        plasma2d,
        t=None,
        newcalc=False,
        quant=None,
        ref1d=None,
        ref2d=None,
        q2dR=None,
        q2dPhi=None,
        q2dZ=None,
        Type=None,
        Brightness=True,
        interp_t="nearest",
        interp_space=None,
        fill_value=None,
        res=None,
        DL=None,
        resMode="abs",
        method="sum",
        minimize="calls",
        num_threads=16,
        reflections=True,
        coefs=None,
        ind=None,
        out=object,
        plot=True,
        dataname=None,
        fs=None,
        dmargin=None,
        wintit=None,
        invert=True,
        units=None,
        draw=True,
        connect=True,
    ):

        # Format input
        indok, Ds, us, DL, E = self._calc_signal_preformat(
            ind=ind, out=out, t=t, Brightness=Brightness
        )

        if Ds is None:
            return None
        if res is None:
            res = _RES

        if newcalc:
            # Get time vector
            if t is None:
                out = plasma2d._checkformat_qr12RPZ(
                    quant=quant,
                    ref1d=ref1d,
                    ref2d=ref2d,
                    q2dR=q2dR,
                    q2dPhi=q2dPhi,
                    q2dZ=q2dZ,
                )
                t = plasma2d._get_tcom(*out[:4])[0]
            else:
                t = np.atleast_1d(t).ravel()

            if fill_value is None:
                fill_value = 0.0

            func = plasma2d.get_finterp2d(
                quant=quant,
                ref1d=ref1d,
                ref2d=ref2d,
                q2dR=q2dR,
                q2dPhi=q2dPhi,
                q2dZ=q2dZ,
                interp_t=interp_t,
                interp_space=interp_space,
                fill_value=fill_value,
                Type=Type,
            )
            funcbis = lambda *args, **kwdargs: func(*args, **kwdargs)[  # noqa
                0
            ]  # noqa

            if DL is None:
                # set to [kIn,kOut]
                DL = None
            ani = quant is None
            if num_threads is None:
                num_threads = _NTHREADS

            if np.all(indok):
                D, u = self.D, self.u
            else:
                D = np.ascontiguousarray(self.D[:, indok])
                u = np.ascontiguousarray(self.u[:, indok])

            sig = _GG.LOS_calc_signal(
                funcbis,
                D,
                u,
                res,
                DL,
                dmethod=resMode,
                method=method,
                ani=ani,
                t=t,
                fkwdargs={},
                minimize=minimize,
                Test=True,
                num_threads=num_threads,
            )
            c0 = (
                reflections
                and self._dgeom["dreflect"] is not None
                and self._dgeom["dreflect"].get("nb", 0) > 0
            )
            if c0:
                if coefs is None:
                    coefs = 1.0
                for ii in range(self._dgeom["dreflect"]["nb"]):
                    Dsi = np.ascontiguousarray(
                        self._dgeom["dreflect"]["Ds"][:, :, ii]
                    )
                    usi = np.ascontiguousarray(
                        self._dgeom["dreflect"]["us"][:, :, ii]
                    )
                    sig += coefs * _GG.LOS_calc_signal(
                        funcbis,
                        Dsi,
                        usi,
                        res,
                        DL,
                        dmethod=resMode,
                        method=method,
                        ani=ani,
                        t=t,
                        fkwdargs=fkwdargs,
                        minimize=minimize,
                        num_threads=num_threads,
                        Test=True,
                    )
        else:
            # Get ptsRZ along LOS // Which to choose ???
            pts, reseff, indpts = self.get_sample(
                res,
                resMode=resMode,
                DL=DL,
                method=method,
                ind=ind,
                compact=True,
                pts=True,
            )
            if q2dR is None:
                vect = None
            else:
                nbrep = np.r_[
                    indpts[0], np.diff(indpts), pts.shape[1] - indpts[-1]
                ]
                vect = np.repeat(self.u, nbrep, axis=1)

            # Get quantity values at ptsRZ
            # This is the slowest step (~3.8 s with res=0.02
            #    and interferometer)
            val, t = plasma2d.interp_pts2profile(
                pts=pts,
                vect=vect,
                t=t,
                quant=quant,
                ref1d=ref1d,
                ref2d=ref2d,
                q2dR=q2dR,
                q2dPhi=q2dPhi,
                q2dZ=q2dZ,
                interp_t=interp_t,
                Type=Type,
                interp_space=interp_space,
                fill_value=fill_value,
            )

            # Integrate
            if val.ndim == 2:
                sig = np.full((val.shape[0], self.nRays), np.nan)
            else:
                sig = np.full((1, self.nRays), np.nan)

            indpts = np.r_[0, indpts, pts.shape[1]]
            for ii in range(0, self.nRays):
                sig[:, ii] = (
                    np.nansum(
                        val[:, indpts[ii] : indpts[ii + 1]], axis=-1  # noqa
                    )
                    * reseff[ii]
                )

        # Format output
        # this is the secod slowest step (~0.75 s)
        out = self._calc_signal_postformat(
            sig,
            Brightness=Brightness,
            dataname=dataname,
            t=t,
            E=E,
            units=units,
            plot=plot,
            out=out,
            fs=fs,
            dmargin=dmargin,
            wintit=wintit,
            invert=invert,
            draw=draw,
            connect=connect,
        )
        return out

    def plot(
        self,
        lax=None,
        proj="all",
        reflections=True,
        Lplot=_def.LOSLplot,
        element="L",
        element_config="P",
        Leg="",
        dL=None,
        dPtD=_def.LOSMd,
        dPtI=_def.LOSMd,
        dPtO=_def.LOSMd,
        dPtR=_def.LOSMd,
        dPtP=_def.LOSMd,
        dLeg=_def.TorLegd,
        multi=False,
        ind=None,
        fs=None,
        tit=None,
        wintit=None,
        draw=True,
        Test=True,
    ):
        """ Plot the Rays / LOS, in the chosen projection(s)

        Optionnally also plot associated :class:`~tofu.geom.Ves` and Struct
        The plot can also include:
            - special points
            - the unit directing vector

        Parameters
        ----------
        lax :       list / plt.Axes
            The axes for plotting (list of 2 axes if Proj='All')
            If None a new figure with new axes is created
        proj :      str
            Flag specifying the kind of projection:
                - 'Cross' : cross-section
                - 'Hor' : horizontal
                - 'All' : both cross-section and horizontal (on 2 axes)
                - '3d' : a (matplotlib) 3d plot
        projections:bool
            Flag indicating whether to plot also the reflected rays
            Assuming some reflected rays are present (self.add_reflections())
        element :   str
            Flag specifying which elements to plot
            Each capital letter corresponds to an element:
                * 'L': LOS
                * 'D': Starting point of the LOS
                * 'I': Input point (i.e.: where the LOS enters the Vessel)
                * 'O': Output point (i.e.: where the LOS exits the Vessel)
                * 'R': Point of minimal major radius R (only if Ves.Type='Tor')
                * 'P': Point of used for impact parameter (i.e.: with minimal
                        distance to reference point Sino_RefPt)
        Lplot :     str
            Flag specifying the length to plot:
                - 'Tot': total length, from starting point (D) to output point
                - 'In' : only the in-vessel fraction (from input to output)
        element_config : str
            Fed to self.config.plot()
        Leg :       str
            Legend, if Leg='' the LOS name is used
        dL :     dict / None
            Dictionary of properties for plotting the lines
            Fed to plt.Axes.plot(), set to default if None
        dPtD :      dict
            Dictionary of properties for plotting point 'D'
        dPtI :      dict
            Dictionary of properties for plotting point 'I'
        dPtO :      dict
            Dictionary of properties for plotting point 'O'
        dPtR :      dict
            Dictionary of properties for plotting point 'R'
        dPtP :      dict
            Dictionary of properties for plotting point 'P'
        dLeg :      dict or None
            Dictionary of properties for plotting the legend
            Fed to plt.legend(), the legend is not plotted if None
        draw :      bool
            Flag indicating whether fig.canvas.draw() shall be called
        a4 :        bool
            Flag indicating whether to plot the figure in a4 dimensions
        Test :      bool
        a4 :        bool
            Flag indicating whether to plot the figure in a4 dimensions
        Test :      bool
        a4 :        bool
            Flag indicating whether to plot the figure in a4 dimensions
        Test :      bool
        a4 :        bool
            Flag indicating whether to plot the figure in a4 dimensions
        Test :      bool
        Test :      bool
            Flag indicating whether the inputs should be tested for conformity

        Returns
        -------
        La :        list / plt.Axes
            Handles of the axes used for plotting (list if Proj='All')

        """

        return _plot.Rays_plot(
            self,
            Lax=lax,
            Proj=proj,
            reflections=reflections,
            Lplot=Lplot,
            element=element,
            element_config=element_config,
            Leg=Leg,
            dL=dL,
            dPtD=dPtD,
            dPtI=dPtI,
            dPtO=dPtO,
            dPtR=dPtR,
            dPtP=dPtP,
            dLeg=dLeg,
            multi=multi,
            ind=ind,
            fs=fs,
            tit=tit,
            wintit=wintit,
            draw=draw,
            Test=Test,
        )

    def plot_sino(
        self,
        ax=None,
        element=_def.LOSImpElt,
        Sketch=True,
        Ang=_def.LOSImpAng,
        AngUnit=_def.LOSImpAngUnit,
        Leg=None,
        dL=_def.LOSMImpd,
        dVes=_def.TorPFilld,
        dLeg=_def.TorLegd,
        ind=None,
        multi=False,
        fs=None,
        tit=None,
        wintit=None,
        draw=True,
        Test=True,
    ):
        """ Plot the LOS in projection space (sinogram)

        Plot the Rays in projection space (cf. sinograms) as points.
        Can also optionnally plot the associated :class:`~tofu.geom.Ves`

        Can plot the conventional projection-space (in 2D in a cross-section),
        or a 3D extrapolation of it, where the third coordinate is provided by
        the angle that the LOS makes with the cross-section plane
        (useful in case of multiple LOS with a partially tangential view)

        Parameters
        ----------
        Proj :      str
            Flag indicating whether to plot:
                - 'Cross':  a classic sinogram (vessel cross-section)
                - '3d': an extended 3D version ('3d'), with an additional angle
        ax :        None / plt.Axes
            The axes on which to plot, if None a new figure is created
        Elt :       str
            Flag indicating which elements to plot (one per capital letter):
                * 'L': LOS
                * 'V': Vessel
        Ang  :      str
            Flag indicating which angle to use for the impact parameter:
                - 'xi': the angle of the line itself
                - 'theta': its impact parameter (theta)
        AngUnit :   str
            Flag for the angle units to be displayed:
                - 'rad': for radians
                - 'deg': for degrees
        Sketch :    bool
            Flag indicating whether to plot a skecth with angles definitions
        dL :        dict
            Dictionary of properties for plotting the Rays points
        dV :        dict
            Dictionary of properties for plotting the vessel envelopp
        dLeg :      None / dict
            Dictionary of properties for plotting the legend
            The legend is not plotted if None
        draw :      bool
            Flag indicating whether to draw the figure
        a4 :        bool
            Flag indicating whether the figure should be a4
        Test :      bool
            Flag indicating whether the inputs shall be tested for conformity

        Returns
        -------
        ax :        plt.Axes
            The axes used to plot

        """
        if self._dsino["RefPt"] is None:
            msg = "The sinogram ref. point is not set !"
            msg += "\n  => run self.set_dsino()"
            raise Exception(msg)
        return _plot.GLOS_plot_Sino(
            self,
            Proj="Cross",
            ax=ax,
            Elt=element,
            Leg=Leg,
            Sketch=Sketch,
            Ang=Ang,
            AngUnit=AngUnit,
            dL=dL,
            dVes=dVes,
            dLeg=dLeg,
            ind=ind,
            fs=fs,
            tit=tit,
            wintit=wintit,
            draw=draw,
            Test=Test,
        )

    def get_touch_dict(self, ind=None, out=bool):
        """ Get a dictionnary of Cls_Name struct with indices of Rays touching

        Only includes Struct object with compute = True
            (as returned by self.lStruct__computeInOut_computeInOut)
        Also return the associated colors
        If in is not None, the indices for each Struct are split between:
            - indok : rays touching Struct and in ind
            - indout: rays touching Struct but not in ind

        """
        if self.config is None:
            msg = "Config must be set in order to get touch dict !"
            raise Exception(msg)

        dElt = {}
        lS = self.config.lStruct
        ind = self._check_indch(ind, out=bool)
        for ii in self.indStruct_computeInOut:
            kn = "%s_%s" % (lS[ii].__class__.__name__, lS[ii].Id.Name)
            indtouch = self.select(touch=kn, out=bool)
            if np.any(indtouch):
                indok = indtouch & ind
                indout = indtouch & ~ind
                if np.any(indok) or np.any(indout):
                    if out == int:
                        indok = indok.nonzero()[0]
                        indout = indout.nonzero()[0]
                    dElt[kn] = {
                        "indok": indok,
                        "indout": indout,
                        "col": lS[ii].get_color(),
                    }
        return dElt

    def get_touch_colors(
        self, ind=None, dElt=None, cbck=(0.8, 0.8, 0.8), rgba=True
    ):
        if dElt is None:
            dElt = self.get_touch_dict(ind=None, out=bool)
        else:
            assert type(dElt) is dict
            assert all(
                [type(k) is str and type(v) is dict for k, v in dElt.items()]
            )

        if rgba:
            colors = np.tile(mpl.colors.to_rgba(cbck), (self.nRays, 1)).T
            for k, v in dElt.items():
                colors[:, v["indok"]] = np.r_[mpl.colors.to_rgba(v["col"])][
                    :, None
                ]
        else:
            colors = np.tile(mpl.colors.to_rgb(cbck), (self.nRays, 1)).T
            for k, v in dElt.items():
                colors[:, v["indok"]] = np.r_[mpl.colors.to_rgb(v["col"])][
                    :, None
                ]
        return colors

    def plot_touch(
        self,
        key=None,
        quant="lengths",
        invert=None,
        ind=None,
        Bck=True,
        fs=None,
        wintit=None,
        tit=None,
        connect=True,
        draw=True,
    ):
        """ Interactive plot of the camera and the structures it touches

        The camera LOS are plotted in poloidal and horizontal projections
        The associated Config is also plotted
        The plot shows which strutural element is touched by each LOS

        In addition, an extra quantity is plotted, depending on quant:
            - 'lengths' (default): the length of each LOS
            - 'angles' : the angle of incidence of each LOS
                         (with respect to the normal of the surface touched,
                          useful for assessing reflection probabilities)
            - 'indices': the index of each LOS
                         (useful for checking numbering)
            - 'Etendues': the etendue associated to each LOS (user-provided)
            - 'Surfaces': the surfaces associated to each LOS (user-provided)
        """
        out = _plot.Rays_plot_touch(
            self,
            key=key,
            Bck=Bck,
            quant=quant,
            ind=ind,
            invert=invert,
            connect=connect,
            fs=fs,
            wintit=wintit,
            tit=tit,
            draw=draw,
        )
        return out


########################################
#       CamLOS subclasses
########################################

sig = inspect.signature(Rays)
params = sig.parameters


class CamLOS1D(Rays):
    def get_summary(
        self,
        sep="  ",
        line="-",
        just="l",
        table_sep=None,
        verb=True,
        return_=False,
    ):

        # Prepare
        kout = self._dgeom["kOut"]
        indout = self._dgeom["indout"]
        lS = self._dconfig["Config"].lStruct

        # ar0
        col0 = ["nb. los", "av. length", "nb. touch"]
        ar0 = [
            self.nRays,
            "{:.3f}".format(np.nanmean(kout)),
            np.unique(indout[0, :]).size,
        ]

        # ar1
        col1 = ["los index", "length", "touch"]
        ar1 = [
            np.arange(0, self.nRays),
            np.around(kout, decimals=3).astype("U"),
            ["%s_%s" % (lS[ii].Id.Cls, lS[ii].Id.Name) for ii in indout[0, :]],
        ]

        for k, v in self._dchans.items():
            col1.append(k)
            if v.ndim == 1:
                ar1.append(v)
            else:
                ar1.append([str(vv) for vv in v])

        # call base method
        return self._get_summary(
            [ar0, ar1],
            [col0, col1],
            sep=sep,
            line=line,
            table_sep=table_sep,
            verb=verb,
            return_=return_,
        )

    def __add__(self, other):
        if not other.__class__.__name__ == self.__class__.__name__:
            msg = "Operator defined only for same-class operations !"
            raise Exception(msg)
        lc = [self.Id.Exp == other.Id.Exp, self.Id.Diag == other.Id.Diag]
        if not all(lc):
            msg = (
                "Operation only valid if objects have identical (Diag, Exp) !"
            )
            raise Exception(msg)
        if not self.config == other.config:
            msg = "Operation only valid if objects have identical config !"
            raise Exception(msg)

        Name = "%s+%s" % (self.Id.Name, other.Id.Name)
        D = np.concatenate((self.D, other.D), axis=1)
        u = np.concatenate((self.u, other.u), axis=1)

        return self.__class__(
            dgeom=(D, u),
            config=self.config,
            Name=Name,
            Diag=self.Id.Diag,
            Exp=self.Id.Exp,
        )

    def __radd__(self, other):
        return self.__add__(other)

    def save_to_imas(
        self,
        ids=None,
        shot=None,
        run=None,
        refshot=None,
        refrun=None,
        user=None,
        tokamak=None,
        version=None,
        occ=None,
        dryrun=False,
        deep=True,
        restore_size=True,
        verb=True,
        config_description_2d=None,
        config_occ=None,
    ):
        import tofu.imas2tofu as _tfimas

        _tfimas._save_to_imas(
            self,
            tfversion=__version__,
            shot=shot,
            run=run,
            refshot=refshot,
            refrun=refrun,
            user=user,
            tokamak=tokamak,
            version=version,
            occ=occ,
            dryrun=dryrun,
            verb=verb,
            ids=ids,
            deep=deep,
            restore_size=restore_size,
            config_description_2d=config_description_2d,
            config_occ=config_occ,
        )


lp = [p for p in params.values() if p.name != "dX12"]
CamLOS1D.__signature__ = sig.replace(parameters=lp)


class CamLOS2D(Rays):
    def _isImage(self):
        return self._dgeom["isImage"]

    @property
    def dX12(self):
        if self._dX12 is not None and self._dX12["from"] == "geom":
            dX12 = self._dgeom["dX12"]
        else:
            dX12 = self._dX12
        return dX12

    def get_X12plot(self, plot="imshow"):
        if plot == "imshow":
            x1, x2 = self.dX12["x1"], self.dX12["x2"]
            x1min, Dx1min = x1[0], 0.5 * (x1[1] - x1[0])
            x1max, Dx1max = x1[-1], 0.5 * (x1[-1] - x1[-2])
            x2min, Dx2min = x2[0], 0.5 * (x2[1] - x2[0])
            x2max, Dx2max = x2[-1], 0.5 * (x2[-1] - x2[-2])
            extent = (
                x1min - Dx1min,
                x1max + Dx1max,
                x2min - Dx2min,
                x2max + Dx2max,
            )
            indr = self.dX12["indr"]
            return x1, x2, indr, extent

    """
    def set_e12(self, e1=None, e2=None):
        assert e1 is None or (hasattr(e1,'__iter__') and len(e1)==3)
        assert e2 is None or (hasattr(e2,'__iter__') and len(e2)==3)
        if e1 is None:
            e1 = self._dgeom['e1']
        else:
            e1 = np.asarray(e1).astype(float).ravel()
        e1 = e1 / np.linalg.norm(e1)
        if e2 is None:
            e2 = self._dgeom['e2']
        else:
            e2 = np.asarray(e1).astype(float).ravel()
        e2 = e2 / np.linalg.norm(e2)
        assert np.abs(np.sum(e1*self._dgeom['nIn']))<1.e-12
        assert np.abs(np.sum(e2*self._dgeom['nIn']))<1.e-12
        assert np.abs(np.sum(e1*e2))<1.e-12
        self._dgeom['e1'] = e1
        self._dgeom['e2'] = e2

    def get_ind_flatimg(self, direction='flat2img'):
        assert direction in ['flat2img','img2flat']
        assert self._dgeom['ddetails'] is not None
        assert all([ss in self._dgeom['ddetails'].keys()
                    for ss in ['x12','x1','x2']])
        x1b = 0.5*(self._dgeom['ddetails']['x1'][1:]
                   + self._dgeom['ddetails']['x1'][:-1])
        x2b = 0.5*(self._dgeom['ddetails']['x2'][1:]
                   + self._dgeom['ddetails']['x2'][:-1])
        ind = np.array([np.digitize(self._dgeom['ddetails']['x12'][0,:], x1b),
                        np.digitize(self._dgeom['ddetails']['x12'][0,:], x2b)])
        if direction == 'flat2img':
            indr = np.zeros((self._dgeom['ddetails']['x1'].size,
                             self._dgeom['ddetails']['x2'].size),dtype=int)
            indr[ind[0,:],ind[1,:]] = np.arange(0,self._dgeom['nRays'])
            ind = indr
        return ind

    def get_X12(self, out='imshow'):

        if out == 'imshow':
            x1, x2 = self._dgeom['x1'], self._dgeom['x2']
            dx1, dx2 = 0.5*(x1[1]-x1[0]), 0.5*(x2[1]-x2[0])
            extent = (x1[0]-dx1, x1[-1]+dx1, x2[0]-dx2, x2[-1]+dx2)
            return x1, x2, extent

        # TBF
        if self._X12 is None:
            Ds = self.D
            C = np.mean(Ds,axis=1)
            X12 = Ds-C[:,np.newaxis]
            X12 = np.array([np.sum(X12*self._dgeom['e1'][:,np.newaxis],axis=0),
                            np.sum(X12*self._dgeom['e2'][:,np.newaxis],axis=0)])
        else:
            X12 = self._X12
        if X12 is None or out.lower()=='1d':
            DX12 = None
        else:
            x1u, x2u, ind, DX12 = utils.get_X12fromflat(X12)
            if out.lower()=='2d':
                X12 = [x1u, x2u, ind]
        return X12, DX12
    """


lp = [p for p in params.values()]
CamLOS2D.__signature__ = sig.replace(parameters=lp)


""" Return the indices or instances of all LOS matching criteria

The selection can be done according to 2 different mechanisms

Mechanism (1): provide the value (Val) a criterion (Crit) should match
The criteria are typically attributes of :class:`~tofu.pathfile.ID`
(i.e.: name, or user-defined attributes like the camera head...)

Mechanism (2): (used if Val=None)
Provide a str expression (or a list of such) to be fed to eval()
Used to check on quantitative criteria.
    - PreExp: placed before the criterion value (e.g.: 'not ' or '<=')
    - PostExp: placed after the criterion value
    - you can use both

Other parameters are used to specify logical operators for the selection
(match any or all the criterion...) and the type of output.

Parameters
----------
Crit :      str
    Flag indicating which criterion to use for discrimination
    Can be set to:
        - any attribute of :class:`~tofu.pathfile.ID`
    A str (or list of such) expression to be fed to eval()
    Placed after the criterion value
    Used for selection mechanism (2)
Log :       str
    Flag indicating whether the criterion shall match:
        - 'all': all provided values
        - 'any': at least one of them
InOut :     str
    Flag indicating whether the returned indices are:
        - 'In': the ones matching the criterion
        - 'Out': the ones not matching it
Out :       type / str
    Flag indicating in which form to return the result:
        - int: as an array of integer indices
        - bool: as an array of boolean indices
        - 'Name': as a list of names
        - 'LOS': as a list of :class:`~tofu.geom.LOS` instances

Returns
-------
ind :       list / np.ndarray
    The computed output, of nature defined by parameter Out

Examples
--------
>>> import tofu.geom as tfg
>>> VPoly, VLim = [[0.,1.,1.,0.],[0.,0.,1.,1.]], [-1.,1.]
>>> V = tfg.Ves('ves', VPoly, Lim=VLim, Type='Lin', Exp='Misc', shot=0)
>>> Du1 = ([0.,-0.1,-0.1],[0.,1.,1.])
>>> Du2 = ([0.,-0.1,-0.1],[0.,0.5,1.])
>>> Du3 = ([0.,-0.1,-0.1],[0.,1.,0.5])
>>> l1 = tfg.LOS('l1', Du1, Ves=V, Exp='Misc', Diag='A', shot=0)
>>> l2 = tfg.LOS('l2', Du2, Ves=V, Exp='Misc', Diag='A', shot=1)
>>> l3 = tfg.LOS('l3', Du3, Ves=V, Exp='Misc', Diag='B', shot=1)
>>> gl = tfg.GLOS('gl', [l1,l2,l3])
>>> Arg1 = dict(Val=['l1','l3'],Log='any',Out='LOS')
>>> Arg2 = dict(Val=['l1','l3'],Log='any',InOut='Out',Out=int)
>>> Arg3 = dict(Crit='Diag', Val='A', Out='Name')
>>> Arg4 = dict(Crit='shot', PostExp='>=1')
>>> gl.select(**Arg1)
[l1,l3]
>>> gl.select(**Arg2)
array([1])
>>> gl.select(**Arg3)
['l1','l2']
>>> gl.select(**Arg4)
array([False, True, True], dtype=bool)

"""<|MERGE_RESOLUTION|>--- conflicted
+++ resolved
@@ -6,14 +6,9 @@
 
 # Built-in
 import os
-import sys
 import warnings
 import copy
-<<<<<<< HEAD
-=======
 import inspect
-
->>>>>>> 7f1e51d5
 
 # Common
 import numpy as np
@@ -36,15 +31,6 @@
     from . import _GG as _GG
     from . import _comp as _comp
     from . import _plot as _plot
-# python 2 vs python 3 variables:
-if sys.version[0] == "2":
-    import re
-    import tokenize
-    import keyword
-    import funcsigs as inspect
-else:
-    import inspect
-
 
 __all__ = [
     "PlasmaDomain",
@@ -214,37 +200,6 @@
 
     @classmethod
     def _set_color_ddef(cls, color):
-<<<<<<< HEAD
-        cls._ddef["dmisc"]["color"] = mpl.colors.to_rgba(color)
-
-    def __init__(
-        self,
-        Poly=None,
-        Type=None,
-        Lim=None,
-        pos=None,
-        extent=None,
-        mobile=False,
-        Id=None,
-        Name=None,
-        Exp=None,
-        shot=None,
-        sino_RefPt=None,
-        sino_nP=_def.TorNP,
-        Clock=False,
-        arrayorder="C",
-        fromdict=None,
-        SavePath=os.path.abspath("./"),
-        SavePath_Include=tfpf.defInclude,
-        color=None,
-    ):
-
-        # To replace __init_subclass__ for Python 2
-        if sys.version[0] == "2":
-            self._dstrip = utils.ToFuObjectBase._dstrip.copy()
-            self.__class__._strip_init()
-
-=======
         cls._ddef['dmisc']['color'] = mpl.colors.to_rgba(color)
 
     def __init__(self, Poly=None, Type=None,
@@ -255,7 +210,6 @@
                  sep=None, SavePath=os.path.abspath('./'),
                  SavePath_Include=tfpf.defInclude, color=None):
 
->>>>>>> 7f1e51d5
         # Create a dplot at instance level
         self._dplot = copy.deepcopy(self.__class__._dplot)
 
@@ -550,20 +504,11 @@
             )
         else:
             Types = Types.astype(int).ravel()
-<<<<<<< HEAD
             assert Types.shape == (self.nseg + 2,)
-            # Typesu = np.unique(Types)
-            # lc = np.array(
-            #     [Typesu == vv for vv in self._DREFLECT_DTYPES.values()]
-            # )
-            assert np.all(np.any(Types, axis=0))
-=======
-            assert Types.shape == (self.nseg+2,)
             Typesu = np.unique(Types)
             lc = np.array([Typesu == vv
                            for vv in self._DREFLECT_DTYPES.values()])
             assert np.all(np.any(lc, axis=0))
->>>>>>> 7f1e51d5
 
         assert coefs is None
         return Types, coefs
@@ -823,16 +768,8 @@
         doc = """
                  1: Remove dsino expendables
                  2: Remove also dgeom, dphys, dreflect and dmisc expendables"""
-<<<<<<< HEAD
         doc = utils.ToFuObjectBase.strip.__doc__.format(doc, nMax)
-        if sys.version[0] == "2":
-            cls.strip.__func__.__doc__ = doc
-        else:
-            cls.strip.__doc__ = doc
-=======
-        doc = utils.ToFuObjectBase.strip.__doc__.format(doc,nMax)
         cls.strip.__doc__ = doc
->>>>>>> 7f1e51d5
 
     def strip(self, strip=0):
         # super()
@@ -1372,7 +1309,7 @@
                 # Compute u2 for diffusive
                 sca = 2.0 * (np.random.random((1, inddiff.sum())) - 0.5)
                 u2[:, inddiff] = (
-                    np.sqrt(1.0 - sca ** 2) * vperp[:, inddiff]
+                    np.sqrt(1.0 - sca**2) * vperp[:, inddiff]
                     + sca * vpar[:, inddiff]
                 )
 
@@ -1937,50 +1874,12 @@
 
 
 class CoilPF(StructOut):
-<<<<<<< HEAD
     _color = "r"
-
-    # def __init__(
-    #     self,
-    #     Poly=None,
-    #     Type=None,
-    #     Lim=None,
-    #     pos=None,
-    #     extent=None,
-    #     Id=None,
-    #     Name=None,
-    #     Exp=None,
-    #     shot=None,
-    #     sino_RefPt=None,
-    #     sino_nP=_def.TorNP,
-    #     Clock=False,
-    #     arrayorder="C",
-    #     fromdict=None,
-    #     nturns=None,
-    #     superconducting=None,
-    #     active=None,
-    #     SavePath=os.path.abspath("./"),
-    #     SavePath_Include=tfpf.defInclude,
-    #     color=None,
-    # ):
-    #     kwdargs = locals()
-    #     del kwdargs["self"], kwdargs["__class__"]
-    #     # super()
-    #     super(CoilPF, self).__init__(mobile=False, **kwdargs)
-
-    def __init__(
-        self, nturns=None, superconducting=None, active=None, **kwdargs
-    ):
-        # super()
-        super(CoilPF, self).__init__(**kwdargs)
-=======
-    _color = 'r'
 
     def __init__(self, nturns=None, superconducting=None, active=None,
                  **kwdargs):
         # super()
         super(CoilPF, self).__init__(mobile=False, **kwdargs)
->>>>>>> 7f1e51d5
 
     def _reset(self):
         # super()
@@ -2081,16 +1980,8 @@
         doc = """
                  1: Remove dsino and dmag expendables
                  2: Remove also dgeom, dphys and dmisc expendables"""
-<<<<<<< HEAD
         doc = utils.ToFuObjectBase.strip.__doc__.format(doc, nMax)
-        if sys.version[0] == "2":
-            cls.strip.__func__.__doc__ = doc
-        else:
-            cls.strip.__doc__ = doc
-=======
-        doc = utils.ToFuObjectBase.strip.__doc__.format(doc,nMax)
         cls.strip.__doc__ = doc
->>>>>>> 7f1e51d5
 
     def strip(self, strip=0):
         super(CoilPF, self).strip(strip=strip)
@@ -2167,55 +2058,22 @@
     # Special dict subclass with attr-like value access
 
     # Fixed (class-wise) dictionary of default properties
-<<<<<<< HEAD
-    _ddef = {
-        "Id": {
-            "shot": 0,
-            "Type": "Tor",
-            "Exp": "Dummy",
-            "include": ["Mod", "Cls", "Exp", "Name", "shot", "version"],
-        },
-        "dStruct": {
-            "order": ["PlasmaDomain", "Ves", "PFC", "CoilPF", "CoilCS"],
-            "dextraprop": {"visible": True},
-        },
-    }
-    _lclsstr = ["PlasmaDomain", "Ves", "PFC", "CoilPF", "CoilCS"]
-
-    def __init__(
-        self,
-        lStruct=None,
-        Lim=None,
-        dextraprop=None,
-        Id=None,
-        Name=None,
-        Exp=None,
-        shot=None,
-        Type=None,
-        SavePath=os.path.abspath("./"),
-        SavePath_Include=tfpf.defInclude,
-        fromdict=None,
-    ):
-
-        # To replace __init_subclass__ for Python 2
-        if sys.version[0] == "2":
-            self._dstrip = utils.ToFuObjectBase._dstrip.copy()
-            self.__class__._strip_init()
-=======
-    _ddef = {'Id':{'shot':0, 'Type':'Tor', 'Exp':'Dummy',
-                   'include':['Mod','Cls','Exp',
-                              'Name','shot','version']},
-             'dStruct':{'order':['PlasmaDomain','Ves','PFC','CoilPF','CoilCS'],
-                        'dextraprop':{'visible':True}}}
-    _lclsstr = ['PlasmaDomain','Ves','PFC','CoilPF','CoilCS']
-
+    _ddef = {'Id': {'shot': 0, 'Type': 'Tor', 'Exp': 'Dummy',
+                    'include': ['Mod', 'Cls', 'Exp',
+                                'Name', 'shot', 'version']},
+             'dStruct': {'order': ['PlasmaDomain',
+                                   'Ves',
+                                   'PFC',
+                                   'CoilPF',
+                                   'CoilCS'],
+                         'dextraprop': {'visible': True}}}
+    _lclsstr = ['PlasmaDomain', 'Ves', 'PFC', 'CoilPF', 'CoilCS']
 
     def __init__(self, lStruct=None, Lim=None, dextraprop=None,
                  Id=None, Name=None, Exp=None, shot=None, Type=None,
                  SavePath=os.path.abspath('./'),
                  SavePath_Include=tfpf.defInclude,
                  fromdict=None, sep=None):
->>>>>>> 7f1e51d5
 
         kwdargs = locals()
         del kwdargs["self"]
@@ -2296,24 +2154,11 @@
     ###########
 
     def _checkformat_inputs_Struct(self, struct, err=True):
-<<<<<<< HEAD
         assert issubclass(struct.__class__, Struct)
-        C0 = struct.Id.Exp == self.Id.Exp
-        C1 = struct.Id.Type == self.Id.Type
-        if sys.version[0] == "2":
-            C2 = re.match(
-                tokenize.Name + "$", struct.Id.Name
-            ) and not keyword.iskeyword(struct.Id.Name)
-        else:
-            C2 = struct.Id.Name.isidentifier()
-        C2 = C2 and "_" not in struct.Id.Name
-=======
-        assert issubclass(struct.__class__,Struct)
         C0 = struct.Id.Exp==self.Id.Exp
         C1 = struct.Id.Type==self.Id.Type
         C2 = struct.Id.Name.isidentifier()
         C2 = C2 and '_' not in struct.Id.Name
->>>>>>> 7f1e51d5
         msgi = None
         if not (C0 and C1 and C2):
             msgi = "\n    - {0} :".format(struct.Id.SaveName)
@@ -2622,18 +2467,9 @@
         # get (key, val) pairs
 
         # Purge
-<<<<<<< HEAD
-        for k in self._ddef["dStruct"]["order"]:
+        for k in self._ddef['dStruct']['order']:
             if hasattr(self, k):
                 delattr(self, k)
-                # if sys.version[0]=='2':
-                # exec "del self.{0}".format(k) in locals()
-                # else:
-=======
-        for k in self._ddef['dStruct']['order']:
-            if hasattr(self,k):
-                delattr(self,k)
->>>>>>> 7f1e51d5
                 # exec("del self.{0}".format(k))
 
         # Set
@@ -2801,19 +2637,9 @@
         doc = """
                  1: apply strip(1) to objects in self.lStruct
                  2: apply strip(2) to objects in self.lStruct
-<<<<<<< HEAD
-                 3: replace objects in self.lStruct by their
-                     SavePath+SaveName"""
+                 3: replace objects in self.lStruct by SavePath + SaveName"""
         doc = utils.ToFuObjectBase.strip.__doc__.format(doc, nMax)
-        if sys.version[0] == "2":
-            cls.strip.__func__.__doc__ = doc
-        else:
-            cls.strip.__doc__ = doc
-=======
-                 3: replace objects in self.lStruct by their SavePath+SaveName"""
-        doc = utils.ToFuObjectBase.strip.__doc__.format(doc,nMax)
         cls.strip.__doc__ = doc
->>>>>>> 7f1e51d5
 
     def strip(self, strip=0, force=False, verb=True):
         # super()
@@ -3731,37 +3557,6 @@
 
     @classmethod
     def _set_color_ddef(cls, color):
-<<<<<<< HEAD
-        cls._ddef["dmisc"]["color"] = mpl.colors.to_rgba(color)
-
-    def __init__(
-        self,
-        dgeom=None,
-        lOptics=None,
-        Etendues=None,
-        Surfaces=None,
-        config=None,
-        dchans=None,
-        dX12="geom",
-        Id=None,
-        Name=None,
-        Exp=None,
-        shot=None,
-        Diag=None,
-        sino_RefPt=None,
-        fromdict=None,
-        method="optimized",
-        SavePath=os.path.abspath("./"),
-        color=None,
-        plotdebug=True,
-    ):
-
-        # To replace __init_subclass__ for Python 2
-        if sys.version[0] == "2":
-            self._dstrip = utils.ToFuObjectBase._dstrip.copy()
-            self.__class__._strip_init()
-
-=======
         cls._ddef['dmisc']['color'] = mpl.colors.to_rgba(color)
 
     def __init__(self, dgeom=None, lOptics=None, Etendues=None, Surfaces=None,
@@ -3770,7 +3565,6 @@
                  sino_RefPt=None, fromdict=None, sep=None, method='optimized',
                  SavePath=os.path.abspath('./'), color=None, plotdebug=True):
 
->>>>>>> 7f1e51d5
         # Create a dplot at instance level
         self._dplot = copy.deepcopy(self.__class__._dplot)
 
@@ -3895,32 +3689,15 @@
                 assert val.size == self._dgeom["nRays"]
         return val
 
-<<<<<<< HEAD
-    @classmethod
-    def _checkformat_inputs_dgeom(cls, dgeom=None):
+    def _checkformat_inputs_dgeom(self, dgeom=None):
         assert dgeom is not None
         assert isinstance(dgeom, tuple) or isinstance(dgeom, dict)
-        lC = [
-            k
-            for k in cls._dcases.keys()
-            if (
-                isinstance(dgeom, cls._dcases[k]["type"])
-                and all([kk in dgeom.keys() for kk in cls._dcases[k]["lk"]])
-            )
-        ]
-        if not len(lC) == 1:
-            lstr = [v["lk"] for v in cls._dcases.values()]
-=======
-    def _checkformat_inputs_dgeom(self, dgeom=None):
-        assert dgeom is not None
-        assert isinstance(dgeom,tuple) or isinstance(dgeom,dict)
         lC = [k for k in self._dcases.keys()
               if (isinstance(dgeom, self._dcases[k]['type'])
-                  and all([kk in dgeom.keys()
+                  and all([kk in dgeom.keys()  # noqa
                            for kk in self._dcases[k]['lk']]))]
         if not len(lC)==1:
             lstr = [v['lk'] for v in self._dcases.values()]
->>>>>>> 7f1e51d5
             msg = "Arg dgeom must be either:\n"
             msg += "  - dict with keys:\n"
             msg += "\n    - " + "\n    - ".join(lstr)
@@ -3960,17 +3737,10 @@
             nRays = max(nD, nu)
             dgeom = {"D": D, "u": u, "isImage": False}
 
-<<<<<<< HEAD
-        elif case == "C":
-            D = _checkformat_Du(dgeom["D"], "D")
-            dins = {"pinhole": {"var": dgeom["pinhole"], "vectnd": 3}}
-            dins, err, msg = cls._check_InputsGeneric(dins)
-=======
         elif case == 'C':
             D = _checkformat_Du(dgeom['D'], 'D')
-            dins = {'pinhole':{'var':dgeom['pinhole'], 'vectnd':3}}
+            dins = {'pinhole': {'var': dgeom['pinhole'], 'vectnd':3}}
             dins, err, msg = self._check_InputsGeneric(dins)
->>>>>>> 7f1e51d5
             if err:
                 raise Exception(msg)
             pinhole = dins["pinhole"]["var"]
@@ -4589,29 +4359,6 @@
             lSVInx = np.asarray(lSVInx)
             lSVIny = np.asarray(lSVIny)
 
-<<<<<<< HEAD
-            dkwd = dict(
-                ves_lims=Lim,
-                nstruct_tot=num_tot_structs,
-                nstruct_lim=num_lim_structs,
-                lstruct_polyx=lSPolyx,
-                lstruct_polyy=lSPolyy,
-                lstruct_lims=lSLim,
-                lstruct_nlim=np.asarray(lSnLim, dtype=np.int64),
-                lstruct_normx=lSVInx,
-                lstruct_normy=lSVIny,
-                lnvert=lsnvert,
-                ves_type=VType,
-                rmin=-1,
-                forbid=True,
-                eps_uz=1.0e-6,
-                eps_vz=1.0e-9,
-                eps_a=1.0e-9,
-                eps_b=1.0e-9,
-                eps_plane=1.0e-9,
-                test=True,
-            )
-=======
             dkwd = dict(ves_lims=Lim,
                         nstruct_tot=num_tot_structs,
                         nstruct_lim=num_lim_structs,
@@ -4625,7 +4372,6 @@
                         ves_type=VType,
                         rmin=-1, forbid=True, eps_uz=1.e-6, eps_vz=1.e-9,
                         eps_a=1.e-9, eps_b=1.e-9, eps_plane=1.e-9, test=True)
->>>>>>> 7f1e51d5
 
         return indStruct, largs, dkwd
 
@@ -5173,16 +4919,8 @@
                  3: dgeom w/o pts + config.strip(3) + dsino empty
                  4: dgeom w/o pts + config=pathfile + dsino empty
                  """
-<<<<<<< HEAD
         doc = utils.ToFuObjectBase.strip.__doc__.format(doc, nMax)
-        if sys.version[0] == "2":
-            cls.strip.__func__.__doc__ = doc
-        else:
-            cls.strip.__doc__ = doc
-=======
-        doc = utils.ToFuObjectBase.strip.__doc__.format(doc,nMax)
         cls.strip.__doc__ = doc
->>>>>>> 7f1e51d5
 
     def strip(self, strip=0, verb=True):
         # super()
@@ -5355,13 +5093,8 @@
     def _check_indch(self, ind, out=int):
         if ind is not None:
             ind = np.asarray(ind)
-<<<<<<< HEAD
-            assert ind.ndim == 1
-            assert ind.dtype in [np.int64, np.bool_]
-=======
             assert ind.ndim==1
             assert ind.dtype in [np.int64, np.bool_, np.long]
->>>>>>> 7f1e51d5
             if ind.dtype == np.bool_:
                 assert ind.size == self.nRays
                 if out is int:
@@ -5774,17 +5507,6 @@
         c0 = type(lPoly) in [np.ndarray, list, tuple]
 
         # Check lPoly
-<<<<<<< HEAD
-        if type(lPoly) is np.ndarray:
-            lPoly = [lPoly]
-        lPoly = [np.ascontiguousarray(pp) for pp in lPoly]
-        msg = "Arg lPoly must be a list of (2,N) or (N,2) np.ndarrays !"
-        assert all([pp.ndim == 2 and 2 in pp.shape for pp in lPoly]), msg
-        nPoly = len(lPoly)
-        for ii in range(0, nPoly):
-            if lPoly[ii].shape[0] != 2:
-                lPoly[ii] = lPoly[ii].T
-=======
         if c0 and type(lPoly) is np.ndarray:
             c0 = c0 and lPoly.ndim in [2, 3]
             if c0 and lPoly.ndim == 2:
@@ -5812,7 +5534,6 @@
         # Check anti-clockwise and closed
         if type(lPoly) is list:
             for ii in range(nPoly):
->>>>>>> 7f1e51d5
                 # Check closed and anti-clockwise
                 if _GG.Poly_isClockwise(lPoly[ii]):
                     lPoly[ii] = lPoly[ii][:, ::-1]
@@ -5834,45 +5555,10 @@
                 msg = "All poly in lPoly should be closed or all non-closed!"
                 raise Exception(msg)
 
-
         # Check lVIn
         if lVIn is None:
             lVIn = []
             for pp in lPoly:
-<<<<<<< HEAD
-                VIn = np.diff(pp, axis=1)
-                VIn = VIn / (np.sqrt(np.sum(VIn ** 2, axis=0))[np.newaxis, :])
-                VIn = np.ascontiguousarray([-VIn[1, :], VIn[0, :]])
-                lVIn.append(VIn)
-        else:
-            if type(lVIn) is np.ndarray:
-                lVIn = [lVIn]
-            assert len(lVIn) == nPoly
-            lVIn = [np.ascontiguousarray(pp) for pp in lVIn]
-            msg = "Arg lVIn must be a list of (2,N) or (N,2) np.ndarrays !"
-            assert all([pp.ndim == 2 and 2 in pp.shape for pp in lVIn]), msg
-            for ii in range(0, nPoly):
-                if lVIn[ii].shape[0] != 2:
-                    lVIn[ii] = lVIn[ii].T
-                    lVIn[ii] = lVIn[ii] / (
-                        np.sqrt(np.sum(lVIn[ii] ** 2, axis=0))[np.newaxis, :]
-                    )
-                    assert lVIn[ii].shape == (2, lPoly[ii].shape[1] - 1)
-                    vect = np.diff(lPoly[ii], axis=1)
-                    det = (
-                        vect[0, :] * lVIn[ii][1, :]
-                        - vect[1, :] * lVIn[ii][0, :]
-                    )
-                    if not np.allclose(np.abs(det), 1.0):
-                        msg = "Each lVIn must be perp. to each lPoly segment !"
-                        raise Exception(msg)
-                    ind = np.abs(det + 1) < 1.0e-12
-                    lVIn[ii][:, ind] = -lVIn[ii][:, ind]
-
-        return nPoly, lPoly, lVIn
-
-    def calc_kInkOut_IsoFlux(self, lPoly, lVIn=None, Lim=None, kInOut=True):
-=======
                 vIn = np.diff(pp, axis=1)
                 vIn = vIn/(np.sqrt(np.sum(vIn**2, axis=0))[None, :])
                 vIn = np.ascontiguousarray([-vIn[1, :], vIn[0, :]])
@@ -5896,7 +5582,7 @@
                         lVIn = [np.ascontiguousarray(vv) for vv in lVIn]
 
             # Check normalization and direction
-            for ii in range(0,nPoly):
+            for ii in range(0, nPoly):
                 lVIn[ii] = (lVIn[ii]
                             / np.sqrt(np.sum(lVIn[ii]**2, axis=0))[None, :])
                 vect = np.diff(lPoly[ii], axis=1)
@@ -5912,7 +5598,6 @@
 
     def calc_kInkOut_Isoflux(self, lPoly, lVIn=None, Lim=None,
                              kInOut=True):
->>>>>>> 7f1e51d5
         """ Calculate the intersection points of each ray with each isoflux
 
         The isofluxes are provided as a list of 2D closed polygons
@@ -5934,52 +5619,20 @@
         nPoly, lPoly, lVIn = self._kInOut_Isoflux_inputs_usr(lPoly, lVIn=lVIn)
 
         # Prepare output
-<<<<<<< HEAD
-        kIn = np.full((self.nRays, nPoly), np.nan)
-        kOut = np.full((self.nRays, nPoly), np.nan)
-
-        # Compute intersections
-        assert self._method in ["ref", "optimized"]
-        if self._method == "ref":
-            for ii in range(0, nPoly):
-                largs, dkwd = self._kInOut_IsoFlux_inputs(
-                    [lPoly[ii]], lVIn=[lVIn[ii]]
-                )
-                out = _GG.SLOW_LOS_Calc_PInOut_VesStruct(*largs, **dkwd)
-                # PIn, POut, kin, kout, VperpIn, vperp, IIn, indout = out[]
-                kIn[:, ii], kOut[:, ii] = out[2], out[3]
-        elif self._method == "optimized":
-            for ii in range(0, nPoly):
-                largs, dkwd = self._kInOut_IsoFlux_inputs(
-                    [lPoly[ii]], lVIn=[lVIn[ii]]
-                )
-
-                out = _GG.LOS_Calc_PInOut_VesStruct(*largs, **dkwd)
-                kin, kout, _, _ = out
-                kIn[:, ii], kOut[:, ii] = kin, kout
-        if kInOut:
-            indok = ~np.isnan(kIn)
-            ind = np.zeros((self.nRays, nPoly), dtype=bool)
-            kInref = np.tile(self.kIn[:, np.newaxis], nPoly)
-            kOutref = np.tile(self.kOut[:, np.newaxis], nPoly)
-            ind[indok] = (kIn[indok] < kInref[indok]) | (
-                kIn[indok] > kOutref[indok]
-            )
-=======
         kIn = np.full((nPoly, self.nRays), np.nan)
         kOut = np.full((nPoly, self.nRays), np.nan)
 
         # Compute intersections
         assert(self._method in ['ref', 'optimized'])
         if self._method=='ref':
-            for ii in range(0,nPoly):
+            for ii in range(0, nPoly):
                 largs, dkwd = self._kInOut_Isoflux_inputs([lPoly[ii]],
                                                           lVIn=[lVIn[ii]])
                 out = _GG.SLOW_LOS_Calc_PInOut_VesStruct(*largs, **dkwd)
                 # PIn, POut, kin, kout, VperpIn, vperp, IIn, indout = out[]
                 kIn[ii, :], kOut[ii, :] = out[2], out[3]
         elif self._method=="optimized":
-            for ii in range(0,nPoly):
+            for ii in range(0, nPoly):
                 largs, dkwd = self._kInOut_Isoflux_inputs([lPoly[ii]],
                                                           lVIn=[lVIn[ii]])
 
@@ -5990,8 +5643,8 @@
             ind = np.zeros((nPoly, self.nRays), dtype=bool)
             kInref = np.tile(self.kIn, (nPoly, 1))
             kOutref = np.tile(self.kOut, (nPoly, 1))
-            ind[indok] = (kIn[indok]<kInref[indok]) | (kIn[indok]>kOutref[indok])
->>>>>>> 7f1e51d5
+            ind[indok] = (kIn[indok] < kInref[indok]) \
+              | (kIn[indok] > kOutref[indok])
             kIn[ind] = np.nan
 
             ind[:] = False
@@ -6003,11 +5656,6 @@
 
         return kIn, kOut
 
-<<<<<<< HEAD
-    def _calc_signal_preformat(
-        self, ind=None, DL=None, t=None, out=object, Brightness=True
-    ):
-=======
     def calc_length_in_isoflux(self, lPoly, lVIn=None, Lim=None, kInOut=True):
         """ Return the length of each LOS inside each isoflux
 
@@ -6114,7 +5762,6 @@
 
     def _calc_signal_preformat(self, ind=None, DL=None, t=None,
                                out=object, Brightness=True):
->>>>>>> 7f1e51d5
         msg = "Arg out must be in [object,np.ndarray]"
         assert out in [object, np.ndarray], msg
         assert type(Brightness) is bool, "Arg Brightness must be a bool !"
