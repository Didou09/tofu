"""
This module is the geometrical part of the ToFu general package
It includes all functions and object classes necessary for tomography
on Tokamaks
"""

# Built-in
import os
import warnings
import copy
import inspect

# Common
import numpy as np
import matplotlib as mpl
import matplotlib.pyplot as plt

# ToFu-specific
from tofu import __version__ as __version__
import tofu.pathfile as tfpf
import tofu.utils as utils

# test global import else relative
try:
    import tofu.geom._def as _def
    import tofu.geom._GG as _GG
    import tofu.geom._comp as _comp
    import tofu.geom._plot as _plot
except Exception:
    from . import _def as _def
    from . import _GG as _GG
    from . import _comp as _comp
    from . import _plot as _plot

__all__ = [
    "PlasmaDomain",
    "Ves",
    "PFC",
    "CoilPF",
    "CoilCS",
    "Config",
    "Rays",
    "CamLOS1D",
    "CamLOS2D",
]


_arrayorder = "C"
_Clock = False
<<<<<<< HEAD
_Type = 'Tor'
=======
_Type = "Tor"
_NUM_THREADS = 10
>>>>>>> fabc36a0
_PHITHETAPROJ_NPHI = 2000
_PHITHETAPROJ_NTHETA = 1000
_RES = 0.005
_NTHREADS = 16
_DREFLECT = {"specular": 0, "diffusive": 1, "ccube": 2}

"""
###############################################################################
###############################################################################
                        Ves class and functions
###############################################################################
"""


class Struct(utils.ToFuObject):
    """ A class defining a Linear or Toroidal vaccum vessel (i.e. a 2D polygon
    representing a cross-section and assumed to be linearly or toroidally
    invariant)

    A Ves object is mostly defined by a close 2D polygon, which can be
    understood as a poloidal cross-section in (R,Z) cylindrical coordinates
    if Type='Tor' (toroidal shape) or as a straight cross-section through a
    cylinder in (Y,Z) cartesian coordinates if Type='Lin' (linear shape).
    Attributes such as the surface, the angular volume (if Type='Tor') or the
    center of mass are automatically computed.
    The instance is identified thanks to an attribute Id (which is itself a
    tofu.ID class object) which contains informations on the specific instance
    (name, Type...).

    Parameters
    ----------
    Id :            str / tfpf.ID
        A name string or a pre-built tfpf.ID class to be used to identify this
        particular instance, if a string is provided, it is fed to tfpf.ID()
    Poly :          np.ndarray
        An array (2,N) or (N,2) defining the contour of the vacuum vessel in a
        cross-section, if not closed, will be closed automatically
    Type :          str
        Flag indicating whether the vessel will be a torus ('Tor') or a linear
        device ('Lin')
    Lim :         list / np.ndarray
        Array or list of len=2 indicating the limits of the linear device
        volume on the x axis
    Sino_RefPt :    None / np.ndarray
        Array specifying a reference point for computing the sinogram (i.e.
        impact parameter), if None automatically set to the (surfacic) center
        of mass of the cross-section
    Sino_NP :       int
        Number of points in [0,2*pi] to be used to plot the vessel sinogram
        envelop
    Clock :         bool
        Flag indicating whether the input polygon should be made clockwise
        (True) or counter-clockwise (False)
    arrayorder:     str
        Flag indicating whether the attributes of type=np.ndarray (e.g.: Poly)
        should be made C-contiguous ('C') or Fortran-contiguous ('F')
    Exp :           None / str
        Flag indicating which experiment the object corresponds to, allowed
        values are in [None,'AUG','MISTRAL','JET','ITER','TCV','TS','Misc']
    shot :          None / int
        Shot number from which this Ves is usable (in case of change of
        geometry)
    SavePath :      None / str
        If provided, forces the default saving path of the object to the
        provided value

    Returns
    -------
    Ves :        Ves object
        The created Ves object, with all necessary computed attributes and
        methods
    """

    # __metaclass__ = ABCMeta

    # Fixed (class-wise) dictionary of default properties
    _ddef = {
        "Id": {
            "shot": 0,
            "include": [
                "Mod",
                "Cls",
                "Exp",
                "Diag",
                "Name",
                "shot",
                "version",
            ],
        },
        "dgeom": {"Type": "Tor", "Lim": [], "arrayorder": "C"},
        "dsino": {},
        "dphys": {},
        "dreflect": {"Type": "specular"},
        "dmisc": {"color": "k"},
    }
    _dplot = {
        "cross": {
            "Elt": "P",
            "dP": {"color": "k", "lw": 2},
            "dI": {"color": "k", "ls": "--", "marker": "x", "ms": 8, "mew": 2},
            "dBs": {
                "color": "b",
                "ls": "--",
                "marker": "x",
                "ms": 8,
                "mew": 2,
            },
            "dBv": {
                "color": "g",
                "ls": "--",
                "marker": "x",
                "ms": 8,
                "mew": 2,
            },
            "dVect": {"color": "r", "scale": 10},
        },
        "hor": {
            "Elt": "P",
            "dP": {"color": "k", "lw": 2},
            "dI": {"color": "k", "ls": "--"},
            "dBs": {"color": "b", "ls": "--"},
            "dBv": {"color": "g", "ls": "--"},
            "Nstep": 50,
        },
        "3d": {
            "Elt": "P",
            "dP": {
                "color": (0.8, 0.8, 0.8, 1.0),
                "rstride": 1,
                "cstride": 1,
                "linewidth": 0.0,
                "antialiased": False,
            },
            "Lim": None,
            "Nstep": 50,
        },
    }
    _DREFLECT_DTYPES = {"specular": 0, "diffusive": 1, "ccube": 2}

    # Does not exist beofre Python 3.6 !!!
    def __init_subclass__(cls, color="k", **kwdargs):
        # Python 2
        super(Struct, cls).__init_subclass__(**kwdargs)
        # Python 3
        # super().__init_subclass__(**kwdargs)
        cls._ddef = copy.deepcopy(Struct._ddef)
        cls._dplot = copy.deepcopy(Struct._dplot)
        cls._set_color_ddef(cls._color)

    @classmethod
    def _set_color_ddef(cls, color):
        cls._ddef['dmisc']['color'] = mpl.colors.to_rgba(color)

    def __init__(self, Poly=None, Type=None,
                 Lim=None, pos=None, extent=None, mobile=False,
                 Id=None, Name=None, Exp=None, shot=None,
                 sino_RefPt=None, sino_nP=_def.TorNP,
                 Clock=False, arrayorder='C', fromdict=None,
                 sep=None, SavePath=os.path.abspath('./'),
                 SavePath_Include=tfpf.defInclude, color=None):

        # Create a dplot at instance level
        self._dplot = copy.deepcopy(self.__class__._dplot)

        kwdargs = locals()
        del kwdargs["self"]
        # super()
        super(Struct, self).__init__(**kwdargs)

    def _reset(self):
        # super()
        super(Struct, self)._reset()
        self._dgeom = dict.fromkeys(self._get_keys_dgeom())
        self._dsino = dict.fromkeys(self._get_keys_dsino())
        self._dphys = dict.fromkeys(self._get_keys_dphys())
        self._dreflect = dict.fromkeys(self._get_keys_dreflect())
        self._dmisc = dict.fromkeys(self._get_keys_dmisc())
        # self._dplot = copy.deepcopy(self.__class__._ddef['dplot'])

    @classmethod
    def _checkformat_inputs_Id(
        cls,
        Id=None,
        Name=None,
        Exp=None,
        shot=None,
        Type=None,
        include=None,
        **kwdargs
    ):
        if Id is not None:
            assert isinstance(Id, utils.ID)
            Name, Exp, shot, Type = Id.Name, Id.Exp, Id.shot, Id.Type
        if shot is None:
            shot = cls._ddef["Id"]["shot"]
        if Type is None:
            Type = cls._ddef["dgeom"]["Type"]
        if include is None:
            include = cls._ddef["Id"]["include"]

        dins = {
            "Name": {"var": Name, "cls": str},
            "Exp": {"var": Exp, "cls": str},
            "shot": {"var": shot, "cls": int},
            "Type": {"var": Type, "in": ["Tor", "Lin"]},
            "include": {"var": include, "listof": str},
        }
        dins, err, msg = cls._check_InputsGeneric(dins)
        if err:
            raise Exception(msg)

        kwdargs.update(
            {
                "Name": Name,
                "Exp": Exp,
                "shot": shot,
                "Type": Type,
                "include": include,
            }
        )
        return kwdargs

    ###########
    # Get largs
    ###########

    @staticmethod
    def _get_largs_dgeom(sino=True):
        largs = [
            "Poly",
            "Lim",
            "pos",
            "extent",
            "mobile",
            "Clock",
            "arrayorder",
        ]
        if sino:
            lsino = Struct._get_largs_dsino()
            largs += ["sino_{0}".format(s) for s in lsino]
        return largs

    @staticmethod
    def _get_largs_dsino():
        largs = ["RefPt", "nP"]
        return largs

    @staticmethod
    def _get_largs_dphys():
        largs = ["lSymbols"]
        return largs

    @staticmethod
    def _get_largs_dreflect():
        largs = ["Types", "coefs"]
        return largs

    @staticmethod
    def _get_largs_dmisc():
        largs = ["color"]
        return largs

    ###########
    # Get check and format inputs
    ###########

    @staticmethod
    def _checkformat_Lim(Lim, Type="Tor"):
        if Lim is None:
            Lim = np.array([], dtype=float)
        else:
            assert hasattr(Lim, "__iter__")
            Lim = np.asarray(Lim, dtype=float)
            assert Lim.ndim in [1, 2]
            if Lim.ndim == 1:
                assert Lim.size in [0, 2]
                if Lim.size == 2:
                    Lim = Lim.reshape((2, 1))
            else:
                if Lim.shape[0] != 2:
                    Lim = Lim.T
            if Type == "Lin":
                if not np.all(Lim[0, :] < Lim[1, :]):
                    msg = "All provided Lim must be increasing !"
                    raise Exception(msg)
            else:
                Lim = np.arctan2(np.sin(Lim), np.cos(Lim))
            assert np.all(~np.isnan(Lim))
        return Lim

    @staticmethod
    def _checkformat_posextent(pos, extent, Type="Tor"):
        lC = [pos is None, extent is None]
        if any(lC):
            if not all(lC):
                msg = ""
                raise Exception(msg)
            pos = np.array([], dtype=float)
            extent = np.array([], dtype=float)
        else:
            lfloat = [int, float, np.int64, np.float64]
            assert type(pos) in lfloat or hasattr(pos, "__iter__")
            if type(pos) in lfloat:
                pos = np.array([pos], dtype=float)
            else:
                pos = np.asarray(pos, dtype=float).ravel()
            if Type == "Tor":
                pos = np.arctan2(np.sin(pos), np.cos(pos))
            assert type(extent) in lfloat or hasattr(extent, "__iter__")
            if type(extent) in lfloat:
                extent = float(extent)
            else:
                extent = np.asarray(extent, dtype=float).ravel()
                assert extent.size == pos.size
            if not np.all(extent > 0.0):
                msg = "All provided extent values must be >0 !"
                raise Exception(msg)
            if Type == "Tor":
                if not np.all(extent < 2.0 * np.pi):
                    msg = "Provided extent must be in ]0;2pi[ (radians)!"
                    raise Exception(msg)
            assert np.all(~np.isnan(pos)) and np.all(~np.isnan(extent))
        return pos, extent

    @staticmethod
    def _get_LimFromPosExtent(pos, extent, Type="Tor"):
        if pos.size > 0:
            Lim = pos[np.newaxis, :] + np.array([[-0.5], [0.5]]) * extent
            if Type == "Tor":
                Lim = np.arctan2(np.sin(Lim), np.cos(Lim))
        else:
            Lim = np.asarray([], dtype=float)
        return Lim

    @staticmethod
    def _get_PosExtentFromLim(Lim, Type="Tor"):
        if Lim.size > 0:
            pos, extent = np.mean(Lim, axis=0), Lim[1, :] - Lim[0, :]
            if Type == "Tor":
                ind = Lim[0, :] > Lim[1, :]
                pos[ind] = pos[ind] + np.pi
                extent[ind] = 2.0 * np.pi + extent[ind]
                pos = np.arctan2(np.sin(pos), np.cos(pos))
                assert np.all(extent > 0.0)
            if np.std(extent) < np.mean(extent) * 1.0e-9:
                extent = np.mean(extent)
        else:
            pos = np.array([], dtype=float)
            extent = np.array([], dtype=float)
        return pos, extent

    @classmethod
    def _checkformat_inputs_dgeom(
        cls,
        Poly=None,
        Lim=None,
        pos=None,
        extent=None,
        mobile=False,
        Type=None,
        Clock=False,
        arrayorder=None,
    ):
        if arrayorder is None:
            arrayorder = Struct._ddef["dgeom"]["arrayorder"]
        if Type is None:
            Type = Struct._ddef["dgeom"]["Type"]

        dins = {
            "Poly": {
                "var": Poly,
                "iter2array": float,
                "ndim": 2,
                "inshape": 2,
            },
            "Clock": {"var": Clock, "cls": bool},
            "mobile": {"var": mobile, "cls": bool},
            "arrayorder": {"var": arrayorder, "in": ["C", "F"]},
            "Type": {"var": Type, "in": ["Tor", "Lin"]},
        }
        dins, err, msg = cls._check_InputsGeneric(dins, tab=0)
        if err:
            raise Exception(msg)
        Poly = dins["Poly"]["var"]
        if Poly.shape[0] != 2:
            Poly = Poly.T

        # Elimininate any double identical point
        ind = np.sum(np.diff(Poly, axis=1) ** 2, axis=0) < 1.0e-12
        if np.any(ind):
            npts = Poly.shape[1]
            msg = (
                "%s instance: double identical points in Poly\n" % cls.__name__
            )
            msg += "  => %s points removed\n" % ind.sum()
            msg += "  => Poly goes from %s to %s points" % (
                npts,
                npts - ind.sum(),
            )
            warnings.warn(msg)
            Poly = Poly[:, ~ind]

        lC = [Lim is None, pos is None]
        if not any(lC):
            msg = "Please provide either Lim xor pos/extent pair!\n"
            msg += "Lim should be an array of limits\n"
            msg += (
                "pos should be an array of centers and extent a float / array"
            )
            raise Exception(msg)
        if all(lC):
            pos = np.asarray([], dtype=float)
            extent = np.asarray([], dtype=float)
            # Lim = np.asarray([],dtype=float)
        elif lC[0]:
            pos, extent = cls._checkformat_posextent(pos, extent, Type)
            # Lim = cls._get_LimFromPosExtent(pos, extent, Type)
        else:
            Lim = cls._checkformat_Lim(Lim, Type)
            pos, extent = cls._get_PosExtentFromLim(Lim, Type)

        return Poly, pos, extent, Type, arrayorder

    def _checkformat_inputs_dsino(self, RefPt=None, nP=None):
        assert type(nP) is int and nP > 0
        assert RefPt is None or hasattr(RefPt, "__iter__")
        if RefPt is None:
            RefPt = self._dgeom["BaryS"]
        RefPt = np.asarray(RefPt, dtype=float).flatten()
        assert RefPt.size == 2, "RefPt must be of size=2 !"
        return RefPt

    @staticmethod
    def _checkformat_inputs_dphys(lSymbols=None):
        if lSymbols is not None:
            assert type(lSymbols) in [list, str]
            if type(lSymbols) is list:
                assert all([type(ss) is str for ss in lSymbols])
            else:
                lSymbols = [lSymbols]
            lSymbols = np.asarray(lSymbols, dtype=str)
        return lSymbols

    def _checkformat_inputs_dreflect(self, Types=None, coefs=None):
        if Types is None:
            Types = self._ddef["dreflect"]["Type"]

        assert type(Types) in [str, np.ndarray]
        if type(Types) is str:
            assert Types in self._DREFLECT_DTYPES.keys()
            Types = np.full(
                (self.nseg + 2,), self._DREFLECT_DTYPES[Types], dtype=int
            )
        else:
            Types = Types.astype(int).ravel()
            assert Types.shape == (self.nseg + 2,)
            Typesu = np.unique(Types)
            lc = np.array([Typesu == vv
                           for vv in self._DREFLECT_DTYPES.values()])
            assert np.all(np.any(lc, axis=0))

        assert coefs is None
        return Types, coefs

    @classmethod
    def _checkformat_inputs_dmisc(cls, color=None):
        if color is None:
            color = mpl.colors.to_rgba(cls._ddef["dmisc"]["color"])
        assert mpl.colors.is_color_like(color)
        return tuple(mpl.colors.to_rgba(color))

    ###########
    # Get keys of dictionnaries
    ###########

    @staticmethod
    def _get_keys_dgeom():
        lk = [
            "Poly",
            "pos",
            "extent",
            "noccur",
            "Multi",
            "nP",
            "P1Max",
            "P1Min",
            "P2Max",
            "P2Min",
            "BaryP",
            "BaryL",
            "BaryS",
            "BaryV",
            "Surf",
            "VolAng",
            "Vect",
            "VIn",
            "mobile",
            "circ-C",
            "circ-r",
            "Clock",
            "arrayorder",
        ]
        return lk

    @staticmethod
    def _get_keys_dsino():
        lk = ["RefPt", "nP", "EnvTheta", "EnvMinMax"]
        return lk

    @staticmethod
    def _get_keys_dphys():
        lk = ["lSymbols"]
        return lk

    @staticmethod
    def _get_keys_dreflect():
        lk = ["Types", "coefs"]
        return lk

    @staticmethod
    def _get_keys_dmisc():
        lk = ["color"]
        return lk

    ###########
    # _init
    ###########

    def _init(
        self,
        Poly=None,
        Type=_Type,
        Lim=None,
        pos=None,
        extent=None,
        mobile=False,
        Clock=_Clock,
        arrayorder=_arrayorder,
        sino_RefPt=None,
        sino_nP=_def.TorNP,
        color=None,
        **kwdargs
    ):
        allkwds = dict(locals(), **kwdargs)
        largs = self._get_largs_dgeom(sino=True)
        kwdgeom = self._extract_kwdargs(allkwds, largs)
        largs = self._get_largs_dphys()
        kwdphys = self._extract_kwdargs(allkwds, largs)
        largs = self._get_largs_dreflect()
        kwdreflect = self._extract_kwdargs(allkwds, largs)
        largs = self._get_largs_dmisc()
        kwdmisc = self._extract_kwdargs(allkwds, largs)
        self._set_dgeom(**kwdgeom)
        self.set_dphys(**kwdphys)
        self.set_dreflect(**kwdreflect)
        self._set_dmisc(**kwdmisc)
        self._dstrip["strip"] = 0

    ###########
    # set dictionaries
    ###########

    def _set_dgeom(
        self,
        Poly=None,
        Lim=None,
        pos=None,
        extent=None,
        mobile=False,
        Clock=False,
        arrayorder="C",
        sino_RefPt=None,
        sino_nP=_def.TorNP,
        sino=True,
    ):
        out = self._checkformat_inputs_dgeom(
            Poly=Poly,
            Lim=Lim,
            pos=pos,
            extent=extent,
            mobile=mobile,
            Type=self.Id.Type,
            Clock=Clock,
        )
        Poly, pos, extent, Type, arrayorder = out
        dgeom = _comp._Struct_set_Poly(
            Poly,
            pos=pos,
            extent=extent,
            arrayorder=arrayorder,
            Type=self.Id.Type,
            Clock=Clock,
        )
        dgeom["arrayorder"] = arrayorder
        dgeom["mobile"] = mobile
        self._dgeom = dgeom
        if sino:
            self.set_dsino(sino_RefPt, nP=sino_nP)

    def set_dsino(self, RefPt=None, nP=_def.TorNP):
        RefPt = self._checkformat_inputs_dsino(RefPt=RefPt, nP=nP)
        EnvTheta, EnvMinMax = _GG.Sino_ImpactEnv(
            RefPt, self.Poly_closed, NP=nP, Test=False
        )
        self._dsino = {
            "RefPt": RefPt,
            "nP": nP,
            "EnvTheta": EnvTheta,
            "EnvMinMax": EnvMinMax,
        }

    def set_dphys(self, lSymbols=None):
        lSymbols = self._checkformat_inputs_dphys(lSymbols)
        self._dphys["lSymbols"] = lSymbols

    def set_dreflect(self, Types=None, coefs=None):
        Types, coefs = self._checkformat_inputs_dreflect(
            Types=Types, coefs=coefs
        )
        self._dreflect["Types"] = Types
        self._dreflect["coefs"] = coefs

    def _set_color(self, color=None):
        color = self._checkformat_inputs_dmisc(color=color)
        self._dmisc["color"] = color
        self._dplot["cross"]["dP"]["color"] = color
        self._dplot["hor"]["dP"]["color"] = color
        self._dplot["3d"]["dP"]["color"] = color

    def _set_dmisc(self, color=None):
        self._set_color(color)

    ###########
    # strip dictionaries
    ###########

    def _strip_dgeom(
        self, lkeep=["Poly", "pos", "extent", "mobile", "Clock", "arrayorder"]
    ):
        utils.ToFuObject._strip_dict(self._dgeom, lkeep=lkeep)

    def _strip_dsino(self, lkeep=["RefPt", "nP"]):
        utils.ToFuObject._strip_dict(self._dsino, lkeep=lkeep)

    def _strip_dphys(self, lkeep=["lSymbols"]):
        utils.ToFuObject._strip_dict(self._dphys, lkeep=lkeep)

    def _strip_dreflect(self, lkeep=["Types", "coefs"]):
        utils.ToFuObject._strip_dict(self._dreflect, lkeep=lkeep)

    def _strip_dmisc(self, lkeep=["color"]):
        utils.ToFuObject._strip_dict(self._dmisc, lkeep=lkeep)

    ###########
    # rebuild dictionaries
    ###########

    def _rebuild_dgeom(
        self, lkeep=["Poly", "pos", "extent", "mobile", "Clock", "arrayorder"]
    ):
        reset = utils.ToFuObject._test_Rebuild(self._dgeom, lkeep=lkeep)
        if reset:
            utils.ToFuObject._check_Fields4Rebuild(
                self._dgeom, lkeep=lkeep, dname="dgeom"
            )
            self._set_dgeom(
                self.Poly,
                pos=self.pos,
                extent=self.extent,
                Clock=self.dgeom["Clock"],
                arrayorder=self.dgeom["arrayorder"],
                sino=False,
            )

    def _rebuild_dsino(self, lkeep=["RefPt", "nP"]):
        reset = utils.ToFuObject._test_Rebuild(self._dsino, lkeep=lkeep)
        if reset:
            utils.ToFuObject._check_Fields4Rebuild(
                self._dsino, lkeep=lkeep, dname="dsino"
            )
            self.set_dsino(RefPt=self.dsino["RefPt"], nP=self.dsino["nP"])

    def _rebuild_dphys(self, lkeep=["lSymbols"]):
        reset = utils.ToFuObject._test_Rebuild(self._dphys, lkeep=lkeep)
        if reset:
            utils.ToFuObject._check_Fields4Rebuild(
                self._dphys, lkeep=lkeep, dname="dphys"
            )
            self.set_dphys(lSymbols=self.dphys["lSymbols"])

    def _rebuild_dreflect(self, lkeep=["Types", "coefs"]):
        reset = utils.ToFuObject._test_Rebuild(self._dreflect, lkeep=lkeep)
        if reset:
            utils.ToFuObject._check_Fields4Rebuild(
                self._dreflect, lkeep=lkeep, dname="dreflect"
            )
            self.set_dreflect(
                Types=self.dreflect["Types"], coefs=self.dreflect["coefs"]
            )

    def _rebuild_dmisc(self, lkeep=["color"]):
        reset = utils.ToFuObject._test_Rebuild(self._dmisc, lkeep=lkeep)
        if reset:
            utils.ToFuObject._check_Fields4Rebuild(
                self._dmisc, lkeep=lkeep, dname="dmisc"
            )
            self._set_dmisc(color=self.dmisc["color"])

    ###########
    # _strip and get/from dict
    ###########

    @classmethod
    def _strip_init(cls):
        cls._dstrip["allowed"] = [0, 1, 2]
        nMax = max(cls._dstrip["allowed"])
        doc = """
                 1: Remove dsino expendables
                 2: Remove also dgeom, dphys, dreflect and dmisc expendables"""
        doc = utils.ToFuObjectBase.strip.__doc__.format(doc, nMax)
        cls.strip.__doc__ = doc

    def strip(self, strip=0):
        # super()
        super(Struct, self).strip(strip=strip)

    def _strip(self, strip=0):
        if strip == 0:
            self._rebuild_dgeom()
            self._rebuild_dsino()
            self._rebuild_dphys()
            self._rebuild_dreflect()
            self._rebuild_dmisc()
        elif strip == 1:
            self._strip_dsino()
            self._rebuild_dgeom()
            self._rebuild_dphys()
            self._rebuild_dreflect()
            self._rebuild_dmisc()
        else:
            self._strip_dsino()
            self._strip_dgeom()
            self._strip_dphys()
            self._strip_dreflect()
            self._strip_dmisc()

    def _to_dict(self):
        dout = {
            "dgeom": {"dict": self.dgeom, "lexcept": None},
            "dsino": {"dict": self.dsino, "lexcept": None},
            "dphys": {"dict": self.dphys, "lexcept": None},
            "dreflect": {"dict": self.dreflect, "lexcept": None},
            "dmisc": {"dict": self.dmisc, "lexcept": None},
            "dplot": {"dict": self._dplot, "lexcept": None},
        }
        return dout

    def _from_dict(self, fd):
        self._dgeom.update(**fd["dgeom"])
        self._dsino.update(**fd["dsino"])
        self._dphys.update(**fd["dphys"])
        self._dreflect.update(**fd["dreflect"])
        self._dmisc.update(**fd["dmisc"])
        if "dplot" in fd.keys():
            self._dplot.update(**fd["dplot"])

    ###########
    # Properties
    ###########

    @property
    def Type(self):
        """Return the type of structure """
        return self._Id.Type

    @property
    def dgeom(self):
        return self._dgeom

    @property
    def Poly(self):
        """Return the polygon defining the structure cross-section"""
        return self._dgeom["Poly"]

    @property
    def Poly_closed(self):
        """ Returned the closed polygon """
        return np.hstack((self._dgeom["Poly"], self._dgeom["Poly"][:, 0:1]))

    @property
    def nseg(self):
        """ Retunr the number of segmnents constituting the closed polygon """
        return self._dgeom["Poly"].shape[1]

    @property
    def pos(self):
        return self._dgeom["pos"]

    @property
    def extent(self):
        if hasattr(self._dgeom["extent"], "__iter__"):
            extent = self._dgeom["extent"]
        else:
            extent = np.full(self._dgeom["pos"].shape, self._dgeom["extent"])
        return extent

    @property
    def noccur(self):
        return self._dgeom["noccur"]

    @property
    def Lim(self):
        Lim = self._get_LimFromPosExtent(
            self._dgeom["pos"], self._dgeom["extent"], Type=self.Id.Type
        )
        return Lim.T

    @property
    def dsino(self):
        return self._dsino

    @property
    def dphys(self):
        return self._dphys

    @property
    def dreflect(self):
        return self._dreflect

    @property
    def dmisc(self):
        return self._dmisc

    ###########
    # public methods
    ###########

    def set_color(self, col):
        self._set_color(col)

    def get_color(self):
        return self._dmisc["color"]

    def move(self):
        """ To be overriden at object-level after instance creation

        To do so:
            1/ create the instance:
                >> S = tfg.Struct('test', poly, Exp='Test')
            2/ Define a moving function f taking the instance as first argument
                >> def f(self, Delta=1.):
                       Polynew = self.Poly
                       Polynew[0,:] = Polynew[0,:] + Delta
                       self._set_geom(Polynew, Lim=self.Lim)
            3/ Bound your custom function to the self.move() method
               using types.MethodType() found in the types module
                >> import types
                >> S.move = types.MethodType(f, S)

            See the following page for info and details on method-patching:
            https://tryolabs.com/blog/2013/07/05/run-time-method-patching-python/
        """
        print(self.move.__doc__)

    def isInside(self, pts, In="(X,Y,Z)"):
        """ Return an array of booleans indicating whether each point lies
        inside the Struct volume

        Tests for each point whether it lies inside the Struct object.
        The points coordinates can be provided in 2D or 3D
        You must specify which coordinate system is used with 'In' kwdarg.
        An array of boolean flags is returned.

        Parameters
        ----------
        pts :   np.ndarray
            (2,N) or (3,N) array, coordinates of the points to be tested
        In :    str
            Flag indicating the coordinate system in which pts are provided
            e.g.: '(X,Y,Z)' or '(R,Z)'

        Returns
        -------
        ind :   np.ndarray
            (N,) array of booleans, True if a point is inside the volume

        """
        if self._dgeom["noccur"] > 0:
            ind = _GG._Ves_isInside(
                pts,
                self.Poly,
                ves_lims=np.ascontiguousarray(self.Lim),
                nlim=self._dgeom["noccur"],
                ves_type=self.Id.Type,
                in_format=In,
                test=True,
            )
        else:
            ind = _GG._Ves_isInside(
                pts,
                self.Poly,
                ves_lims=None,
                nlim=0,
                ves_type=self.Id.Type,
                in_format=In,
                test=True,
            )
        return ind

    def get_InsideConvexPoly(
        self,
        RelOff=_def.TorRelOff,
        ZLim="Def",
        Spline=True,
        Splprms=_def.TorSplprms,
        NP=_def.TorInsideNP,
        Plot=False,
        Test=True,
    ):
        """ Return a polygon that is a smaller and smoothed approximation of
        Ves.Poly, useful for excluding the divertor region in a Tokamak

        For some uses, it can be practical to approximate the polygon defining
        the Ves object (which can be non-convex, like with a divertor), by a
        simpler, sligthly smaller and convex polygon.
        This method provides a fast solution for computing such a proxy.

        Parameters
        ----------
        RelOff :    float
            Fraction by which an homothetic polygon should be reduced
            (1.-RelOff)*(Poly-BaryS)
        ZLim :      None / str / tuple
            Flag indicating what limits shall be put to the height of the
            polygon (used for excluding divertor)
        Spline :    bool
            Flag indiating whether the reduced and truncated polygon shall be
            smoothed by 2D b-spline curves
        Splprms :   list
            List of 3 parameters to be used for the smoothing
            [weights,smoothness,b-spline order], fed to
            scipy.interpolate.splprep()
        NP :        int
            Number of points to be used to define the smoothed polygon
        Plot :      bool
            Flag indicating whether the result shall be plotted for visual
            inspection
        Test :      bool
            Flag indicating whether the inputs should be tested for conformity

        Returns
        -------
        Poly :      np.ndarray
            (2,N) polygon resulting from homothetic transform, truncating and
            optional smoothingop

        """
        return _comp._Ves_get_InsideConvexPoly(
            self.Poly_closed,
            self.dgeom["P2Min"],
            self.dgeom["P2Max"],
            self.dgeom["BaryS"],
            RelOff=RelOff,
            ZLim=ZLim,
            Spline=Spline,
            Splprms=Splprms,
            NP=NP,
            Plot=Plot,
            Test=Test,
        )

    def get_sampleEdge(self, res=None, DS=None, resMode="abs", offsetIn=0.0):
        """ Sample the polygon edges, with resolution res

        Sample each segment of the 2D polygon
        Sampling can be limited to a subdomain defined by DS
        """
        if res is None:
            res = _RES
        pts, dlr, ind = _comp._Ves_get_sampleEdge(
            self.Poly,
            res,
            DS=DS,
            dLMode=resMode,
            DIn=offsetIn,
            VIn=self.dgeom["VIn"],
            margin=1.0e-9,
        )
        return pts, dlr, ind

    def get_sampleCross(
        self, res=None, DS=None, resMode="abs", ind=None, mode="flat"
    ):
        """ Sample, with resolution res, the 2D cross-section

        The sampling domain can be limited by DS or ind

        Depending on the value of mode, the method returns:
            - 'flat': (tuned for integrals computing)
                pts   : (2,npts) array of points coordinates
                dS    : (npts,) array of surfaces
                ind   : (npts,) array of integer indices
                reseff: (2,) array of effective resolution (R and Z)
            - 'imshow' : (tuned for imshow plotting)
                pts : (2,n1,n2) array of points coordinates
                x1  : (n1,) vector of unique x1 coordinates
                x2  : (n2,) vector of unique x2 coordinates
                extent : the extent to be fed to mpl.pyplot.imshow()

        """
        if res is None:
            res = _RES
        args = [
            self.Poly_closed,
            self.dgeom["P1Min"][0],
            self.dgeom["P1Max"][0],
            self.dgeom["P2Min"][1],
            self.dgeom["P2Max"][1],
            res,
        ]
        kwdargs = dict(
            DS=DS, dSMode=resMode, ind=ind, margin=1.0e-9, mode=mode
        )
        out = _comp._Ves_get_sampleCross(*args, **kwdargs)
        return out

    def get_sampleS(
        self,
        res=None,
        DS=None,
        resMode="abs",
        ind=None,
        offsetIn=0.0,
        Out="(X,Y,Z)",
        Ind=None,
    ):
        """ Sample, with resolution res, the surface defined by DS or ind

        An optionnal offset perpendicular to the surface can be used
        (offsetIn>0 => inwards)

        Parameters
        ----------
        res     :   float / list of 2 floats
            Desired resolution of the surfacic sample
                float   : same resolution for all directions of the sample
                list    : [dl,dXPhi] where:
                    dl      : res. along polygon contours (cross-section)
                    dXPhi   : res. along axis (toroidal/linear direction)
        DS      :   None / list of 3 lists of 2 floats
            Limits of the domain in which the sample should be computed
                None : whole surface of the object
                list : [D1,D2,D3], where Di is a len()=2 list
                       (increasing floats, setting limits along coordinate i)
                    [DR,DZ,DPhi]: in toroidal geometry (self.Id.Type=='Tor')
                    [DX,DY,DZ]  : in linear geometry (self.Id.Type=='Lin')
        resMode  :   str
            Flag, specifies if res is absolute or relative to element sizes
                'abs'   :   res is an absolute distance
                'rel'   :   if res=0.1, each polygon segment is divided in 10,
                            as is the toroidal/linear length
        ind     :   None / np.ndarray of int
            If provided, DS is ignored and the sample points corresponding to
            the provided indices are returned
            Example (assuming obj is a Ves object)
                > # We create a 5x5 cm2 sample of the whole surface
                > pts, dS, ind, reseff = obj.get_sample(0.05)
                > # Perform operations, save only the points indices
                > # (save space)
                > ...
                > # Retrieve the points from their indices (requires same res)
                > pts2, dS2, ind2, reseff2 = obj.get_sample(0.05, ind=ind)
                > np.allclose(pts,pts2)
                True
        offsetIn:   float
            Offset distance from the actual surface of the object
            Inwards if positive
            Useful to avoid numerical errors
        Out     :   str
            Flag indicating the coordinate system of returned points
            e.g. : '(X,Y,Z)' or '(R,Z,Phi)'
        Ind     :   None / iterable of ints
            Array of indices of the entities to be considered
            (only when multiple entities, i.e.: self.nLim>1)

        Returns
        -------
        pts     :   np.ndarray / list of np.ndarrays
            Sample points coordinates, as a (3,N) array.
            A list is returned if the object has multiple entities
        dS      :   np.ndarray / list of np.ndarrays
            The surface (in m^2) associated to each point
        ind     :   np.ndarray / list of np.ndarrays
            The index of each point
        reseff  :   np.ndarray / list of np.ndarrays
            Effective resolution in both directions after sample computation
        """
        if Ind is not None:
            assert self.dgeom["Multi"]
        if res is None:
            res = _RES
        kwdargs = dict(
            DS=DS,
            dSMode=resMode,
            ind=ind,
            DIn=offsetIn,
            VIn=self.dgeom["VIn"],
            VType=self.Id.Type,
            VLim=np.ascontiguousarray(self.Lim),
            nVLim=self.noccur,
            Out=Out,
            margin=1.0e-9,
            Multi=self.dgeom["Multi"],
            Ind=Ind,
        )
        args = [self.Poly, res]
        pts, dS, ind, reseff = _comp._Ves_get_sampleS(*args, **kwdargs)
        return pts, dS, ind, reseff

    def get_sampleV(
        self, res, DV=None, resMode="abs", ind=None, Out="(X,Y,Z)"
    ):
        """ Sample, with resolution res, the volume defined by DV or ind """

        args = [
            self.Poly,
            self.dgeom["P1Min"][0],
            self.dgeom["P1Max"][0],
            self.dgeom["P2Min"][1],
            self.dgeom["P2Max"][1],
            res,
        ]
        kwdargs = dict(
            DV=DV,
            dVMode=resMode,
            ind=ind,
            VType=self.Id.Type,
            VLim=self.Lim,
            Out=Out,
            margin=1.0e-9,
        )
        pts, dV, ind, reseff = _comp._Ves_get_sampleV(*args, **kwdargs)
        return pts, dV, ind, reseff

    def _get_phithetaproj(self, refpt=None):
        # Prepare ax
        if refpt is None:
            msg = "Please provide refpt (R,Z)"
            raise Exception(msg)
        refpt = np.atleast_1d(np.squeeze(refpt))
        assert refpt.shape == (2,)
        return _comp._Struct_get_phithetaproj(
            refpt, self.Poly, self.Lim, self.noccur
        )

    def _get_phithetaproj_dist(
        self, refpt=None, ntheta=None, nphi=None, theta=None, phi=None
    ):
        # Prepare ax
        if refpt is None:
            msg = "Please provide refpt (R,Z)"
            raise Exception(msg)
        refpt = np.atleast_1d(np.squeeze(refpt))
        assert refpt.shape == (2,)

        # Prepare theta and phi
        if theta is None and ntheta is None:
            nphi = _PHITHETAPROJ_NTHETA
        lc = [ntheta is None, theta is None]
        if np.sum(lc) != 1:
            msg = "Please provide either ntheta xor a theta vector !"
            raise Exception(msg)
        if theta is None:
            theta = np.linspace(-np.pi, np.pi, ntheta, endpoint=True)

        if phi is None and nphi is None:
            nphi = _PHITHETAPROJ_NPHI
        lc = [nphi is None, phi is None]
        if np.sum(lc) != 1:
            msg = "Please provide either nphi xor a phi vector !"
            raise Exception(msg)
        if phi is None:
            phi = np.linspace(-np.pi, np.pi, nphi, endpoint=True)

        # Get limits
        out = _comp._Struct_get_phithetaproj(
            refpt, self.Poly_closed, self.Lim, self.noccur
        )
        nDphi, Dphi, nDtheta, Dtheta = out

        # format inputs
        theta = np.atleast_1d(np.ravel(theta))
        theta = np.arctan2(np.sin(theta), np.cos(theta))
        phi = np.atleast_1d(np.ravel(phi))
        phi = np.arctan2(np.sin(phi), np.cos(phi))
        ntheta, nphi = theta.size, phi.size

        dist = np.full((ntheta, nphi), np.nan)

        # Get dist
        dist_theta, indphi = _comp._get_phithetaproj_dist(
            self.Poly_closed,
            refpt,
            Dtheta,
            nDtheta,
            Dphi,
            nDphi,
            theta,
            phi,
            ntheta,
            nphi,
            self.noccur,
        )
        dist[:, indphi] = dist_theta[:, None]

        return dist, nDphi, Dphi, nDtheta, Dtheta

    @staticmethod
    def _get_reflections_ufromTypes(u, vperp, Types):
        indspec = Types == 0
        inddiff = Types == 1
        indcorn = Types == 2

        # Get reflected unit vectors
        u2 = np.full(u.shape, np.nan)
        if np.any(np.logical_or(indspec, inddiff)):
            vpar = np.array(
                [
                    vperp[1, :] * u[2, :] - vperp[2, :] * u[1, :],
                    vperp[2, :] * u[0, :] - vperp[0, :] * u[2, :],
                    vperp[0, :] * u[1, :] - vperp[1, :] * u[0, :],
                ]
            )
            vpar = np.array(
                [
                    vpar[1, :] * vperp[2, :] - vpar[2, :] * vperp[1, :],
                    vpar[2, :] * vperp[0, :] - vpar[0, :] * vperp[2, :],
                    vpar[0, :] * vperp[1, :] - vpar[1, :] * vperp[0, :],
                ]
            )
            vpar = vpar / np.sqrt(np.sum(vpar ** 2, axis=0))[None, :]

            if np.any(indspec):
                # Compute u2 for specular
                sca = np.sum(
                    u[:, indspec] * vperp[:, indspec], axis=0, keepdims=True
                )
                sca2 = np.sum(
                    u[:, indspec] * vpar[:, indspec], axis=0, keepdims=True
                )
                assert np.all(sca <= 0.0) and np.all(sca >= -1.0)
                assert np.all(sca2 >= 0.0) and np.all(sca <= 1.0)
                u2[:, indspec] = (
                    -sca * vperp[:, indspec] + sca2 * vpar[:, indspec]
                )

            if np.any(inddiff):
                # Compute u2 for diffusive
                sca = 2.0 * (np.random.random((1, inddiff.sum())) - 0.5)
                u2[:, inddiff] = (
                    np.sqrt(1.0 - sca**2) * vperp[:, inddiff]
                    + sca * vpar[:, inddiff]
                )

        if np.any(indcorn):
            u2[:, indcorn] = -u[:, indcorn]
        return u2

    def get_reflections(self, indout2, u=None, vperp=None):
        """ Return the reflected unit vectors from input unit vectors and vperp

        The reflected unit vector depends on the incoming LOS (u),
        the local normal unit vector (vperp), and the polygon segment hit
        (indout2)
        Future releases: dependence on lambda

        Also return per-LOS reflection Types (0:specular, 1:diffusive, 2:ccube)

        """

        # Get per-LOS reflection Types and associated indices
        Types = self._dreflect["Types"][indout2]
        u2 = None
        if u is not None:
            assert vperp is not None
            u2 = self._get_reflections_ufromTypes(u, vperp, Types)
        return Types, u2

    def plot(
        self,
        lax=None,
        proj="all",
        element="PIBsBvV",
        dP=None,
        dI=_def.TorId,
        dBs=_def.TorBsd,
        dBv=_def.TorBvd,
        dVect=_def.TorVind,
        dIHor=_def.TorITord,
        dBsHor=_def.TorBsTord,
        dBvHor=_def.TorBvTord,
        Lim=None,
        Nstep=_def.TorNTheta,
        dLeg=_def.TorLegd,
        indices=True,
        draw=True,
        fs=None,
        wintit=None,
        Test=True,
    ):
        """ Plot the polygon defining the vessel, in chosen projection

        Generic method for plotting the Ves object
        The projections to be plotted, the elements to plot can be specified
        Dictionaries of properties for each elements can also be specified
        If an ax is not provided a default one is created.

        Parameters
        ----------
        Lax :       list or plt.Axes
            The axes to be used for plotting
            Provide a list of 2 axes if proj='All'
            If None a new figure with axes is created
        proj :      str
            Flag specifying the kind of projection
                - 'Cross' : cross-section projection
                - 'Hor' : horizontal projection
                - 'All' : both
                - '3d' : a 3d matplotlib plot
        element :   str
            Flag specifying which elements to plot
            Each capital letter corresponds to an element:
                * 'P': polygon
                * 'I': point used as a reference for impact parameters
                * 'Bs': (surfacic) center of mass
                * 'Bv': (volumic) center of mass for Tor type
                * 'V': vector pointing inward perpendicular to each segment
        dP :        dict / None
            Dict of properties for plotting the polygon
            Fed to plt.Axes.plot() or plt.plot_surface() if proj='3d'
        dI :        dict / None
            Dict of properties for plotting point 'I' in Cross-section
            projection
        dIHor :     dict / None
            Dict of properties for plotting point 'I' in horizontal projection
        dBs :       dict / None
            Dict of properties for plotting point 'Bs' in Cross-section
            projection
        dBsHor :    dict / None
            Dict of properties for plotting point 'Bs' in horizontal projection
        dBv :       dict / None
            Dict of properties for plotting point 'Bv' in Cross-section
            projection
        dBvHor :    dict / None
            Dict of properties for plotting point 'Bv' in horizontal projection
        dVect :     dict / None
            Dict of properties for plotting point 'V' in cross-section
            projection
        dLeg :      dict / None
            Dict of properties for plotting the legend, fed to plt.legend()
            The legend is not plotted if None
        Lim :       list or tuple
            Array of a lower and upper limit of angle (rad.) or length for
            plotting the '3d' proj
        Nstep :     int
            Number of points for sampling in ignorable coordinate (toroidal
            angle or length)
        draw :      bool
            Flag indicating whether the fig.canvas.draw() shall be called
            automatically
        a4 :        bool
            Flag indicating whether the figure should be plotted in a4
            dimensions for printing
        Test :      bool
            Flag indicating whether the inputs should be tested for conformity

        Returns
        -------
        La          list / plt.Axes
            Handles of the axes used for plotting (list if several axes where
            used)

        """
        kwdargs = locals()
        lout = ["self"]
        for k in lout:
            del kwdargs[k]
        return _plot.Struct_plot(self, **kwdargs)

    def plot_sino(
        self,
        ax=None,
        Ang=_def.LOSImpAng,
        AngUnit=_def.LOSImpAngUnit,
        Sketch=True,
        dP=None,
        dLeg=_def.TorLegd,
        draw=True,
        fs=None,
        wintit=None,
        Test=True,
    ):
        """ Plot the sinogram of the vessel polygon, by computing its envelopp
        in a cross-section, can also plot a 3D version of it.

        The envelop of the polygon is computed using self.Sino_RefPt as a
        reference point in projection space,
        and plotted using the provided dictionary of properties.
        Optionaly a small sketch can be included illustrating how the angle
        and the impact parameters are defined (if the axes is not provided).

        Parameters
        ----------
        proj :      str
            Flag indicating whether to plot a classic sinogram ('Cross') from
            the vessel cross-section (assuming 2D)
            or an extended 3D version '3d' of it with additional angle
        ax   :      None or plt.Axes
            The axes on which the plot should be done, if None a new figure
            and axes is created
        Ang  :      str
            Flag indicating which angle to use for the impact parameter, the
            angle of the line itself (xi) or of its impact parameter (theta)
        AngUnit :   str
            Flag for the angle units to be displayed, 'rad' for radians or
            'deg' for degrees
        Sketch :    bool
            Flag indicating whether a small skecth showing the definitions of
            angles 'theta' and 'xi' should be included or not
        Pdict :     dict
            Dictionary of properties used for plotting the polygon envelopp,
            fed to plt.plot() if proj='Cross' and to plt.plot_surface()
            if proj='3d'
        LegDict :   None or dict
            Dictionary of properties used for plotting the legend, fed to
            plt.legend(), the legend is not plotted if None
        draw :      bool
            Flag indicating whether the fig.canvas.draw() shall be called
            automatically
        a4 :        bool
            Flag indicating whether the figure should be plotted in a4
            dimensions for printing
        Test :      bool
            Flag indicating whether the inputs shall be tested for conformity

        Returns
        -------
        ax :        plt.Axes
            The axes used to plot

        """
        if Test:
            msg = "The impact parameters must be set ! (self.set_dsino())"
            assert not self.dsino["RefPt"] is None, msg

        # Only plot cross sino, from version 1.4.0
        dP = _def.TorPFilld if dP is None else dP
        ax = _plot.Plot_Impact_PolProjPoly(
            self,
            ax=ax,
            Ang=Ang,
            AngUnit=AngUnit,
            Sketch=Sketch,
            Leg=self.Id.NameLTX,
            dP=dP,
            dLeg=dLeg,
            draw=False,
            fs=fs,
            wintit=wintit,
            Test=Test,
        )
        # else:
        # Pdict = _def.TorP3DFilld if Pdict is None else Pdict
        # ax = _plot.Plot_Impact_3DPoly(self, ax=ax, Ang=Ang, AngUnit=AngUnit,
        # Pdict=Pdict, dLeg=LegDict, draw=False,
        # fs=fs, wintit=wintit, Test=Test)
        if draw:
            ax.figure.canvas.draw()
        return ax

    def save_to_txt(
        self,
        path="./",
        name=None,
        include=["Mod", "Cls", "Exp", "Name"],
        fmt="%.18e",
        delimiter=" ",
        footer="",
        encoding=None,
        verb=True,
        return_pfe=False,
    ):
        """ Save the basic geometrical attributes only (polygon and pos/extent)

        The attributes are saved to a txt file with chosen encoding
        Usefu for easily sharing input with non-python users

        BEWARE: doesn't save all attributes !!!
        Only saves the basic geometrical inputs !!!
        Not equivalent to full tofu save (using self.save()) !!!

        The saving convention is:
            * data is saved on 2 columns
            * The first line gives 2 numbers: nP, no
                - nP = Number of points in the polygon
                (i.e.: the number of following lines describing the polygon)
                - no = Number of occurences (toroidal if in toroidal geometry)
                (i.e.: the nb. of pos/extent lines after the first nP lines)
            * Hence, the data is a 2D array of shape (1 + nP + no, 2)
            * The two columns of the nP lines describing the polygon represent:
                - 1st: R (resp. Y) coordinate of polygon points
                - 2nd: Z (resp. Z) coordinate of polygon points
            * The two columns of the no lines representing the occurences are:
                - 1st: pos, the tor. angle (resp. X) center of occurences
                - 2nd: extent, the tor. angle (resp. X) extension of occurences

        Hence, the polygon and pos/extent of the object can be retrieved with:
        >>> import numpy as np
        >>> out = np.loadtxt(filename)
        >>> nP, no = out[0,:]
        >>> poly = out[1:1+nP,:]
        >>> pos, extent = out[1+nP:,0], out[1+nP:,1]

        All parameters apart from path, name and include are fed to
        numpy.savetxt()

        Parameters
        ----------
        path:   None / str
            The path where to save the file
            If None -> self.Id.SavePath
        name:   None / str
            The name to use for the saved file
            If None -> self.Id.SaveName(include)
        include:    list
            List of attributes of to be used to built the default saving name
            Fed to tf.utils.ID.generate_SaveName()
            Recommended: ['Mod','Cls','Exp','Name']
        """
        if name is None:
            name = self.Id.generate_SaveName(include)
        if path is None:
            path = self.Id.SavePath
        path = os.path.abspath(path)
        pfe = os.path.join(path, name + ".txt")

        nPno = np.r_[self.Poly.shape[1], self.noccur]
        poly = self.Poly.T
        posext = np.vstack((self.pos, self.extent)).T
        out = np.vstack((nPno, poly, posext))

        # default standards
        newline = "\n"
        comments = "#"
        header = " Cls = %s\n Exp = %s\n Name = %s" % (
            self.__class__.__name__,
            self.Id.Exp,
            self.Id.Name,
        )

        kwds = dict(
            fmt=fmt,
            delimiter=delimiter,
            newline=newline,
            header=header,
            footer=footer,
            comments=comments,
        )
        if "encoding" in inspect.signature(np.savetxt).parameters:
            kwds["encoding"] = encoding
        np.savetxt(pfe, out, **kwds)
        if verb:
            print("save_to_txt in:\n", pfe)
        if return_pfe:
            return pfe

    @classmethod
    def from_txt(
        cls,
        pfe,
        out="object",
        Exp=None,
        Name=None,
        shot=None,
        Type=None,
        mobile=False,
        color=None,
        SavePath=os.path.abspath("./"),
    ):
        """ Return the polygon and pos/extent stored in a .txt file

        The file must have been generated by the method save_to_txt()
        All arguments appart from pfe and out are:
            - fed to the relevant tofu.geom.Struct subclass to instanciate it
            - used only if out = 'object'

        Parameters
        ----------
        pfe:    str
            Unique string containing the path and file name to be read
            The file must be formatted as if generated by self.save_to_txt():
                - Must contain a (N,2) array
                - Line 0 must contain 2 integers:
                    - npts : the nb. of points of the polygon
                    - noccur : the nb. of occurences (=0 if axisymmetric)
                - Hence the number of lines hould be N = npts + noccur + 1
                - Lines 1:npts+1 contain the polygon points
                - Lines npts+1: contain positions and extent of each occurence
        out:    str
            Flag indicating whether to return:
               - 'dict'  : a dictionnary of np.ndarrays
               - 'object': a tofu.geom.Struct subclass, using the other kwdargs

        Return
        ------
        obj:    tf.geom.Struct sublass instance  / dict
            Depending on the value of out, obj can be:
                - An instance of the relevant tofu.geom.Struct subclass
                - A dict with keys 'poly', 'pos' and 'extent'
        """

        if out not in [object, "object", "dict"]:
            msg = "Arg out must be either:"
            msg += "    - 'object': return a %s instance\n" % cls.__name__
            msg += "    - 'dict' : return a dict with polygon, pos and extent"
            raise Exception(msg)
        if not pfe[-4:] == ".txt":
            msg = "Only accepts .txt files (fed to np.loadtxt) !\n"
            msg += "    file:  %s" % pfe
            raise Exception(msg)
        oo = np.loadtxt(pfe)
        if not (oo.ndim == 2 and oo.shape[1] == 2):
            msg = "The file should contain a (N,2) array !\n"
            msg += "    file : %s\n" % pfe
            msg += "    shape: {0}".format(oo.shape)
            raise Exception(msg)
        C0 = oo[0, 0] == int(oo[0, 0]) and oo[0, 1] == int(oo[0, 1])
        C1 = oo.shape == (oo[0, 0] + oo[0, 1] + 1, 2)
        if not (C0 and C1):
            sha = (oo[0, 0] + oo[0, 1] + 1, 2)
            msg = "The shape of the array is not as expected!\n"
            msg += "    file : %s\n" % pfe
            if not C0:
                msg += "  The first line should contain integers!\n"
                msg += "    First line : {0}".format(oo[0, :])
            else:
                msg += "    Expected shape: {0}".format(sha)
                msg += " = ({0} + {1} + 1, 2)\n".format(oo[0, 0], oo[0, 1])
                msg += "    Observed shape: {0}".format(oo.shape)
            raise Exception(msg)
        npts, noccur = int(oo[0, 0]), int(oo[0, 1])
        poly = oo[1:1 + npts, :]
        if noccur > 0:
            pos, extent = oo[1 + npts:, 0], oo[1 + npts:, 1]
        else:
            pos, extent = None, None

        # Try reading Exp and Name if not provided
        if Exp is None:
            Exp = cls._from_txt_extract_params(pfe, "Exp")
        if Name is None:
            Name = cls._from_txt_extract_params(pfe, "Name")

        if out == "dict":
            return {"poly": poly, "pos": pos, "extent": extent}
        else:
            SavePath = os.path.abspath(SavePath)
            obj = cls(
                Name=Name,
                Exp=Exp,
                shot=shot,
                Type=Type,
                mobile=mobile,
                Poly=poly,
                pos=pos,
                extent=extent,
                SavePath=SavePath,
                color=color,
            )
            return obj

    @staticmethod
    def _from_txt_extract_params(pfe, param):
        p, name = os.path.split(pfe)

        # Try from file name
        lk = name.split("_")
        lind = [param in k for k in lk]
        if np.sum(lind) > 1:
            msg = "Several values form %s found in file name:\n"
            msg += "    file: %s" % pfe
            raise Exception(msg)
        if any(lind):
            paramstr = lk[np.nonzero(lind)[0][0]]
            paramstr = paramstr.replace(param, "")
            return paramstr

        # try from file content
        paramstr = None
        lout = [param, "#", ":", "=", " ", "\n", "\t"]
        with open(pfe) as fid:
            while True:
                line = fid.readline()
                if param in line:
                    for k in lout:
                        line = line.replace(k, "")
                    paramstr = line
                    break
                elif not line:
                    break
        return paramstr

    def save_to_imas(
        self,
        shot=None,
        run=None,
        refshot=None,
        refrun=None,
        occ=None,
        user=None,
        tokamak=None,
        version=None,
        dryrun=False,
        verb=True,
        description_2d=None,
        unit=0,
    ):
        import tofu.imas2tofu as _tfimas

        _tfimas._save_to_imas(
            self,
            tfversion=__version__,
            shot=shot,
            run=run,
            refshot=refshot,
            refrun=refrun,
            user=user,
            tokamak=tokamak,
            version=version,
            dryrun=dryrun,
            verb=verb,
            description_2d=description_2d,
            unit=unit,
        )


"""
###############################################################################
###############################################################################
                      Effective Struct subclasses
###############################################################################
"""


class StructIn(Struct):
    _color = "k"
    _InOut = "in"

    @classmethod
    def _set_color_ddef(cls, color):
        # super
        color = mpl.colors.to_rgba(color)
        cls._ddef["dmisc"]["color"] = color
        cls._dplot["cross"]["dP"]["color"] = cls._ddef["dmisc"]["color"]
        cls._dplot["hor"]["dP"]["color"] = cls._ddef["dmisc"]["color"]
        cls._dplot["3d"]["dP"]["color"] = cls._ddef["dmisc"]["color"]

    @staticmethod
    def _checkformat_inputs_dgeom(
        Poly=None,
        Lim=None,
        pos=None,
        extent=None,
        mobile=False,
        Type=None,
        Clock=False,
        arrayorder=None,
    ):
        kwdargs = locals()
        # super
        out = Struct._checkformat_inputs_dgeom(**kwdargs)
        Poly, pos, extent, Type, arrayorder = out
        if Type == "Tor":
            msg = "StructIn subclasses cannot have noccur>0 if Type='Tor'!"
            assert pos.size == 0, msg
        return out


class StructOut(Struct):
    _color = (0.8, 0.8, 0.8, 0.8)
    _InOut = "out"

    @classmethod
    def _set_color_ddef(cls, color):
        color = mpl.colors.to_rgba(color)
        cls._ddef["dmisc"]["color"] = color
        cls._dplot["cross"]["dP"] = {"fc": color, "ec": "k", "linewidth": 1}
        cls._dplot["hor"]["dP"] = {"fc": color, "ec": "none"}
        cls._dplot["3d"]["dP"]["color"] = color

    def _set_color(self, color=None):
        color = self._checkformat_inputs_dmisc(color=color)
        self._dmisc["color"] = color
        self._dplot["cross"]["dP"]["fc"] = color
        self._dplot["hor"]["dP"]["fc"] = color
        self._dplot["3d"]["dP"]["color"] = color

    def get_sampleV(self, *args, **kwdargs):
        msg = "StructOut subclasses cannot use get_sampleV()!"
        raise Exception(msg)


class PlasmaDomain(StructIn):
    _color = (0.8, 0.8, 0.8, 1.0)


class Ves(StructIn):
    _color = "k"


class PFC(StructOut):
    _color = (0.8, 0.8, 0.8, 0.8)


class CoilPF(StructOut):
    _color = "r"

    def __init__(self, nturns=None, superconducting=None, active=None,
                 **kwdargs):
        # super()
        super(CoilPF, self).__init__(mobile=False, **kwdargs)

    def _reset(self):
        # super()
        super(CoilPF, self)._reset()
        self._dmag = dict.fromkeys(self._get_keys_dmag())
        self._dmag["nI"] = 0

    ###########
    # Get largs
    ###########

    @staticmethod
    def _get_largs_dmag():
        largs = ["nturns", "superconducting", "active"]
        return largs

    ###########
    # Get check and format inputs
    ###########

    @classmethod
    def _checkformat_inputs_dmag(
        cls, nturns=None, superconducting=None, active=None
    ):
        dins = {
            "nturn": {"var": nturns, "NoneOrIntPos": None},
            "superconducting": {"var": superconducting, "NoneOrCls": bool},
            "active": {"var": active, "NoneOrCls": bool},
        }
        dins, err, msg = cls._check_InputsGeneric(dins, tab=0)
        if err:
            raise Exception(msg)
        nturn = dins["nturn"]["var"]
        return nturn

    ###########
    # Get keys of dictionnaries
    ###########

    @staticmethod
    def _get_keys_dmag():
        lk = ["nturns", "superconducting", "active", "current", "nI"]
        return lk

    ###########
    # _init
    ###########

    def _init(self, nturns=None, superconducting=None, active=None, **kwdargs):
        super(CoilPF, self)._init(**kwdargs)
        self.set_dmag(
            nturns=nturns, superconducting=superconducting, active=active
        )

    ###########
    # set dictionaries
    ###########

    def set_dmag(self, superconducting=None, nturns=None, active=None):
        nturns = self._checkformat_inputs_dmag(
            nturns=nturns, active=active, superconducting=superconducting
        )
        self._dmag.update(
            {
                "superconducting": superconducting,
                "nturns": nturns,
                "active": active,
            }
        )

    ###########
    # strip dictionaries
    ###########

    def _strip_dmag(self, lkeep=["nturns", "superconducting", "active"]):
        utils.ToFuObject._strip_dict(self._dmag, lkeep=lkeep)
        self._dmag["nI"] = 0

    ###########
    # rebuild dictionaries
    ###########

    def _rebuild_dmag(self, lkeep=["nturns", "superconducting", "active"]):
        self.set_dmag(
            nturns=self.nturns,
            active=self._dmag["active"],
            superconducting=self._dmag["superconducting"],
        )

    ###########
    # _strip and get/from dict
    ###########

    @classmethod
    def _strip_init(cls):
        cls._dstrip["allowed"] = [0, 1, 2]
        nMax = max(cls._dstrip["allowed"])
        doc = """
                 1: Remove dsino and dmag expendables
                 2: Remove also dgeom, dphys and dmisc expendables"""
        doc = utils.ToFuObjectBase.strip.__doc__.format(doc, nMax)
        cls.strip.__doc__ = doc

    def strip(self, strip=0):
        super(CoilPF, self).strip(strip=strip)

    def _strip(self, strip=0):
        out = super(CoilPF, self)._strip(strip=strip)
        if strip == 0:
            self._rebuild_dmag()
        else:
            self._strip_dmag()
        return out

    def _to_dict(self):
        dout = super(CoilPF, self)._to_dict()
        dout.update({"dmag": {"dict": self.dmag, "lexcept": None}})
        return dout

    def _from_dict(self, fd):
        super(CoilPF, self)._from_dict(fd)
        self._dmag.update(**fd["dmag"])

    ###########
    # Properties
    ###########

    @property
    def dmag(self):
        return self._dmag

    @property
    def nturns(self):
        return self._dmag["nturns"]

    @property
    def current(self):
        return self._dmag["current"]

    ###########
    # public methods
    ###########

    def set_current(self, current=None):
        """ Set the current circulating on the coil (A) """
        C0 = I is None
        C1 = type(current) in [int, float, np.int64, np.float64]
        C2 = type(current) in [list, tuple, np.ndarray]
        msg = "Arg current must be None, a float or an 1D np.ndarray !"
        assert C0 or C1 or C2, msg
        if C1:
            current = np.array([current], dtype=float)
        elif C2:
            current = np.asarray(current, dtype=float).ravel()
        self._dmag["current"] = current
        if C0:
            self._dmag["nI"] = 0
        else:
            self._dmag["nI"] = current.size


class CoilCS(CoilPF):
    pass


"""
###############################################################################
###############################################################################
                        Overall Config object
###############################################################################
"""


class Config(utils.ToFuObject):

    # Special dict subclass with attr-like value access

    # Fixed (class-wise) dictionary of default properties
    _ddef = {'Id': {'shot': 0, 'Type': 'Tor', 'Exp': 'Dummy',
                    'include': ['Mod', 'Cls', 'Exp',
                                'Name', 'shot', 'version']},
             'dStruct': {'order': ['PlasmaDomain',
                                   'Ves',
                                   'PFC',
                                   'CoilPF',
                                   'CoilCS'],
                         'dextraprop': {'visible': True}}}
    _lclsstr = ['PlasmaDomain', 'Ves', 'PFC', 'CoilPF', 'CoilCS']

    def __init__(self, lStruct=None, Lim=None, dextraprop=None,
                 Id=None, Name=None, Exp=None, shot=None, Type=None,
                 SavePath=os.path.abspath('./'),
                 SavePath_Include=tfpf.defInclude,
                 fromdict=None, sep=None):

        kwdargs = locals()
        del kwdargs["self"]
        super(Config, self).__init__(**kwdargs)

    def _reset(self):
        super(Config, self)._reset()
        self._dStruct = dict.fromkeys(self._get_keys_dStruct())
        self._dextraprop = dict.fromkeys(self._get_keys_dextraprop())
        self._dsino = dict.fromkeys(self._get_keys_dsino())

    @classmethod
    def _checkformat_inputs_Id(
        cls,
        Id=None,
        Name=None,
        Type=None,
        Exp=None,
        shot=None,
        include=None,
        **kwdargs
    ):
        if Id is not None:
            assert isinstance(Id, utils.ID)
            Name, shot = Id.Name, Id.shot
        if Type is None:
            Type = cls._ddef["Id"]["Type"]
        if Exp is None:
            Exp = cls._ddef["Id"]["Exp"]
        if shot is None:
            shot = cls._ddef["Id"]["shot"]
        if include is None:
            include = cls._ddef["Id"]["include"]

        dins = {
            "Name": {"var": Name, "cls": str},
            "Type": {"var": Type, "in": ["Tor", "Lin"]},
            "Exp": {"var": Exp, "cls": str},
            "shot": {"var": shot, "cls": int},
            "include": {"var": include, "listof": str},
        }
        dins, err, msg = cls._check_InputsGeneric(dins, tab=0)
        if err:
            raise Exception(msg)
        kwdargs.update(
            {
                "Name": Name,
                "Type": Type,
                "Exp": Exp,
                "include": include,
                "shot": shot,
            }
        )

        return kwdargs

    ###########
    # Get largs
    ###########

    @staticmethod
    def _get_largs_dStruct():
        largs = ["lStruct", "Lim"]
        return largs

    @staticmethod
    def _get_largs_dextraprop():
        largs = ["dextraprop"]
        return largs

    @staticmethod
    def _get_largs_dsino():
        largs = ["RefPt", "nP"]
        return largs

    ###########
    # Get check and format inputs
    ###########

    def _checkformat_inputs_Struct(self, struct, err=True):
        assert issubclass(struct.__class__, Struct)
        C0 = struct.Id.Exp==self.Id.Exp
        C1 = struct.Id.Type==self.Id.Type
        C2 = struct.Id.Name.isidentifier()
        C2 = C2 and '_' not in struct.Id.Name
        msgi = None
        if not (C0 and C1 and C2):
            msgi = "\n    - {0} :".format(struct.Id.SaveName)
            if not C0:
                msgi += "\n     Exp: {0}".format(struct.Id.Exp)
            if not C1:
                msgi += "\n     Type: {0}".format(struct.Id.Type)
            if not C2:
                msgi += "\n     Name: {0}".format(struct.Id.Name)
            if err:
                msg = "Non-conform struct Id:" + msgi
                raise Exception(msg)
        return msgi

    def _checkformat_inputs_dStruct(self, lStruct=None, Lim=None):
        if lStruct is None:
            msg = "Arg lStruct must be"
            msg += " a tofu.geom.Struct subclass or a list of such !"
            msg += "\nValid subclasses include:"
            lsub = ["PlasmaDomain", "Ves", "PFC", "CoilPF", "CoilCS"]
            for ss in lsub:
                msg = "\n    - tf.geom.{0}".format(ss)
            raise Exception(msg)

        C0 = isinstance(lStruct, list) or isinstance(lStruct, tuple)
        C1 = issubclass(lStruct.__class__, Struct)
        assert C0 or C1, msg
        if C0:
            Ci = [issubclass(ss.__class__, Struct) for ss in lStruct]
            assert all(Ci), msg
            lStruct = list(lStruct)
        else:
            lStruct = [lStruct]

        msg = ""
        for ss in lStruct:
            msgi = self._checkformat_inputs_Struct(ss, err=False)
            if msgi is not None:
                msg += msgi
        if msg != "":
            msg = "The following objects have non-confrom Id:" + msg
            msg += "\n  => Expected values are:"
            msg += "\n      Exp: {0}".format(self.Id.Exp)
            msg += "\n      Type: {0}".format(self.Id.Type)
            msg += "\n      Name: a valid identifier, without '_'"
            msg += " (check str.isidentifier())"
            raise Exception(msg)

        if Lim is None:
            if not self.Id.Type == "Tor":
                msg = "Issue with tf.geom.Config {0}:".format(self.Id.Name)
                msg += "\n  If input Lim is None, Type should be 'Tor':"
                msg += "\n    Type = {0}".format(self.Id.Type)
                msg += "\n    Lim = {0}".format(str(Lim))
                raise Exception(msg)
            nLim = 0
        else:
            if not self.Id.Type == "Lin":
                msg = "Issue with tf.geom.Config {0}:".format(self.Id.Name)
                msg = "  If input Lim!=None, Type should be 'Lin':"
                msg += "\n    Type = {0}".format(self.Id.Type)
                msg += "\n    Lim = {0}".format(str(Lim))
                raise Exception(msg)
            Lim = np.asarray(Lim, dtype=float).ravel()
            assert Lim.size == 2 and Lim[0] < Lim[1]
            Lim = Lim.reshape((1, 2))
            nLim = 1

        return lStruct, Lim, nLim

    def _checkformat_inputs_extraval(
        self, extraval, key="", multi=True, size=None
    ):
        lsimple = [bool, float, int, np.int64, np.float64]
        C0 = type(extraval) in lsimple
        C1 = isinstance(extraval, np.ndarray)
        C2 = isinstance(extraval, dict)
        if multi:
            assert C0 or C1 or C2, str(type(extraval))
        else:
            assert C0, str(type(extraval))
        if multi and C1:
            size = self._dStruct["nStruct"] if size is None else size
            C = extraval.shape == ((self._dStruct["nObj"],))
            if not C:
                msg = "The value for %s has wrong shape!" % key
                msg += "\n    Expected: ({0},)".format(self._dStruct["nObj"])
                msg += "\n    Got:      {0}".format(str(extraval.shape))
                raise Exception(msg)
            C = np.ndarray
        elif multi and C2:
            msg0 = "If an extra attribute is provided as a dict,"
            msg0 += " it should have the same structure as self.dStruct !"
            lk = sorted(self._dStruct["lCls"])
            c = lk == sorted(extraval.keys())
            if not c:
                msg = "\nThe value for %s has wrong keys !" % key
                msg += "\n    expected : " + str(lk)
                msg += "\n    received : " + str(sorted(extraval.keys()))
                raise Exception(msg0 + msg)
            c = [isinstance(extraval[k], dict) for k in lk]
            if not all(c):
                msg = (
                    "\nThe value for %s shall be a dict of nested dict !" % key
                )
                msg += "\n    "
                msg += "\n    ".join(
                    [
                        "{0} : {1}".format(lk[ii], c[ii])
                        for ii in range(0, len(lk))
                    ]
                )
                raise Exception(msg0 + msg)
            c = [
                (k, sorted(v.keys()), sorted(self.dStruct["dObj"][k].keys()))
                for k, v in extraval.items()
            ]
            if not all([cc[1] == cc[2] for cc in c]):
                lc = [
                    (cc[0], str(cc[1]), str(cc[2]))
                    for cc in c
                    if cc[1] != cc[2]
                ]
                msg = "\nThe value for %s has wrong nested dict !" % key
                msg += "\n    - " + "\n    - ".join(
                    [" ".join(cc) for cc in lc]
                )
                raise Exception(msg0 + msg)
            for k in lk:
                for kk, v in extraval[k].items():
                    if not type(v) in lsimple:
                        msg = "\n    type(%s[%s][%s])" % (key, k, kk)
                        msg += " = %s" % str(type(v))
                        msg += " should be in %s" % str(lsimple)
                        raise Exception(msg)
            C = dict
        elif C0:
            C = int
        return C

    def _checkformat_inputs_dextraprop(self, dextraprop=None):
        if dextraprop is None:
            dextraprop = self._ddef["dStruct"]["dextraprop"]
        if dextraprop is None:
            dextraprop = {}
        assert isinstance(dextraprop, dict)
        dC = {}
        for k in dextraprop.keys():
            dC[k] = self._checkformat_inputs_extraval(dextraprop[k], key=k)
        return dextraprop, dC

    def _checkformat_inputs_dsino(self, RefPt=None, nP=None):
        assert type(nP) is int and nP > 0
        assert hasattr(RefPt, "__iter__")
        RefPt = np.asarray(RefPt, dtype=float).flatten()
        assert RefPt.size == 2, "RefPt must be of size=2 !"
        return RefPt

    ###########
    # Get keys of dictionnaries
    ###########

    @staticmethod
    def _get_keys_dStruct():
        lk = ["dObj", "Lim", "nLim", "nObj", "lorder", "lCls"]
        return lk

    @staticmethod
    def _get_keys_dextraprop():
        lk = ["lprop"]
        return lk

    @staticmethod
    def _get_keys_dsino():
        lk = ["RefPt", "nP"]
        return lk

    ###########
    # _init
    ###########

    def _init(self, lStruct=None, Lim=None, dextraprop=None, **kwdargs):
        largs = self._get_largs_dStruct()
        kwdStruct = self._extract_kwdargs(locals(), largs)
        largs = self._get_largs_dextraprop()
        kwdextraprop = self._extract_kwdargs(locals(), largs)
        self._set_dStruct(**kwdStruct)
        self._set_dextraprop(**kwdextraprop)
        self._dynamicattr()
        self._dstrip["strip"] = 0

    ###########
    # set dictionaries
    ###########

    def _set_dStruct(self, lStruct=None, Lim=None):
        lStruct, Lim, nLim = self._checkformat_inputs_dStruct(
            lStruct=lStruct, Lim=Lim
        )
        self._dStruct.update({"Lim": Lim, "nLim": nLim})
        self._set_dlObj(lStruct, din=self._dStruct)

    def _set_dextraprop(self, dextraprop=None):
        dextraprop, dC = self._checkformat_inputs_dextraprop(dextraprop)
        self._dextraprop["lprop"] = sorted(list(dextraprop.keys()))

        # Init dict
        lCls = self._dStruct["lCls"]
        for pp in dextraprop.keys():
            dp = "d" + pp
            dd = dict.fromkeys(lCls, {})
            for k in lCls:
                dd[k] = dict.fromkeys(self._dStruct["dObj"][k].keys())
            self._dextraprop.update({dp: dd})

        # Populate
        for pp in dextraprop.keys():
            self._set_extraprop(pp, dextraprop[pp])

    def add_extraprop(self, key, val):
        assert type(key) is str
        d, dC = self._checkformat_inputs_dextraprop({key: val})
        self._dextraprop["lprop"] = sorted(
            set(self.dextraprop["lprop"] + [key])
        )

        # Init dict
        lCls = self._dStruct["lCls"]
        dp = "d" + key
        dd = dict.fromkeys(lCls, {})
        for k in lCls:
            dd[k] = dict.fromkeys(self._dStruct["dObj"][k].keys())
        self._dextraprop.update({dp: dd})

        # Populate
        self._set_extraprop(key, val)
        self._dynamicattr()

    def _set_extraprop(self, pp, val, k0=None, k1=None):
        assert not (k0 is None and k1 is not None)
        dp = "d" + pp
        if k0 is None and k1 is None:
            C = self._checkformat_inputs_extraval(val, pp)
            if C is int:
                for k0 in self._dStruct["dObj"].keys():
                    for k1 in self._dextraprop[dp][k0].keys():
                        self._dextraprop[dp][k0][k1] = val
            elif C is np.ndarray:
                ii = 0
                for k in self._dStruct["lorder"]:
                    k0, k1 = k.split("_")
                    self._dextraprop[dp][k0][k1] = val[ii]
                    ii += 1
            else:
                for k0 in self._dStruct["dObj"].keys():
                    for k1 in self._dextraprop[dp][k0].keys():
                        self._dextraprop[dp][k0][k1] = val[k0][k1]
        elif k1 is None:
            size = len(self._dextraprop[dp][k0].keys())
            C = self._checkformat_inputs_extraval(val, pp, size=size)
            assert C in [int, np.ndarray]
            if C is int:
                for k1 in self._dextraprop[dp][k0].keys():
                    self._dextraprop[dp][k0][k1] = val
            elif C is np.ndarray:
                ii = 0
                for k in self._dStruct["lorder"]:
                    kk, k1 = k.split("_")
                    if k0 == kk:
                        self._dextraprop[dp][k0][k1] = val[ii]
                        ii += 1
        else:
            C = self._checkformat_inputs_extraval(val, pp, multi=False)
            assert C is int
            self._dextraprop[dp][k0][k1] = val

    def _get_extraprop(self, pp, k0=None, k1=None):
        assert not (k0 is None and k1 is not None)
        dp = "d" + pp
        if k0 is None and k1 is None:
            val = np.zeros((self._dStruct["nObj"],), dtype=bool)
            ii = 0
            for k in self._dStruct["lorder"]:
                k0, k1 = k.split("_")
                val[ii] = self._dextraprop[dp][k0][k1]
                ii += 1
        elif k1 is None:
            val = np.zeros(
                (len(self._dStruct["dObj"][k0].keys()),), dtype=bool
            )
            ii = 0
            for k in self._dStruct["lorder"]:
                k, k1 = k.split("_")
                if k0 == k:
                    val[ii] = self._dextraprop[dp][k0][k1]
                    ii += 1
        else:
            val = self._dextraprop[dp][k0][k1]
        return val

    def _set_color(self, k0, val):
        for k1 in self._dStruct["dObj"][k0].keys():
            self._dStruct["dObj"][k0][k1].set_color(val)

    def _dynamicattr(self):
        # get (key, val) pairs

        # Purge
        for k in self._ddef['dStruct']['order']:
            if hasattr(self, k):
                delattr(self, k)
                # exec("del self.{0}".format(k))

        # Set
        for k in self._dStruct["dObj"].keys():
            # Find a way to programmatically add dynamic properties to the
            # instances , like visible
            # In the meantime use a simple functions
            lset = ["set_%s" % pp for pp in self._dextraprop["lprop"]]
            lget = ["get_%s" % pp for pp in self._dextraprop["lprop"]]
            if not type(list(self._dStruct["dObj"][k].values())[0]) is str:
                for kk in self._dStruct["dObj"][k].keys():
                    for pp in self._dextraprop["lprop"]:
                        setattr(
                            self._dStruct["dObj"][k][kk],
                            "set_%s" % pp,
                            lambda val, pk=pp, k0=k, k1=kk: (
                                self._set_extraprop(pk, val, k0, k1)
                            ),
                        )
                        setattr(
                            self._dStruct["dObj"][k][kk],
                            "get_%s" % pp,
                            lambda pk=pp, k0=k, k1=kk: self._get_extraprop(
                                pk, k0, k1
                            ),
                        )
                dd = utils.Dictattr(
                    ["set_color"] + lset + lget, self._dStruct["dObj"][k]
                )
                for pp in self._dextraprop["lprop"]:
                    setattr(
                        dd,
                        "set_%s" % pp,
                        lambda val, pk=pp, k0=k: self._set_extraprop(
                            pk, val, k0
                        ),
                    )
                    setattr(
                        dd,
                        "get_%s" % pp,
                        lambda pk=pp, k0=k: self._get_extraprop(pk, k0),
                    )
                setattr(
                    dd, "set_color", lambda col, k0=k: self._set_color(k0, col)
                )
                setattr(self, k, dd)
        for pp in self._dextraprop["lprop"]:
            setattr(
                self,
                "set_%s" % pp,
                lambda val, pk=pp: self._set_extraprop(pk, val),
            )
            setattr(self, "get_%s" % pp, lambda pk=pp: self._get_extraprop(pk))

    def set_dsino(self, RefPt, nP=_def.TorNP):
        RefPt = self._checkformat_inputs_dsino(RefPt=RefPt, nP=nP)
        for k in self._dStruct["dObj"].keys():
            for kk in self._dStruct["dObj"][k].keys():
                self._dStruct["dObj"][k][kk].set_dsino(RefPt=RefPt, nP=nP)
        self._dsino = {"RefPt": RefPt, "nP": nP}

    ###########
    # strip dictionaries
    ###########

    def _strip_dStruct(self, strip=0, force=False, verb=True):
        if self._dstrip["strip"] == strip:
            return

        if self._dstrip["strip"] > strip:

            # Reload if necessary
            if self._dstrip["strip"] == 3:
                for k in self._dStruct["dObj"].keys():
                    for kk in self._dStruct["dObj"][k].keys():
                        pfe = self._dStruct["dObj"][k][kk]
                        try:
                            self._dStruct["dObj"][k][kk] = utils.load(
                                pfe, verb=verb
                            )
                        except Exception as err:
                            msg = str(err)
                            msg += "\n    k = {0}".format(str(k))
                            msg += "\n    kk = {0}".format(str(kk))
                            msg += "\n    type(pfe) = {0}".format(
                                str(type(pfe))
                            )
                            msg += "\n    self._dstrip['strip'] = {0}".format(
                                self._dstrip["strip"]
                            )
                            msg += "\n    strip = {0}".format(strip)
                            raise Exception(msg)

            for k in self._dStruct["dObj"].keys():
                for kk in self._dStruct["dObj"][k].keys():
                    self._dStruct["dObj"][k][kk].strip(strip=strip)

            lkeep = self._get_keys_dStruct()
            reset = utils.ToFuObject._test_Rebuild(self._dStruct, lkeep=lkeep)
            if reset:
                utils.ToFuObject._check_Fields4Rebuild(
                    self._dStruct, lkeep=lkeep, dname="dStruct"
                )
            self._set_dStruct(lStruct=self.lStruct, Lim=self._dStruct["Lim"])
            self._dynamicattr()

        else:
            if strip in [1, 2]:
                for k in self._dStruct["lCls"]:
                    for kk, v in self._dStruct["dObj"][k].items():
                        self._dStruct["dObj"][k][kk].strip(strip=strip)
                lkeep = self._get_keys_dStruct()

            elif strip == 3:
                for k in self._dStruct["lCls"]:
                    for kk, v in self._dStruct["dObj"][k].items():
                        path, name = v.Id.SavePath, v.Id.SaveName
                        # --- Check !
                        lf = os.listdir(path)
                        lf = [
                            ff
                            for ff in lf
                            if all([s in ff for s in [name, ".npz"]])
                        ]
                        exist = len(lf) == 1
                        # ----------
                        pathfile = os.path.join(path, name) + ".npz"
                        if not exist:
                            msg = """BEWARE:
                                You are about to delete the Struct objects
                                Only the path/name to saved objects will be
                                kept

                                But it appears that the following object has no
                                saved file where specified (obj.Id.SavePath)
                                Thus it won't be possible to retrieve it
                                (unless available in the current console:"""
                            msg += "\n    - {0}".format(pathfile)
                            if force:
                                warnings.warn(msg)
                            else:
                                raise Exception(msg)
                        self._dStruct["dObj"][k][kk] = pathfile
                self._dynamicattr()
                lkeep = self._get_keys_dStruct()
            utils.ToFuObject._strip_dict(self._dStruct, lkeep=lkeep)

    def _strip_dextraprop(self, strip=0):
        lkeep = list(self._dextraprop.keys())
        utils.ToFuObject._strip_dict(self._dextraprop, lkeep=lkeep)

    def _strip_dsino(self, lkeep=["RefPt", "nP"]):
        for k in self._dStruct["dObj"].keys():
            for kk in self._dStruct["dObj"][k].keys():
                self._dStruct["dObj"][k][kk]._strip_dsino(lkeep=lkeep)

    ###########
    # _strip and get/from dict
    ###########

    @classmethod
    def _strip_init(cls):
        cls._dstrip["allowed"] = [0, 1, 2, 3]
        nMax = max(cls._dstrip["allowed"])
        doc = """
                 1: apply strip(1) to objects in self.lStruct
                 2: apply strip(2) to objects in self.lStruct
                 3: replace objects in self.lStruct by SavePath + SaveName"""
        doc = utils.ToFuObjectBase.strip.__doc__.format(doc, nMax)
        cls.strip.__doc__ = doc

    def strip(self, strip=0, force=False, verb=True):
        # super()
        super(Config, self).strip(strip=strip, force=force, verb=verb)

    def _strip(self, strip=0, force=False, verb=True):
        self._strip_dStruct(strip=strip, force=force, verb=verb)
        # self._strip_dextraprop()
        # self._strip_dsino()

    def _to_dict(self):
        dout = {
            "dStruct": {"dict": self.dStruct, "lexcept": None},
            "dextraprop": {"dict": self._dextraprop, "lexcept": None},
            "dsino": {"dict": self.dsino, "lexcept": None},
        }
        return dout

    @classmethod
    def _checkformat_fromdict_dStruct(cls, dStruct):
        if dStruct["lorder"] is None:
            return None
        for clsn in dStruct["lorder"]:
            c, n = clsn.split("_")
            if type(dStruct["dObj"][c][n]) is dict:
                dStruct["dObj"][c][n] = eval(c).__call__(
                    fromdict=dStruct["dObj"][c][n]
                )
            lC = [
                issubclass(dStruct["dObj"][c][n].__class__, Struct),
                type(dStruct["dObj"][c][n]) is str,
            ]
            assert any(lC)

    def _from_dict(self, fd):
        self._checkformat_fromdict_dStruct(fd["dStruct"])

        self._dStruct.update(**fd["dStruct"])
        self._dextraprop.update(**fd["dextraprop"])
        self._dsino.update(**fd["dsino"])
        self._dynamicattr()

    ###########
    # Properties
    ###########

    @property
    def dStruct(self):
        return self._dStruct

    @property
    def nStruct(self):
        return self._dStruct["nObj"]

    @property
    def lStruct(self):
        """ Return the list of Struct that was used for creation

        As tofu objects or SavePath+SaveNames (according to strip status)
        """
        lStruct = []
        for k in self._dStruct["lorder"]:
            k0, k1 = k.split("_")
            lStruct.append(self._dStruct["dObj"][k0][k1])
        return lStruct

    @property
    def lStructIn(self):
        """ Return the list of StructIn contained in self.lStruct

        As tofu objects or SavePath+SaveNames (according to strip status)
        """
        lStruct = []
        for k in self._dStruct["lorder"]:
            k0, k1 = k.split("_")
            if type(self._dStruct["dObj"][k0][k1]) is str:
                if any(
                    [
                        ss in self._dStruct["dObj"][k0][k1]
                        for ss in ["Ves", "PlasmaDomain"]
                    ]
                ):
                    lStruct.append(self._dStruct["dObj"][k0][k1])
            elif issubclass(self._dStruct["dObj"][k0][k1].__class__, StructIn):
                lStruct.append(self._dStruct["dObj"][k0][k1])
        return lStruct

    @property
    def Lim(self):
        return self._dStruct["Lim"]

    @property
    def nLim(self):
        return self._dStruct["nLim"]

    @property
    def dextraprop(self):
        return self._dextraprop

    @property
    def dsino(self):
        return self._dsino

    ###########
    # public methods
    ###########

    def add_Struct(
        self,
        struct=None,
        Cls=None,
        Name=None,
        Poly=None,
        mobile=False,
        shot=None,
        Lim=None,
        Type=None,
        dextraprop=None,
    ):
        """ Add a Struct instance to the config

        An already existing Struct subclass instance can be added
        Or it will be created from the (Cls,Name,Poly,Lim) keyword args

        """
        # Check inputs
        C0a = struct is None
        C1a = all([ss is None for ss in [Cls, Name, Poly, Lim, Type]])
        if not np.sum([C0a, C1a]) == 1:
            msg = "Provide either:"
            msg += "\n    - struct: a Struct subclass instance"
            msg += "\n    - the keyword args to create one"
            msg += "\n        (Cls,Name,Poly,Lim,Type)\n"
            msg += "\n You provded:"
            msg += "\n    - struct: {0}, {1}".format(str(struct), type(struct))
            raise Exception(msg)

        # Create struct if not provided
        if C0a:
            if not (type(Cls) is str or issubclass(Cls, Struct)):
                msg = "Cls must be either:"
                msg += "\n    - a Struct subclass"
                msg += "\n    - the str Name of it (e.g.: 'PFC','CoilPF',...)"
                raise Exception(msg)
            if type(Cls) is str:
                Cls = eval("%s" % Cls)

            # Preformat Lim and Type
            if Lim is None:
                Lim = self.Lim
            if Type is None:
                Type = self.Id.Type

            # Create instance
            struct = Cls(
                Poly=Poly,
                Name=Name,
                Lim=Lim,
                Type=Type,
                mobile=mobile,
                shot=shot,
                Exp=self.Id.Exp,
            )

        C0b = issubclass(struct.__class__, Struct)
        assert C0b, "struct must be a Struct subclass instance !"

        # Prepare dextraprop
        dextra = self.dextraprop
        lk = sorted([k[1:] for k in dextra.keys() if k != "lprop"])
        if dextraprop is None:
            if dextra not in [None, {}]:
                msg = (
                    "The current Config instance has the following extraprop:"
                )
                msg += "\n    - " + "\n    - ".join(lk)
                msg += "\n  => Please specify a dextraprop for struct !"
                msg += "\n     (using the same keys !)"
                raise Exception(msg)
        else:
            assert isinstance(dextraprop, dict)
            assert all([k in lk for k in dextraprop.keys()])
            assert all([k in dextraprop.keys() for k in lk])
            dx = {}
            for k in lk:
                dk = "d" + k
                dx[k] = {}
                for k0 in dextra[dk].keys():
                    dx[k][k0] = {}
                    for k1 in dextra[dk][k0].keys():
                        dx[k][k0][k1] = dextra[dk][k0][k1]
                if struct.Id.Cls not in dx[k].keys():
                    dx[k][struct.Id.Cls] = {struct.Id.Name: dextraprop[k]}
                else:
                    dx[k][struct.Id.Cls][struct.Id.Name] = dextraprop[k]

        # Set self.lStruct
        lS = self.lStruct + [struct]
        self._init(lStruct=lS, Lim=self.Lim, dextraprop=dx)

    def remove_Struct(self, Cls=None, Name=None):
        # Check inputs
        assert type(Cls) is str
        assert type(Name) is str
        C0 = Cls in self._dStruct["lCls"]
        if not C0:
            msg = "The Cls must be a class existing in self.dStruct['lCls']:"
            msg += "\n    [{0}]".format(", ".join(self._dStruct["lCls"]))
            raise Exception(msg)
        C0 = Name in self._dStruct["dObj"][Cls].keys()
        if not C0:
            ln = self.dStruct["dObj"][Cls].keys()
            msg = "The Name must match an instance in"
            msg += " self.dStruct['dObj'][{0}].keys():".format(Cls)
            msg += "\n    [{0}]".format(", ".join(ln))
            raise Exception(msg)

        # Create list
        lS = self.lStruct
        if not Cls + "_" + Name in self._dStruct["lorder"]:
            msg = "The desired instance is not in self.dStruct['lorder'] !"
            lord = ", ".join(self.dStruct["lorder"])
            msg += "\n    lorder = [{0}]".format(lord)
            msg += "\n    Cls_Name = {0}".format(Cls + "_" + Name)
            raise Exception(msg)

        ind = self._dStruct["lorder"].index(Cls + "_" + Name)
        del lS[ind]
        # Important : also remove from dict ! (no reset() !)
        del self._dStruct["dObj"][Cls][Name]

        # Prepare dextraprop
        dextra = self.dextraprop
        dx = {}
        for k in dextra.keys():
            if k == "lprop":
                continue
            dx[k[1:]] = {}
            for cc in dextra[k].keys():
                dx[k[1:]][cc] = dict(dextra[k][cc])
            del dx[k[1:]][Cls][Name]

        self._init(lStruct=lS, Lim=self.Lim, dextraprop=dx)

    def get_color(self):
        """ Return the array of rgba colors (same order as lStruct) """
        col = np.full((self._dStruct["nObj"], 4), np.nan)
        ii = 0
        for k in self._dStruct["lorder"]:
            k0, k1 = k.split("_")
            col[ii, :] = self._dStruct["dObj"][k0][k1].get_color()
            ii += 1
        return col

    def set_colors_random(self, cmap=plt.cm.Accent):
        ii = 0
        ncol = len(cmap.colors)
        for k in self._dStruct["lorder"]:
            k0, k1 = k.split("_")
            if self._dStruct["dObj"][k0][k1]._InOut == "in":
                col = "k"
            elif "lh" in k1.lower():
                col = (1.0, 0.0, 0.0)
            elif "ic" in k1.lower():
                col = (1.0, 0.5, 0.5)
            elif "div" in k1.lower():
                col = (0.0, 1.0, 0.0)
            elif "bump" in k1.lower():
                col = (0.0, 0.0, 1.0)
            else:
                col = cmap.colors[ii % ncol]
                ii += 1
            self._dStruct["dObj"][k0][k1].set_color(col)

    def get_summary(
        self,
        sep="  ",
        line="-",
        just="l",
        table_sep=None,
        verb=True,
        return_=False,
    ):
        """ Summary description of the object content """

        # -----------------------
        # Build overview
        col0 = ["tot. Struct", "tot. occur", "tot. points"]
        noccur = np.sum([max(1, ss._dgeom["noccur"]) for ss in self.lStruct])
        npts = np.sum([ss._dgeom["nP"] for ss in self.lStruct])
        ar0 = [(self.nStruct, noccur, npts)]

        # -----------------------
        # Build detailed view
        col1 = [
            "class",
            "Name",
            "SaveName",
            "nP",
            "noccur",
            "mobile",
            "color",
        ] + self._dextraprop["lprop"]
        d = self._dStruct["dObj"]
        ar1 = []
        for k in self._ddef["dStruct"]["order"]:
            if k not in d.keys():
                continue
            for kk in d[k].keys():
                lu = [
                    k,
                    self._dStruct["dObj"][k][kk]._Id._dall["Name"],
                    self._dStruct["dObj"][k][kk]._Id._dall["SaveName"],
                    str(self._dStruct["dObj"][k][kk]._dgeom["nP"]),
                    str(self._dStruct["dObj"][k][kk]._dgeom["noccur"]),
                    str(self._dStruct["dObj"][k][kk]._dgeom["mobile"]),
                    str(self._dStruct["dObj"][k][kk]._dmisc["color"]),
                ]
                for pp in self._dextraprop["lprop"]:
                    lu.append(self._dextraprop["d" + pp][k][kk])
                ar1.append(lu)

        return self._get_summary(
            [ar0, ar1],
            [col0, col1],
            sep=sep,
            line=line,
            table_sep=table_sep,
            verb=verb,
            return_=return_,
        )

    def get_reflections(self, indout, u=None, vperp=None):

        # Get global Types array
        lS = self.lStruct

        # Version only usable when indout returns npts+1 and npts+2 instead of
        # -1 and -2
        # ls = [ss._dreflect['Types'].size for ss in lS]
        # Types = np.empty((len(lS), np.max(ls)), dtype=int)
        # for ii,ss in enumerate(lS):
        # Types[ii,:ls[ii]] = ss._dreflect['Types']
        # # Deduce Types
        # Types = Types[indout[0,:], indout[2,:]]

        iu = np.unique(indout[0, :])
        Types = np.empty((indout.shape[1],), dtype=int)
        for ii in iu:
            ind = indout[0, :] == ii
            Types[ind] = lS[ii]._dreflect["Types"][indout[2, ind]]

        # Deduce u2
        u2 = None
        if u is not None:
            assert vperp is not None
            u2 = Struct._get_reflections_ufromTypes(u, vperp, Types)
        return Types, u2

    def _get_phithetaproj_dist(
        self, refpt=None, ntheta=None, nphi=None, theta=None, phi=None
    ):
        # Prepare repf
        if refpt is None:
            refpt = self.dsino["RefPt"]
            if refpt is None:
                msg = "Please provide refpt (R,Z)"
                raise Exception(msg)
        refpt = np.atleast_1d(np.squeeze(refpt))
        assert refpt.shape == (2,)

        # Prepare theta and phi
        if theta is None and ntheta is None:
            ntheta = _PHITHETAPROJ_NTHETA
        lc = [ntheta is None, theta is None]
        if np.sum(lc) != 1:
            msg = "Please provide either ntheta xor a theta vector !"
            raise Exception(msg)
        if theta is None:
            theta = np.linspace(-np.pi, np.pi, ntheta, endpoint=True)

        if phi is None and nphi is None:
            nphi = _PHITHETAPROJ_NPHI
        lc = [nphi is None, phi is None]
        if np.sum(lc) != 1:
            msg = "Please provide either nphi xor a phi vector !"
            raise Exception(msg)
        if phi is None:
            phi = np.linspace(-np.pi, np.pi, nphi, endpoint=True)

        # format inputs
        theta = np.atleast_1d(np.ravel(theta))
        theta = np.arctan2(np.sin(theta), np.cos(theta))
        phi = np.atleast_1d(np.ravel(phi))
        phi = np.arctan2(np.sin(phi), np.cos(phi))
        ntheta, nphi = theta.size, phi.size

        # Get limits
        lS = self.lStruct
        dist = np.full((ntheta, nphi), np.inf)
        indStruct = np.zeros((ntheta, nphi), dtype=int)
        for ii in range(0, self.nStruct):
            out = _comp._Struct_get_phithetaproj(
                refpt, lS[ii].Poly_closed, lS[ii].Lim, lS[ii].noccur
            )
            nDphi, Dphi, nDtheta, Dtheta = out

            # Get dist
            dist_theta, indphi = _comp._get_phithetaproj_dist(
                lS[ii].Poly_closed,
                refpt,
                Dtheta,
                nDtheta,
                Dphi,
                nDphi,
                theta,
                phi,
                ntheta,
                nphi,
                lS[ii].noccur,
            )
            ind = np.zeros((ntheta, nphi), dtype=bool)
            indok = ~np.isnan(dist_theta)
            ind[indok, :] = indphi[None, :]
            ind[ind] = (
                dist_theta[indok, None] < dist[indok, :][:, indphi]
            ).ravel()
            dist[ind] = (np.broadcast_to(dist_theta, (nphi, ntheta)).T)[ind]
            indStruct[ind] = ii

        dist[np.isinf(dist)] = np.nan

        return dist, indStruct

    def plot_phithetaproj_dist(
        self,
        refpt=None,
        ntheta=None,
        nphi=None,
        theta=None,
        phi=None,
        cmap=None,
        ax=None,
        fs=None,
        tit=None,
        wintit=None,
        draw=None,
    ):
        dist, indStruct = self._get_phithetaproj_dist(
            refpt=refpt, ntheta=ntheta, nphi=nphi, theta=theta, phi=phi
        )
        return _plot.Config_phithetaproj_dist(
            self,
            refpt,
            dist,
            indStruct,
            cmap=cmap,
            ax=ax,
            fs=fs,
            tit=tit,
            wintit=wintit,
            draw=draw,
        )

    def isInside(self, pts, In="(X,Y,Z)", log="any"):
        """ Return a 2D array of bool

        Equivalent to applying isInside to each Struct
        Check self.lStruct[0].isInside? for details

        Arg log determines how Struct with multiple Limits are treated
            - 'all' : True only if pts belong to all elements
            - 'any' : True if pts belong to any element
        """
        msg = "Arg pts must be a 1D or 2D np.ndarray !"
        assert isinstance(pts, np.ndarray) and pts.ndim in [1, 2], msg
        msg = "Arg log must be in ['any','all']"
        assert log in ["any", "all"], msg
        if pts.ndim == 1:
            msg = "Arg pts must contain the coordinates of a point !"
            assert pts.size in [2, 3], msg
            pts = pts.reshape((pts.size, 1)).astype(float)
        else:
            msg = "Arg pts must contain the coordinates of points !"
            assert pts.shape[0] in [2, 3], pts
        nP = pts.shape[1]

        ind = np.zeros((self._dStruct["nObj"], nP), dtype=bool)
        lStruct = self.lStruct
        for ii in range(0, self._dStruct["nObj"]):
            if lStruct[ii].noccur > 0:
                indi = _GG._Ves_isInside(
                    np.ascontiguousarray(pts),
                    np.ascontiguousarray(lStruct[ii].Poly),
                    ves_lims=np.ascontiguousarray(lStruct[ii].Lim),
                    nlim=lStruct[ii].noccur,
                    ves_type=lStruct[ii].Id.Type,
                    in_format=In,
                    test=True,
                )
            else:
                indi = _GG._Ves_isInside(
                    np.ascontiguousarray(pts),
                    np.ascontiguousarray(lStruct[ii].Poly),
                    ves_lims=None,
                    nlim=0,
                    ves_type=lStruct[ii].Id.Type,
                    in_format=In,
                    test=True,
                )
            if lStruct[ii].noccur > 1:
                if log == "any":
                    indi = np.any(indi, axis=0)
                else:
                    indi = np.all(indi, axis=0)
            ind[ii, :] = indi
        return ind

    # TBF
    def fdistfromwall(self, r, z, phi):
        """ Return a callable (function) for detecting trajectory collisions
        with wall

        The function is continuous wrt time and space
        It takes into account all Struct in Config, including non-axisymmetric
        ones

        It is desined for iterative root-finding algorithms and is thus called
        for a unique position

        """
        # LM: ... function NOT finished (TBF)
        # LM: ... since we are in devel this is too dangerous to keep
        # LM: ... commenting and raising warning
        # isin = [ss._InOut == "in" for ss in self.lStruct]
        # inside = self.isInside(np.r_[r, z, phi], In="(R,Z,Phi)", log="any")

        # distRZ, indStruct = self._get_phithetaproj_dist(
        #     refpt=np.r_[r, z], ntheta=ntheta, nphi=nphi, theta=theta, phi=phi
        # )
        # lSlim = [ss for ss in self.lStruct if ss.noccur > 0]
        # distPhi = r * np.min([np.min(np.abs(phi - ss.Lim)) for ss in lSlim])
        # if inside:
        #     return min(distRZ, distPhi)
        # else:
        #     return -min(distRZ, distPhi)
        warnings.warn("FUNCTION NOT DEFINED")
        return

    # Method handling reflections

    def _reflect_Types(self, indout=None, Type=None, nRays=None):
        """ Return an array indicating the Type of reflection for each LOS

        Return a (nRays,) np.ndarray of int indices, each index corresponds to:
            - 0: specular reflections
            - 1: diffusive reflections
            - 2: ccube reflections (corner cube)

        If indout is provided, the Types are computed according to the
        information stored in each corresponding Struct

        If Type is provided, the Type is forced (user-defined) for all LOS

        """
        if Type is not None:
            assert Type in ["specular", "diffusive", "ccube"]
            Types = np.full((nRays,), _DREFLECT[Type], dtype=int)
        else:
            Types = self.get_reflections(indout)[0]
        return Types

    def _reflect_geom(self, u=None, vperp=None, indout=None, Type=None):
        assert u.shape == vperp.shape and u.shape[0] == 3
        if indout is not None:
            assert indout.shape == (3, u.shape[1])

        # Get Types of relection for each Ray
        Types = self._reflect_Types(indout=indout, Type=Type, nRays=u.shape[1])

        # Deduce u2
        u2 = Struct._get_reflections_ufromTypes(u, vperp, Types)
        return u2, Types

    def plot(
        self,
        lax=None,
        proj="all",
        element="P",
        dLeg=_def.TorLegd,
        indices=False,
        Lim=None,
        Nstep=None,
        draw=True,
        fs=None,
        wintit=None,
        tit=None,
        Test=True,
    ):
        assert tit in [None, False] or isinstance(tit, str)
        vis = self.get_visible()
        lStruct, lS = self.lStruct, []
        for ii in range(0, self._dStruct["nObj"]):
            if vis[ii]:
                lS.append(lStruct[ii])

        if tit is None:
            tit = self.Id.Name
        lax = _plot.Struct_plot(
            lS,
            lax=lax,
            proj=proj,
            element=element,
            Lim=Lim,
            Nstep=Nstep,
            dLeg=dLeg,
            draw=draw,
            fs=fs,
            indices=indices,
            wintit=wintit,
            tit=tit,
            Test=Test,
        )
        return lax

    def plot_sino(
        self,
        ax=None,
        dP=None,
        Ang=_def.LOSImpAng,
        AngUnit=_def.LOSImpAngUnit,
        Sketch=True,
        dLeg=_def.TorLegd,
        draw=True,
        fs=None,
        wintit=None,
        tit=None,
        Test=True,
    ):

        msg = "Set the sino params before plotting !"
        msg += "\n    => run self.set_sino(...)"
        assert self.dsino["RefPt"] is not None, msg
        assert tit in [None, False] or isinstance(tit, str)
        # Check uniformity of sinogram parameters
        for ss in self.lStruct:
            msg = "{0} {1} has different".format(ss.Id.Cls, ss.Id.Name)
            msgf = "\n    => run self.set_sino(...)"
            msg0 = msg + " sino RefPt" + msgf
            assert np.allclose(self.dsino["RefPt"], ss.dsino["RefPt"]), msg0
            msg1 = msg + " sino nP" + msgf
            assert self.dsino["nP"] == ss.dsino["nP"], msg1

        if tit is None:
            tit = self.Id.Name

        vis = self.get_visible()
        lS = self.lStruct
        lS = [lS[ii] for ii in range(0, self._dStruct["nObj"]) if vis[ii]]

        ax = _plot.Plot_Impact_PolProjPoly(
            lS,
            ax=ax,
            Ang=Ang,
            AngUnit=AngUnit,
            Sketch=Sketch,
            dP=dP,
            dLeg=dLeg,
            draw=draw,
            fs=fs,
            tit=tit,
            wintit=wintit,
            Test=Test,
        )
        return ax

    def save_to_imas(
        self,
        shot=None,
        run=None,
        refshot=None,
        refrun=None,
        user=None,
        tokamak=None,
        version=None,
        occ=None,
        dryrun=False,
        verb=True,
        description_2d=None,
    ):
        import tofu.imas2tofu as _tfimas

        _tfimas._save_to_imas(
            self,
            tfversion=__version__,
            shot=shot,
            run=run,
            refshot=refshot,
            refrun=refrun,
            user=user,
            tokamak=tokamak,
            version=version,
            occ=occ,
            dryrun=dryrun,
            verb=verb,
            description_2d=description_2d,
        )

    def get_kwdargs_LOS_isVis(self):
        lS = self.lStruct
        # -- Getting "vessels" or IN structures -------------------------------
        lSIn = [ss for ss in lS if ss._InOut == "in"]
        if len(lSIn) == 0:
            msg = "self.config must have at least a StructIn subclass !"
            assert len(lSIn) > 0, msg
        elif len(lSIn) > 1:
            S = lSIn[np.argmin([ss.dgeom["Surf"] for ss in lSIn])]
        else:
            S = lSIn[0]
        # ... and its poly, limts, type, etc.
        VPoly = S.Poly_closed
        VVIn = S.dgeom["VIn"]
        if np.size(np.shape(S.Lim)) > 1:
            Lim = np.asarray([S.Lim[0][0], S.Lim[0][1]])
        else:
            Lim = S.Lim
        VType = self.Id.Type
        # -- Getting OUT structures -------------------------------------------
        lS = [ss for ss in lS if ss._InOut == "out"]
        lSPolyx, lSVInx = [], []
        lSPolyy, lSVIny = [], []
        lSLim, lSnLim = [], []
        lsnvert = []
        num_tot_structs = 0
        num_lim_structs = 0
        for ss in lS:
            lp = ss.Poly_closed[0]
            [lSPolyx.append(item) for item in lp]
            lp = ss.Poly_closed[1]
            [lSPolyy.append(item) for item in lp]
            lp = ss.dgeom["VIn"][0]
            [lSVInx.append(item) for item in lp]
            lp = ss.dgeom["VIn"][1]
            [lSVIny.append(item) for item in lp]
            lSLim.append(ss.Lim)
            lSnLim.append(ss.noccur)
            if len(lsnvert) == 0:
                lsnvert.append(len(ss.Poly_closed[0]))
            else:
                lsnvert.append(
                    len(ss.Poly_closed[0]) + lsnvert[num_lim_structs - 1]
                )
            num_lim_structs += 1
            if ss.Lim is None or len(ss.Lim) == 0:
                num_tot_structs += 1
            else:
                num_tot_structs += len(ss.Lim)
        lsnvert = np.asarray(lsnvert, dtype=np.int64)
        lSPolyx = np.asarray(lSPolyx)
        lSPolyy = np.asarray(lSPolyy)
        lSVInx = np.asarray(lSVInx)
        lSVIny = np.asarray(lSVIny)
        # Now setting keyword arguments:
        dkwd = dict(
            ves_poly=VPoly,
            ves_norm=VVIn,
            ves_lims=Lim,
            nstruct_tot=num_tot_structs,
            nstruct_lim=num_lim_structs,
            lstruct_polyx=lSPolyx,
            lstruct_polyy=lSPolyy,
            lstruct_lims=lSLim,
            lstruct_nlim=np.asarray(lSnLim, dtype=np.int64),
            lstruct_normx=lSVInx,
            lstruct_normy=lSVIny,
            lnvert=lsnvert,
            ves_type=VType,
            rmin=-1,
            forbid=True,
            eps_uz=1.0e-6,
            eps_vz=1.0e-9,
            eps_a=1.0e-9,
            eps_b=1.0e-9,
            eps_plane=1.0e-9,
            test=True,
        )
        return dkwd


"""
###############################################################################
###############################################################################
                        Rays-derived classes and functions
###############################################################################
"""


class Rays(utils.ToFuObject):
    """ Parent class of rays (ray-tracing), LOS, CamLOS1D and CamLOS2D

    Focused on optimizing the computation time for many rays.

    Each ray is defined by a starting point (D) and a unit vector(u).
    If a vessel (Ves) and structural elements (LStruct) are provided,
    the intersection points are automatically computed.

    Methods for plootting, computing synthetic signal are provided.

    Parameters
    ----------
    Id :            str  / :class:`~tofu.pathfile.ID`
        A name string or a :class:`~tofu.pathfile.ID` to identify this
        instance,
        if a string is provided, it is fed to :class:`~tofu.pathfile.ID`
    Du :            iterable
        Iterable of len=2, containing 2 np.ndarrays represnting, for N rays:
            - Ds: a (3,N) array of the (X,Y,Z) coordinates of starting points
            - us: a (3,N) array of the (X,Y,Z) coordinates of the unit vectors
    Ves :           None / :class:`~tofu.geom.Ves`
        A :class:`~tofu.geom.Ves` instance to be associated to the rays
    LStruct:        None / :class:`~tofu.geom.Struct` / list
        A :class:`~tofu.geom.Struct` instance or list of such, for obstructions
    Sino_RefPt :    None / np.ndarray
        Iterable of len=2 with the coordinates of the sinogram reference point
            - (R,Z) coordinates if the vessel is of Type 'Tor'
            - (Y,Z) coordinates if the vessel is of Type 'Lin'
    Exp        :    None / str
        Experiment to which the LOS belongs:
            - if both Exp and Ves are provided: Exp==Ves.Id.Exp
            - if Ves is provided but not Exp: Ves.Id.Exp is used
    Diag       :    None / str
        Diagnostic to which the LOS belongs
    shot       :    None / int
        Shot number from which this LOS is valid
    SavePath :      None / str
        If provided, default saving path of the object

    """

    # Fixed (class-wise) dictionary of default properties
    _ddef = {
        "Id": {
            "shot": 0,
            "include": [
                "Mod",
                "Cls",
                "Exp",
                "Diag",
                "Name",
                "shot",
                "version",
            ],
        },
        "dgeom": {"Type": "Tor", "Lim": [], "arrayorder": "C"},
        "dsino": {},
        "dmisc": {"color": "k"},
    }
    _dplot = {
        "cross": {
            "Elt": "P",
            "dP": {"color": "k", "lw": 2},
            "dI": {"color": "k", "ls": "--", "m": "x", "ms": 8, "mew": 2},
            "dBs": {"color": "b", "ls": "--", "m": "x", "ms": 8, "mew": 2},
            "dBv": {"color": "g", "ls": "--", "m": "x", "ms": 8, "mew": 2},
            "dVect": {"color": "r", "scale": 10},
        },
        "hor": {
            "Elt": "P",
            "dP": {"color": "k", "lw": 2},
            "dI": {"color": "k", "ls": "--"},
            "dBs": {"color": "b", "ls": "--"},
            "dBv": {"color": "g", "ls": "--"},
            "Nstep": 50,
        },
        "3d": {
            "Elt": "P",
            "dP": {
                "color": (0.8, 0.8, 0.8, 1.0),
                "rstride": 1,
                "cstride": 1,
                "linewidth": 0.0,
                "antialiased": False,
            },
            "Lim": None,
            "Nstep": 50,
        },
    }

    _dcases = {
        "A": {"type": tuple, "lk": []},
        "B": {"type": dict, "lk": ["D", "u"]},
        "C": {"type": dict, "lk": ["D", "pinhole"]},
        "D": {"type": dict, "lk": ["pinhole", "F", "nIn", "e1", "x1"]},
        "E": {"type": dict, "lk": ["pinhole", "F", "nIn", "e1", "l1", "n1"]},
        "F": {"type": dict, "lk": ["pinhole", "F", "angles", "x1"]},
        "G": {"type": dict, "lk": ["pinhole", "F", "angles", "l1", "n1"]},
    }

    _method = "optimized"

    # Does not exist beofre Python 3.6 !!!
    def __init_subclass__(cls, color="k", **kwdargs):
        # Python 2
        super(Rays, cls).__init_subclass__(**kwdargs)
        # Python 3
        # super().__init_subclass__(**kwdargs)
        cls._ddef = copy.deepcopy(Rays._ddef)
        cls._dplot = copy.deepcopy(Rays._dplot)
        cls._set_color_ddef(color)
        if cls._is2D():
            cls._dcases["D"]["lk"] += ["e2", "x2"]
            cls._dcases["E"]["lk"] += ["e2", "l2", "n2"]
            cls._dcases["F"]["lk"] += ["x2"]
            cls._dcases["G"]["lk"] += ["l2", "n2"]

    @classmethod
    def _set_color_ddef(cls, color):
        cls._ddef['dmisc']['color'] = mpl.colors.to_rgba(color)

    def __init__(self, dgeom=None, lOptics=None, Etendues=None, Surfaces=None,
                 config=None, dchans=None, dX12='geom',
                 Id=None, Name=None, Exp=None, shot=None, Diag=None,
                 sino_RefPt=None, fromdict=None, sep=None, method='optimized',
                 SavePath=os.path.abspath('./'), color=None, plotdebug=True):

        # Create a dplot at instance level
        self._dplot = copy.deepcopy(self.__class__._dplot)

        # Extra-early fix for Exp
        # Workflow to be cleaned up later ?
        if Exp is None and config is not None:
            Exp = config.Id.Exp

        kwdargs = locals()
        del kwdargs["self"]
        # super()
        super(Rays, self).__init__(**kwdargs)

    def _reset(self):
        # super()
        super(Rays, self)._reset()
        self._dgeom = dict.fromkeys(self._get_keys_dgeom())
        if self._is2D():
            self._dX12 = dict.fromkeys(self._get_keys_dX12())
        self._dOptics = dict.fromkeys(self._get_keys_dOptics())
        self._dconfig = dict.fromkeys(self._get_keys_dconfig())
        self._dsino = dict.fromkeys(self._get_keys_dsino())
        self._dchans = dict.fromkeys(self._get_keys_dchans())
        self._dmisc = dict.fromkeys(self._get_keys_dmisc())
        # self._dplot = copy.deepcopy(self.__class__._ddef['dplot'])

    @classmethod
    def _checkformat_inputs_Id(
        cls,
        Id=None,
        Name=None,
        Exp=None,
        shot=None,
        Diag=None,
        include=None,
        **kwdargs
    ):
        if Id is not None:
            assert isinstance(Id, utils.ID)
            Name, Exp, shot, Diag = Id.Name, Id.Exp, Id.shot, Id.Diag
        if shot is None:
            shot = cls._ddef["Id"]["shot"]
        if include is None:
            include = cls._ddef["Id"]["include"]

        dins = {
            "Name": {"var": Name, "cls": str},
            "Exp": {"var": Exp, "cls": str},
            "Diag": {"var": Diag, "cls": str},
            "shot": {"var": shot, "cls": int},
            "include": {"var": include, "listof": str},
        }
        dins, err, msg = cls._check_InputsGeneric(dins, tab=0)
        if err:
            raise Exception(msg)
        kwdargs.update(
            {
                "Name": Name,
                "Exp": Exp,
                "shot": shot,
                "Diag": Diag,
                "include": include,
            }
        )
        return kwdargs

    ###########
    # Get largs
    ###########

    @staticmethod
    def _get_largs_dgeom(sino=True):
        largs = ["dgeom", "Etendues", "Surfaces"]
        if sino:
            lsino = Rays._get_largs_dsino()
            largs += ["sino_{0}".format(s) for s in lsino]
        return largs

    @staticmethod
    def _get_largs_dX12():
        largs = ["dX12"]
        return largs

    @staticmethod
    def _get_largs_dOptics():
        largs = ["lOptics"]
        return largs

    @staticmethod
    def _get_largs_dconfig():
        largs = ["config"]
        return largs

    @staticmethod
    def _get_largs_dsino():
        largs = ["RefPt"]
        return largs

    @staticmethod
    def _get_largs_dchans():
        largs = ["dchans"]
        return largs

    @staticmethod
    def _get_largs_dmisc():
        largs = ["color"]
        return largs

    ###########
    # Get check and format inputs
    ###########

    def _checkformat_inputs_dES(self, val=None):
        if val is not None:
            C0 = type(val) in [int, float, np.int64, np.float64]
            C1 = hasattr(val, "__iter__")
            assert C0 or C1
            if C0:
                val = np.asarray([val], dtype=float)
            else:
                val = np.asarray(val, dtype=float).ravel()
                assert val.size == self._dgeom["nRays"]
        return val

    def _checkformat_inputs_dgeom(self, dgeom=None):
        assert dgeom is not None
        assert isinstance(dgeom, tuple) or isinstance(dgeom, dict)
        lC = [k for k in self._dcases.keys()
              if (isinstance(dgeom, self._dcases[k]['type'])
                  and all([kk in dgeom.keys()  # noqa
                           for kk in self._dcases[k]['lk']]))]
        if not len(lC)==1:
            lstr = [v['lk'] for v in self._dcases.values()]
            msg = "Arg dgeom must be either:\n"
            msg += "  - dict with keys:\n"
            msg += "\n    - " + "\n    - ".join(lstr)
            msg += "  - tuple of len()==2 containing (D,u)"
            raise Exception(msg)
        case = lC[0]

        def _checkformat_Du(arr, name):
            arr = np.asarray(arr, dtype=float)
            msg = "Arg %s must be an iterable convertible into either:" % name
            msg += "\n    - a 1D np.ndarray of size=3"
            msg += "\n    - a 2D np.ndarray of shape (3,N)"
            assert arr.ndim in [1, 2], msg
            if arr.ndim == 1:
                assert arr.size == 3, msg
                arr = arr.reshape((3, 1))
            else:
                assert 3 in arr.shape, msg
                if arr.shape[0] != 3:
                    arr = arr.T
            arr = np.ascontiguousarray(arr)
            return arr

        if case in ["A", "B"]:
            D = dgeom[0] if case == "A" else dgeom["D"]
            u = dgeom[1] if case == "A" else dgeom["u"]
            D = _checkformat_Du(D, "D")
            u = _checkformat_Du(u, "u")
            # Normalize u
            u = u / np.sqrt(np.sum(u ** 2, axis=0))[np.newaxis, :]
            nD, nu = D.shape[1], u.shape[1]
            C0 = nD == 1 and nu > 1
            C1 = nD > 1 and nu == 1
            C2 = nD == nu
            msg = "The number of rays is ambiguous from D and u shapes !"
            assert C0 or C1 or C2, msg
            nRays = max(nD, nu)
            dgeom = {"D": D, "u": u, "isImage": False}

        elif case == 'C':
            D = _checkformat_Du(dgeom['D'], 'D')
            dins = {'pinhole': {'var': dgeom['pinhole'], 'vectnd': 3}}
            dins, err, msg = self._check_InputsGeneric(dins)
            if err:
                raise Exception(msg)
            pinhole = dins["pinhole"]["var"]
            dgeom = {"D": D, "pinhole": pinhole, "isImage": False}
            nRays = D.shape[1]

        else:
            dins = {
                "pinhole": {"var": dgeom["pinhole"], "vectnd": 3},
                "F": {"var": dgeom["F"], "int2float": None},
            }
            if case in ["D", "E"]:
                dins["nIn"] = {"var": dgeom["nIn"], "unitvectnd": 3}
                dins["e1"] = {"var": dgeom["e1"], "unitvectnd": 3}
                if "e2" in dgeom.keys():
                    dins["e2"] = {"var": dgeom["e2"], "unitvectnd": 3}
            else:
                dins["angles"] = {"var": dgeom["angles"], "vectnd": 3}

            if case in ["D", "F"]:
                dins["x1"] = {"var": dgeom["x1"], "vectnd": None}
                if "x2":
                    dins["x2"] = {"var": dgeom["x2"], "vectnd": None}
            else:
                dins["l1"] = {"var": dgeom["l1"], "int2float": None}
                dins["n1"] = {"var": dgeom["n1"], "float2int": None}
                if "l2" in dgeom.keys():
                    dins["l2"] = {"var": dgeom["l2"], "int2float": None}
                    dins["n2"] = {"var": dgeom["n2"], "float2int": None}

            dins, err, msg = self._check_InputsGeneric(dins)
            if err:
                raise Exception(msg)
            dgeom = {"dX12": {}}
            for k in dins.keys():
                if k == "pinhole":
                    dgeom[k] = dins[k]["var"]
                else:
                    dgeom["dX12"][k] = dins[k]["var"]
            if case in ["E", "G"]:
                x1 = dgeom["dX12"]["l1"] * np.linspace(
                    -0.5, 0.5, dgeom["dX12"]["n1"], end_point=True
                )
                dgeom["dX12"]["x1"] = x1
                if self._is2D():
                    x2 = dgeom["dX12"]["l2"] * np.linspace(
                        -0.5, 0.5, dgeom["dX12"]["n2"], end_point=True
                    )
                    dgeom["dX12"]["x2"] = x2
            if self._is2D():
                nRays = dgeom["dX12"]["n1"] * dgeom["dX12"]["n2"]
                ind1, ind2, indr = self._get_ind12r_n12(
                    n1=dgeom["dX12"]["n1"], n2=dgeom["dX12"]["n2"]
                )
                dgeom["dX12"]["ind1"] = ind1
                dgeom["dX12"]["ind2"] = ind2
                dgeom["dX12"]["indr"] = indr
                dgeom["isImage"] = True
            else:
                nRays = dgeom["dX12"]["n1"]
                dgeom["isImage"] = False
        dgeom.update({"case": case, "nRays": nRays})
        return dgeom

    def _checkformat_dX12(self, dX12=None):
        lc = [
            dX12 is None,
            dX12 == "geom" or dX12 == {"from": "geom"},
            isinstance(dX12, dict),
        ]
        if not np.sum(lc) == 1:
            msg = "dX12 must be either:\n"
            msg += "    - None\n"
            msg += "    - 'geom' : will be derived from the 3D geometry\n"
            msg += "    - dict : containing {'x1'  : array of coords.,\n"
            msg += "                         'x2'  : array of coords.,\n"
            msg += "                         'ind1': array of int indices,\n"
            msg += "                         'ind2': array of int indices}"
            raise Exception(msg)

        if lc[1]:
            ls = self._get_keys_dX12()
            c0 = isinstance(self._dgeom["dX12"], dict)
            c1 = c0 and all([ss in self._dgeom["dX12"].keys() for ss in ls])
            c2 = c1 and all([self._dgeom["dX12"][ss] is not None for ss in ls])
            if not c2:
                msg = "dX12 is not provided as input (dX12 = None)\n"
                msg += "  => self._dgeom['dX12'] (computed) used as fallback\n"
                msg += "    - It should have non-None keys: %s\n" % str(
                    list(ls)
                )
                msg += "    - it is:\n%s" % str(self._dgeom["dX12"])
                raise Exception(msg)
            dX12 = {"from": "geom"}

        if lc[2]:
            ls = ["x1", "x2", "ind1", "ind2"]
            assert all([ss in dX12.keys() for ss in ls])
            x1 = np.asarray(dX12["x1"]).ravel()
            x2 = np.asarray(dX12["x2"]).ravel()
            n1, n2 = x1.size, x2.size
            ind1, ind2, indr = self._get_ind12r_n12(
                ind1=dX12["ind1"], ind2=dX12["ind2"], n1=n1, n2=n2
            )
            dX12 = {
                "x1": x1,
                "x2": x2,
                "n1": n1,
                "n2": n2,
                "ind1": ind1,
                "ind2": ind2,
                "indr": indr,
                "from": "self",
            }
        return dX12

    @staticmethod
    def _checkformat_dOptics(lOptics=None):
        if lOptics is None:
            lOptics = []
        assert type(lOptics) is list
        lcls = ["Apert3D", "Cryst2D"]
        nOptics = len(lOptics)
        for ii in range(0, nOptics):
            assert lOptics[ii].__class__.__name__ in lcls
        return lOptics

    @staticmethod
    def _checkformat_inputs_dconfig(config=None):
        C0 = isinstance(config, Config)
        msg = "Arg config must be a Config instance !"
        msg += "\n    expected : {0}".format(str(Config))
        msg += "\n    obtained : {0}".format(str(config.__class__))
        assert C0, msg
        lS = config.lStruct
        lC = [
            hasattr(ss, "_InOut") and ss._InOut in ["in", "out"] for ss in lS
        ]
        msg = "All Struct in config must have self._InOut in ['in','out']"
        assert all(lC), msg
        lSIn = [ss for ss in lS if ss._InOut == "in"]
        msg = "Arg config must have at least a StructIn subclass !"
        assert len(lSIn) > 0, msg
        if "compute" not in config._dextraprop["lprop"]:
            config = config.copy()
            config.add_extraprop("compute", True)
        return config

    def _checkformat_inputs_dsino(self, RefPt=None):
        assert RefPt is None or hasattr(RefPt, "__iter__")
        if RefPt is not None:
            RefPt = np.asarray(RefPt, dtype=float).flatten()
            assert RefPt.size == 2, "RefPt must be of size=2 !"
        return RefPt

    def _checkformat_inputs_dchans(self, dchans=None):
        assert dchans is None or isinstance(dchans, dict)
        if dchans is None:
            dchans = {}
        for k in dchans.keys():
            arr = np.asarray(dchans[k]).ravel()
            assert arr.size == self._dgeom["nRays"]
            dchans[k] = arr
        return dchans

    @classmethod
    def _checkformat_inputs_dmisc(cls, color=None):
        if color is None:
            color = mpl.colors.to_rgba(cls._ddef["dmisc"]["color"])
        assert mpl.colors.is_color_like(color)
        return tuple(mpl.colors.to_rgba(color))

    ###########
    # Get keys of dictionnaries
    ###########

    @staticmethod
    def _get_keys_dgeom():
        lk = [
            "D",
            "u",
            "pinhole",
            "nRays",
            "kIn",
            "kOut",
            "PkIn",
            "PkOut",
            "vperp",
            "indout",
            "indStruct",
            "kRMin",
            "PRMin",
            "RMin",
            "isImage",
            "Etendues",
            "Surfaces",
            "dX12",
            "dreflect",
        ]
        return lk

    @staticmethod
    def _get_keys_dX12():
        lk = ["x1", "x2", "n1", "n2", "ind1", "ind2", "indr"]
        return lk

    @staticmethod
    def _get_keys_dOptics():
        lk = ["lorder", "lCls", "nObj", "dObj"]
        return lk

    @staticmethod
    def _get_keys_dsino():
        lk = ["RefPt", "k", "pts", "theta", "p", "phi"]
        return lk

    @staticmethod
    def _get_keys_dconfig():
        lk = ["config"]
        return lk

    @staticmethod
    def _get_keys_dchans():
        lk = []
        return lk

    @staticmethod
    def _get_keys_dmisc():
        lk = ["color"]
        return lk

    ###########
    # _init
    ###########

    def _init(
        self,
        dgeom=None,
        config=None,
        Etendues=None,
        Surfaces=None,
        sino_RefPt=None,
        dchans=None,
        method="optimized",
        **kwargs
    ):
        if method is not None:
            self._method = method
        kwdargs = locals()
        kwdargs.update(**kwargs)
        largs = self._get_largs_dgeom(sino=True)
        kwdgeom = self._extract_kwdargs(kwdargs, largs)
        largs = self._get_largs_dconfig()
        kwdconfig = self._extract_kwdargs(kwdargs, largs)
        largs = self._get_largs_dchans()
        kwdchans = self._extract_kwdargs(kwdargs, largs)
        largs = self._get_largs_dOptics()
        kwdOptics = self._extract_kwdargs(kwdargs, largs)
        largs = self._get_largs_dmisc()
        kwdmisc = self._extract_kwdargs(kwdargs, largs)
        self.set_dconfig(calcdgeom=False, **kwdconfig)
        self._set_dgeom(sino=True, **kwdgeom)
        if self._is2D():
            kwdX12 = self._extract_kwdargs(kwdargs, self._get_largs_dX12())
            self.set_dX12(**kwdX12)
        self._set_dOptics(**kwdOptics)
        self.set_dchans(**kwdchans)
        self._set_dmisc(**kwdmisc)
        self._dstrip["strip"] = 0

    ###########
    # set dictionaries
    ###########

    def set_dconfig(self, config=None, calcdgeom=True):
        config = self._checkformat_inputs_dconfig(config)
        self._dconfig["Config"] = config.copy()
        if calcdgeom:
            self.compute_dgeom()

    def _update_dgeom_from_TransRotFoc(self, val, key="x"):
        # To be finished for 1.4.1
        raise Exception("Not coded yet !")
        # assert False, "Not implemented yet, for future versions"
        # if key in ['x','y','z']:
        # if key == 'x':
        # trans = np.r_[val,0.,0.]
        # elif key == 'y':
        # trans = np.r_[0.,val,0.]
        # else:
        # trans = np.r_[0.,0.,val]
        # if self._dgeom['pinhole'] is not None:
        # self._dgeom['pinhole'] += trans
        # self._dgeom['D'] += trans[:,np.newaxis]
        # if key in ['nIn','e1','e2']:
        # if key == 'nIn':
        # e1 = (np.cos(val)*self._dgeom['dX12']['e1']
        # + np.sin(val)*self._dgeom['dX12']['e2'])
        # e2 = (np.cos(val)*self._dgeom['dX12']['e2']
        # - np.sin(val)*self._dgeom['dX12']['e1'])
        # self._dgeom['dX12']['e1'] = e1
        # self._dgeom['dX12']['e2'] = e2
        # elif key == 'e1':
        # nIn = (np.cos(val)*self._dgeom['dX12']['nIn']
        # + np.sin(val)*self._dgeom['dX12']['e2'])
        # e2 = (np.cos(val)*self._dgeom['dX12']['e2']
        # - np.sin(val)*self._dgeom['dX12']['nIn'])
        # self._dgeom['dX12']['nIn'] = nIn
        # self._dgeom['dX12']['e2'] = e2
        # else:
        # nIn = (np.cos(val)*self._dgeom['dX12']['nIn']
        # + np.sin(val)*self._dgeom['dX12']['e1'])
        # e1 = (np.cos(val)*self._dgeom['dX12']['e1']
        # - np.sin(val)*self._dgeom['dX12']['nIn'])
        # self._dgeom['dX12']['nIn'] = nIn
        # self._dgeom['dX12']['e1'] = e1
        # if key == 'F':
        # self._dgeom['F'] += val

    @classmethod
    def _get_x12_fromflat(cls, X12):
        x1, x2 = np.unique(X12[0, :]), np.unique(X12[1, :])
        n1, n2 = x1.size, x2.size
        if n1 * n2 != X12.shape[1]:
            tol = np.linalg.norm(np.diff(X12[:, :2], axis=1)) / 100.0
            tolmag = int(np.log10(tol)) - 1
            x1 = np.unique(np.round(X12[0, :], -tolmag))
            x2 = np.unique(np.round(X12[1, :], -tolmag))
            ind1 = np.digitize(X12[0, :], 0.5 * (x1[1:] + x1[:-1]))
            ind2 = np.digitize(X12[1, :], 0.5 * (x2[1:] + x2[:-1]))
            ind1u, ind2u = np.unique(ind1), np.unique(ind2)
            x1 = np.unique([np.mean(X12[0, ind1 == ii]) for ii in ind1u])
            x2 = np.unique([np.mean(X12[1, ind2 == ii]) for ii in ind2u])
        n1, n2 = x1.size, x2.size

        if n1 * n2 != X12.shape[1]:
            msg = "The provided X12 array does not seem to correspond to"
            msg += "a n1 x n2 2D matrix, even within tolerance\n"
            msg += "  n1*n2 = %s x %s = %s\n" % (
                str(n1),
                str(n2),
                str(n1 * n2),
            )
            msg += "  X12.shape = %s" % str(X12.shape)
            raise Exception(msg)

        ind1 = np.digitize(X12[0, :], 0.5 * (x1[1:] + x1[:-1]))
        ind2 = np.digitize(X12[1, :], 0.5 * (x2[1:] + x2[:-1]))
        ind1, ind2, indr = cls._get_ind12r_n12(
            ind1=ind1, ind2=ind2, n1=n1, n2=n2
        )
        return x1, x2, n1, n2, ind1, ind2, indr

    def _complete_dX12(self, dgeom):

        # Test if unique starting point
        if dgeom["case"] in ["A", "B", "C"]:
            # Test if pinhole
<<<<<<< HEAD
            if dgeom['D'].shape[1] == 1 and dgeom['nRays'] > 1:
                dgeom['pinhole'] = dgeom['D'].ravel()
            elif dgeom['case'] in ['A','B']:
                u = dgeom['u'][:,0:1]
                sca2 = np.sum(dgeom['u'][:,1:]*u, axis=0)**2
                if np.all(sca2 < 1.-1.e-9):
                    DDb = dgeom['D'][:,1:]-dgeom['D'][:,0:1]
                    k = np.sum(DDb*(u - np.sqrt(sca2)*dgeom['u'][:,1:]),axis=0)
                    k = k / (1.-sca2)
                    if k[0] > 0 and np.allclose(k,k[0], atol=1.e-3, rtol=1.e-6):
                        pinhole = dgeom['D'][:,0] + k[0]*u[:,0]
                        dgeom['pinhole'] = pinhole
=======
            if dgeom["case"] in ["A", "B"]:
                u = dgeom["u"][:, 0:1]
                sca2 = np.sum(dgeom["u"][:, 1:] * u, axis=0) ** 2
                if np.all(sca2 < 1.0 - 1.0e-9):
                    DDb = dgeom["D"][:, 1:] - dgeom["D"][:, 0:1]
                    k = np.sum(
                        DDb * (u - np.sqrt(sca2) * dgeom["u"][:, 1:]), axis=0
                    )
                    k = k / (1.0 - sca2)
                    if k[0] > 0 and np.allclose(
                        k, k[0], atol=1.0e-3, rtol=1.0e-6
                    ):
                        pinhole = dgeom["D"][:, 0] + k[0] * u[:, 0]
                        dgeom["pinhole"] = pinhole
>>>>>>> fabc36a0

            # Test if all D are on a common plane or line
            va = dgeom["D"] - dgeom["D"][:, 0:1]

            # critetrion of unique D
            crit = np.sqrt(np.sum(va ** 2, axis=0))
            if np.sum(crit) < 1.0e-9:
                if self._is2D():
                    msg = "2D camera but dgeom cannot be obtained !\n"
                    msg += "  crit = %s\n" % str(crit)
                    msg += "  dgeom = %s" % str(dgeom)
                    raise Exception(msg)
                return dgeom

            # To avoid ||v0|| = 0
            if crit[1] > 1.0e-12:
                # Take first one by default to ensure square grid for CamLOS2D
                ind0 = 1
            else:
                ind0 = np.nanargmax(crit)
            v0 = va[:, ind0]
            v0 = v0 / np.linalg.norm(v0)
            indok = np.nonzero(crit > 1.0e-12)[0]
            van = np.full(va.shape, np.nan)
            van[:, indok] = va[:, indok] / crit[None, indok]
            vect2 = (
                (van[1, :] * v0[2] - van[2, :] * v0[1]) ** 2
                + (van[2, :] * v0[0] - van[0, :] * v0[2]) ** 2
                + (van[0, :] * v0[1] - van[1, :] * v0[0]) ** 2
            )
            # Don't forget that vect2[0] is nan
            if np.all(vect2[indok] < 1.0e-9):
                # All D are aligned
                e1 = v0
                x1 = np.sum(va * e1[:, np.newaxis], axis=0)
                if dgeom["pinhole"] is not None:
                    kref = -np.sum((dgeom["D"][:, 0] - dgeom["pinhole"]) * e1)
                    x1 = x1 - kref
                # l1 = np.nanmax(x1) - np.nanmin(x1)
                if dgeom["dX12"] is None:
                    dgeom["dX12"] = {}
                dgeom["dX12"].update({"e1": e1, "x1": x1, "n1": x1.size})

            elif self._is2D():
                ind = np.nanargmax(vect2)
                v1 = van[:, ind]
                nn = np.cross(v0, v1)
                nn = nn / np.linalg.norm(nn)
                scaabs = np.abs(np.sum(nn[:, np.newaxis] * va, axis=0))
                if np.all(scaabs < 1.0e-9):
                    # All D are in a common plane, but not aligned
                    # check nIn orientation
                    sca = np.sum(self.u * nn[:, np.newaxis], axis=0)
                    lc = [np.all(sca >= 0.0), np.all(sca <= 0.0)]

                    assert any(lc)
                    nIn = nn if lc[0] else -nn
                    e1 = v0
                    e2 = v1
                    if np.sum(np.cross(e1, nIn) * e2) < 0.0:
                        e2 = -e2
                    if np.abs(e1[2]) > np.abs(e2[2]):
                        # Try to set e2 closer to ez if possible
                        e1, e2 = -e2, e1

                    if dgeom["dX12"] is None:
                        dgeom["dX12"] = {}
                    dgeom["dX12"].update({"nIn": nIn, "e1": e1, "e2": e2})

                    if not self._is2D():
                        return dgeom

                    # Test binning
                    if dgeom["pinhole"] is not None:
                        k1ref = -np.sum(
                            (dgeom["D"][:, 0] - dgeom["pinhole"]) * e1
                        )
                        k2ref = -np.sum(
                            (dgeom["D"][:, 0] - dgeom["pinhole"]) * e2
                        )
                    else:
                        k1ref, k2ref = 0.0, 0.0
                    x12 = np.array(
                        [
                            np.sum(va * e1[:, np.newaxis], axis=0) - k1ref,
                            np.sum(va * e2[:, np.newaxis], axis=0) - k2ref,
                        ]
                    )
                    try:
                        out_loc = self._get_x12_fromflat(x12)
                        x1, x2, n1, n2, ind1, ind2, indr = out_loc
                        dgeom["dX12"].update(
                            {
                                "x1": x1,
                                "x2": x2,
                                "n1": n1,
                                "n2": n2,
                                "ind1": ind1,
                                "ind2": ind2,
                                "indr": indr,
                            }
                        )
                        dgeom["isImage"] = True

                    except Exception as err:
                        msg = str(err)
                        msg += "\n  nIn = %s" % str(nIn)
                        msg += "\n  e1 = %s" % str(e1)
                        msg += "\n  e2 = %s" % str(e2)
                        msg += "\n  k1ref, k2ref = %s, %s" % (
                            str(k1ref),
                            str(k2ref),
                        )
                        msg += "\n  va = %s" % str(va)
                        msg += "\n  x12 = %s" % str(x12)
                        warnings.warn(msg)

        else:
            if dgeom["case"] in ["F", "G"]:
                # Get unit vectors from angles
                msg = "Not implemented yet, angles will be available for 1.4.1"
                raise Exception(msg)

            # Get D and x12 from x1, x2
            x12 = np.array(
                [
                    dgeom["dX12"]["x1"][dgeom["dX12"]["ind1"]],
                    dgeom["dX12"]["x2"][dgeom["dX12"]["ind2"]],
                ]
            )
            D = dgeom["pinhole"] - dgeom["F"] * dgeom["dX12"]["nIn"]
            D = (
                D[:, np.newaxis]
                + x12[0, :] * dgeom["dX12"]["e1"]
                + x12[1, :] * dgeom["dX12"]["e2"]
            )
            dgeom["D"] = D
        return dgeom

    def _prepare_inputs_kInOut(self, D=None, u=None, indStruct=None):

        # Prepare input: D, u
        if D is None:
            D = np.ascontiguousarray(self.D)
        else:
            D = np.ascontiguousarray(D)
        if u is None:
            u = np.ascontiguousarray(self.u)
        else:
            u = np.ascontiguousarray(u)
        assert D.shape == u.shape

        # Get reference: lS
        if indStruct is None:
            indStruct = self.indStruct_computeInOut
        lS = [
            ss for ii, ss in enumerate(self.config.lStruct) if ii in indStruct
        ]

        lSIn = [ss for ss in lS if ss._InOut == "in"]
        if len(lSIn) == 0:
            msg = "self.config must have at least a StructIn subclass !"
            assert len(lSIn) > 0, msg
        iref = np.argmin([ss.dgeom["Surf"] for ss in lSIn])
        S = lSIn[iref]

        VPoly = S.Poly_closed
        VVIn = S.dgeom["VIn"]
        largs = [D, u, VPoly, VVIn]

        if self._method == "ref":

            Lim = S.Lim
            nLim = S.noccur
            VType = self.config.Id.Type

            lS = [ss for ss in lS if ss._InOut == "out"]
            lSPoly, lSVIn, lSLim, lSnLim = [], [], [], []
            for ss in lS:
                lSPoly.append(ss.Poly_closed)
                lSVIn.append(ss.dgeom["VIn"])
                lSLim.append(ss.Lim)
                lSnLim.append(ss.noccur)
            dkwd = dict(
                Lim=Lim,
                nLim=nLim,
                LSPoly=lSPoly,
                LSLim=lSLim,
                lSnLim=lSnLim,
                LSVIn=lSVIn,
                VType=VType,
                RMin=None,
                Forbid=True,
                EpsUz=1.0e-6,
                EpsVz=1.0e-9,
                EpsA=1.0e-9,
                EpsB=1.0e-9,
                EpsPlane=1.0e-9,
                Test=True,
            )

        elif self._method == "optimized":

            if np.size(np.shape(S.Lim)) > 1:
                Lim = np.asarray([S.Lim[0][0], S.Lim[0][1]])
            else:
                Lim = S.Lim
            nLim = S.noccur
            VType = self.config.Id.Type

            lS = [ss for ss in lS if ss._InOut == "out"]
            lSPolyx, lSVInx = [], []
            lSPolyy, lSVIny = [], []
            lSLim, lSnLim = [], []
            lsnvert = []
            num_tot_structs = 0
            num_lim_structs = 0
            for ss in lS:
                lp = ss.Poly_closed[0]
                [lSPolyx.append(item) for item in lp]
                lp = ss.Poly_closed[1]
                [lSPolyy.append(item) for item in lp]
                lp = ss.dgeom["VIn"][0]
                [lSVInx.append(item) for item in lp]
                lp = ss.dgeom["VIn"][1]
                [lSVIny.append(item) for item in lp]
                lSLim.append(ss.Lim)
                lSnLim.append(ss.noccur)
                if len(lsnvert) == 0:
                    lsnvert.append(len(ss.Poly_closed[0]))
                else:
                    lsnvert.append(
                        len(ss.Poly_closed[0]) + lsnvert[num_lim_structs - 1]
                    )
                num_lim_structs += 1
                if ss.Lim is None or len(ss.Lim) == 0:
                    num_tot_structs += 1
                else:
                    num_tot_structs += len(ss.Lim)

            lsnvert = np.asarray(lsnvert, dtype=np.long)
            lSPolyx = np.asarray(lSPolyx)
            lSPolyy = np.asarray(lSPolyy)
            lSVInx = np.asarray(lSVInx)
            lSVIny = np.asarray(lSVIny)

            dkwd = dict(ves_lims=Lim,
                        nstruct_tot=num_tot_structs,
                        nstruct_lim=num_lim_structs,
                        lstruct_polyx=lSPolyx,
                        lstruct_polyy=lSPolyy,
                        lstruct_lims=lSLim,
                        lstruct_nlim=np.asarray(lSnLim, dtype=np.long),
                        lstruct_normx=lSVInx,
                        lstruct_normy=lSVIny,
                        lnvert=lsnvert,
                        ves_type=VType,
                        rmin=-1, forbid=True, eps_uz=1.e-6, eps_vz=1.e-9,
                        eps_a=1.e-9, eps_b=1.e-9, eps_plane=1.e-9, test=True)

        return indStruct, largs, dkwd

    def _compute_kInOut(self, largs=None, dkwd=None, indStruct=None):

        # Prepare inputs
        if largs is None:
            indStruct, largs, dkwd = self._prepare_inputs_kInOut(
                indStruct=indStruct
            )
        else:
            assert dkwd is not None
            assert indStruct is not None

        if self._method == "ref":
            # call the dedicated function
            out = _GG.SLOW_LOS_Calc_PInOut_VesStruct(*largs, **dkwd)
            # Currently computes and returns too many things
            PIn, POut, kIn, kOut, VperpIn, vperp, IIn, indout = out
        elif self._method == "optimized":
            # call the dedicated function
            out = _GG.LOS_Calc_PInOut_VesStruct(*largs, **dkwd)
            # Currently computes and returns too many things
            kIn, kOut, vperp, indout = out
        else:
            pass

        # Make sure indices refer to lStruct
        indout[0, :] = indStruct[indout[0, :]]
        return kIn, kOut, vperp, indout, indStruct

    def compute_dgeom(self, extra=True, plotdebug=True):
        # Can only be computed if config if provided
        if self._dconfig["Config"] is None:
            msg = "Attribute dgeom cannot be computed without a config !"
            warnings.warn(msg)
            return

        # dX12
        if self._dgeom["nRays"] > 1:
            self._dgeom = self._complete_dX12(self._dgeom)

        # Perform computation of kIn and kOut
        kIn, kOut, vperp, indout, indStruct = self._compute_kInOut()

        # Clean up (in case of nans)
        ind = np.isnan(kIn)
        kIn[ind] = 0.0
        ind = np.isnan(kOut) | np.isinf(kOut)
        if np.any(ind):
            kOut[ind] = np.nan
            msg = "Some LOS have no visibility inside the plasma domain !\n"
            msg += "Nb. of LOS concerned: %s out of %s\n" % (
                str(ind.sum()),
                str(kOut.size),
            )
            msg += "Indices of LOS ok:\n"
            msg += repr((~ind).nonzero()[0])
            msg += "\nIndices of LOS with no visibility:\n"
            msg += repr(ind.nonzero()[0])
            warnings.warn(msg)
            if plotdebug:
                PIn = self.D[:, ind] + kIn[None, ind] * self.u[:, ind]
                POut = self.D[:, ind] + kOut[None, ind] * self.u[:, ind]
                # To be updated
                _plot._LOS_calc_InOutPolProj_Debug(
                    self.config,
                    self.D[:, ind],
                    self.u[:, ind],
                    PIn,
                    POut,
                    nptstot=kOut.size,
                    Lim=[np.pi / 4.0, 2.0 * np.pi / 4],
                    Nstep=50,
                )

        # Handle particular cases with kIn > kOut
        ind = np.zeros(kIn.shape, dtype=bool)
        ind[~np.isnan(kOut)] = True
        ind[ind] = kIn[ind] > kOut[ind]
        kIn[ind] = 0.0

        # Update dgeom
        dd = {
            "kIn": kIn,
            "kOut": kOut,
            "vperp": vperp,
            "indout": indout,
            "indStruct": indStruct,
        }
        self._dgeom.update(dd)

        # Run extra computations
        if extra:
            self._compute_dgeom_kRMin()
            self._compute_dgeom_extra1()

    def _compute_dgeom_kRMin(self):
        # Get RMin if Type is Tor
        if self.config.Id.Type == "Tor":
            kRMin = np.atleast_1d(
                _comp.LOS_PRMin(
                    self.D, self.u, kOut=self.kOut, Eps=1.0e-12, squeeze=True
                )
            )
        else:
            kRMin = None
        self._dgeom.update({"kRMin": kRMin})

    def _compute_dgeom_extra1(self):
        if self._dgeom["kRMin"] is not None:
            PRMin = self.D + self._dgeom["kRMin"][None, :] * self.u
            RMin = np.hypot(PRMin[0, :], PRMin[1, :])
        else:
            PRMin, RMin = None, None
        PkIn = self.D + self._dgeom["kIn"][np.newaxis, :] * self.u
        PkOut = self.D + self._dgeom["kOut"][np.newaxis, :] * self.u
        dd = {"PkIn": PkIn, "PkOut": PkOut, "PRMin": PRMin, "RMin": RMin}
        self._dgeom.update(dd)

    def _compute_dgeom_extra2D(self):
        if "2d" not in self.Id.Cls.lower():
            return
        D, u = self.D, self.u
        C = np.nanmean(D, axis=1)
        CD0 = D[:, :-1] - C[:, np.newaxis]
        CD1 = D[:, 1:] - C[:, np.newaxis]
        cross = np.array(
            [
                CD1[1, 1:] * CD0[2, :-1] - CD1[2, 1:] * CD0[1, :-1],
                CD1[2, 1:] * CD0[0, :-1] - CD1[0, 1:] * CD0[2, :-1],
                CD1[0, 1:] * CD0[1, :-1] - CD1[1, 1:] * CD0[0, :-1],
            ]
        )
        crossn2 = np.sum(cross ** 2, axis=0)
        if np.all(np.abs(crossn2) < 1.0e-12):
            msg = "Is %s really a 2D camera ? (LOS aligned?)" % self.Id.Name
            warnings.warn(msg)
        cross = cross[:, np.nanargmax(crossn2)]
        cross = cross / np.linalg.norm(cross)
        nIn = cross if np.sum(cross * np.nanmean(u, axis=1)) > 0.0 else -cross

        # Find most relevant e1 (for pixels alignment), without a priori info
        D0D = D - D[:, 0][:, np.newaxis]
        dist = np.sqrt(np.sum(D0D ** 2, axis=0))
        dd = np.min(dist[1:])
        e1 = (D[:, 1] - D[:, 0]) / np.linalg.norm(D[:, 1] - D[:, 0])
        crossbis = np.sqrt(
            (D0D[1, :] * e1[2] - D0D[2, :] * e1[1]) ** 2
            + (D0D[2, :] * e1[0] - D0D[0, :] * e1[2]) ** 2
            + (D0D[0, :] * e1[1] - D0D[1, :] * e1[0]) ** 2
        )
        D0D = D0D[:, crossbis < dd / 3.0]
        sca = np.sum(D0D * e1[:, np.newaxis], axis=0)
        e1 = D0D[:, np.argmax(np.abs(sca))]
        try:
            import tofu.geom.utils as geom_utils
        except Exception:
            from . import utils as geom_utils

        nIn, e1, e2 = geom_utils.get_nIne1e2(C, nIn=nIn, e1=e1)
        if np.abs(np.abs(nIn[2]) - 1.0) > 1.0e-12:
            if np.abs(e1[2]) > np.abs(e2[2]):
                e1, e2 = e2, e1
        e2 = e2 if e2[2] > 0.0 else -e2
        self._dgeom.update({"C": C, "nIn": nIn, "e1": e1, "e2": e2})

    def set_Etendues(self, val):
        val = self._checkformat_inputs_dES(val)
        self._dgeom["Etendues"] = val

    def set_Surfaces(self, val):
        val = self._checkformat_inputs_dES(val)
        self._dgeom["Surfaces"] = val

    def _set_dgeom(
        self,
        dgeom=None,
        Etendues=None,
        Surfaces=None,
        sino_RefPt=None,
        extra=True,
        sino=True,
    ):
        dgeom = self._checkformat_inputs_dgeom(dgeom=dgeom)
        self._dgeom.update(dgeom)
        self.compute_dgeom(extra=extra)
        self.set_Etendues(Etendues)
        self.set_Surfaces(Surfaces)
        if sino:
            self.set_dsino(sino_RefPt)

    def set_dX12(self, dX12=None):
        dX12 = self._checkformat_dX12(dX12)
        self._dX12.update(dX12)

    def _compute_dsino_extra(self):
        if self._dsino["k"] is not None:
            pts = self.D + self._dsino["k"][np.newaxis, :] * self.u
            R = np.hypot(pts[0, :], pts[1, :])
            DR = R - self._dsino["RefPt"][0]
            DZ = pts[2, :] - self._dsino["RefPt"][1]
            p = np.hypot(DR, DZ)
            theta = np.arctan2(DZ, DR)
            ind = theta < 0
            p[ind] = -p[ind]
            theta[ind] = -theta[ind]
            phipts = np.arctan2(pts[1, :], pts[0, :])
            etheta = np.array(
                [
                    np.cos(phipts) * np.cos(theta),
                    np.sin(phipts) * np.cos(theta),
                    np.sin(theta),
                ]
            )
            phi = np.arccos(np.abs(np.sum(etheta * self.u, axis=0)))
            dd = {"pts": pts, "p": p, "theta": theta, "phi": phi}
            self._dsino.update(dd)

    def set_dsino(self, RefPt=None, extra=True):
        RefPt = self._checkformat_inputs_dsino(RefPt=RefPt)
        self._dsino.update({"RefPt": RefPt})
        VType = self.config.Id.Type
        if RefPt is not None:
            self._dconfig["Config"].set_dsino(RefPt=RefPt)
            kOut = np.copy(self._dgeom["kOut"])
            kOut[np.isnan(kOut)] = np.inf
            try:
                out = _GG.LOS_sino(
                    self.D, self.u, RefPt, kOut, Mode="LOS", VType=VType
                )
                Pt, k, r, Theta, p, theta, Phi = out
                self._dsino.update({"k": k})
            except Exception as err:
                msg = str(err)
                msg += "\nError while computing sinogram !"
                raise Exception(msg)
        if extra:
            self._compute_dsino_extra()

    def _set_dOptics(self, lOptics=None):
        lOptics = self._checkformat_dOptics(lOptics=lOptics)
        self._set_dlObj(lOptics, din=self._dOptics)

    def set_dchans(self, dchans=None):
        dchans = self._checkformat_inputs_dchans(dchans)
        self._dchans = dchans

    def _set_color(self, color=None):
        color = self._checkformat_inputs_dmisc(color=color)
        self._dmisc["color"] = color
        self._dplot["cross"]["dP"]["color"] = color
        self._dplot["hor"]["dP"]["color"] = color
        self._dplot["3d"]["dP"]["color"] = color

    def _set_dmisc(self, color=None):
        self._set_color(color)

    ###########
    # Reflections
    ###########

    def get_reflections_as_cam(self, Type=None, Name=None, nb=None):
        """ Return a camera made of reflected LOS

        Reflected LOS can be of 3 types:
            - 'speculiar':  standard mirror-like reflection
            - 'diffusive':  random reflection
            - 'ccube':      corner-cube reflection (ray goes back its way)

        As opposed to self.add_reflections(), the reflected rays are
        return as an independent camera (CamLOS1D)

        """
        # Check inputs
        if nb is None:
            nb = 1
        nb = int(nb)
        assert nb > 0
        if Name is None:
            Name = self.Id.Name + "_Reflect%s" % str(Type)
        clas = Rays if self.__class__.__name__ == Rays else CamLOS1D

        # Run first iteration
        Types = np.full((nb, self.nRays), 0, dtype=int)
        Ds = self.D + (self._dgeom["kOut"][None, :] - 1.0e-12) * self.u
        us, Types[0, :] = self.config._reflect_geom(
            u=self.u,
            vperp=self._dgeom["vperp"],
            indout=self._dgeom["indout"],
            Type=Type,
        )
        lcam = [
            clas(
                dgeom=(Ds, us),
                config=self.config,
                Exp=self.Id.Exp,
                Diag=self.Id.Diag,
                Name=Name,
                shot=self.Id.shot,
            )
        ]
        if nb == 1:
            return lcam[0], Types[0, :]

        indStruct, largs, dkwd = self._prepare_inputs_kInOut(
            D=Ds, u=us, indStruct=self._dgeom["indStruct"]
        )
        outi = self._compute_kInOut(
            largs=largs, dkwd=dkwd, indStruct=indStruct
        )
        kouts, vperps, indouts = outi[1:-1]

        # Run other iterations
        for ii in range(1, nb):
            Ds = Ds + (kouts[None, :] - 1.0e-12) * us
            us, Types[ii, :] = self.config._reflect_geom(
                u=us, vperp=vperps, indout=indouts, Type=Type
            )
            outi = self._compute_kInOut(
                largs=[Ds, us, largs[2], largs[3]],
                dkwd=dkwd,
                indStruct=indStruct,
            )
            kouts, vperps, indouts = outi[1:-1]
            lcam.append(
                clas(
                    dgeom=(Ds, us),
                    config=self.config,
                    Exp=self.Id.Exp,
                    Diag=self.Id.Diag,
                    Name=Name,
                    shot=self.Id.shot,
                )
            )
        return lcam, Types

    def add_reflections(self, Type=None, nb=None):
        """ Add relfected LOS to the camera

        Reflected LOS can be of 3 types:
            - 'speculiar':  standard mirror-like reflection
            - 'diffusive':  random reflection
            - 'ccube':      corner-cube reflection (ray goes back its way)

        As opposed to self.get_reflections_as_cam(), the reflected rays are
        stored in the camera object

        """

        # Check inputs
        if nb is None:
            nb = 1
        nb = int(nb)
        assert nb > 0

        # Prepare output
        nRays = self.nRays
        Types = np.full((nRays, nb), 0, dtype=int)
        Ds = np.full((3, nRays, nb), np.nan, dtype=float)
        us = np.full((3, nRays, nb), np.nan, dtype=float)
        kouts = np.full((nRays, nb), np.nan, dtype=float)
        indouts = np.full((3, nRays, nb), 0, dtype=int)
        vperps = np.full((3, nRays, nb), np.nan, dtype=float)

        # Run first iteration
        Ds[:, :, 0] = (
            self.D + (self._dgeom["kOut"][None, :] - 1.0e-12) * self.u
        )
        us[:, :, 0], Types[:, 0] = self.config._reflect_geom(
            u=self.u,
            vperp=self._dgeom["vperp"],
            indout=self._dgeom["indout"],
            Type=Type,
        )
        indStruct, largs, dkwd = self._prepare_inputs_kInOut(
            D=Ds[:, :, 0], u=us[:, :, 0], indStruct=self._dgeom["indStruct"]
        )
        outi = self._compute_kInOut(
            largs=largs, dkwd=dkwd, indStruct=indStruct
        )
        kouts[:, 0], vperps[:, :, 0], indouts[:, :, 0] = outi[1:-1]

        # Run other iterations
        for ii in range(1, nb):
            Dsi = (
                Ds[:, :, ii - 1]
                + (kouts[None, :, ii - 1] - 1.0e-12) * us[:, :, ii - 1]
            )
            usi, Types[:, ii] = self.config._reflect_geom(
                u=us[:, :, ii - 1],
                vperp=vperps[:, :, ii - 1],
                indout=indouts[:, :, ii - 1],
                Type=Type,
            )
            outi = self._compute_kInOut(
                largs=[Dsi, usi, largs[2], largs[3]],
                dkwd=dkwd,
                indStruct=indStruct,
            )
            kouts[:, ii], vperps[:, :, ii], indouts[:, :, ii] = outi[1:-1]
            Ds[:, :, ii], us[:, :, ii] = Dsi, usi

        self._dgeom["dreflect"] = {
            "nb": nb,
            "Type": Type,
            "Types": Types,
            "Ds": Ds,
            "us": us,
            "kouts": kouts,
            "indouts": indouts,
        }

    ###########
    # strip dictionaries
    ###########

    def _strip_dgeom(self, strip=0):
        if self._dstrip["strip"] == strip:
            return

        if strip < self._dstrip["strip"]:
            # Reload
            if self._dstrip["strip"] == 1:
                self._compute_dgeom_extra1()
            elif self._dstrip["strip"] >= 2 and strip == 1:
                self._compute_dgeom_kRMin()
            elif self._dstrip["strip"] >= 2 and strip == 0:
                self._compute_dgeom_kRMin()
                self._compute_dgeom_extra1()
        else:
            # strip
            if strip == 1:
                lkeep = [
                    "D",
                    "u",
                    "pinhole",
                    "nRays",
                    "kIn",
                    "kOut",
                    "vperp",
                    "indout",
                    "indStruct",
                    "kRMin",
                    "Etendues",
                    "Surfaces",
                    "isImage",
                    "dX12",
                    "dreflect",
                ]
                utils.ToFuObject._strip_dict(self._dgeom, lkeep=lkeep)
            elif self._dstrip["strip"] <= 1 and strip >= 2:
                lkeep = [
                    "D",
                    "u",
                    "pinhole",
                    "nRays",
                    "kIn",
                    "kOut",
                    "vperp",
                    "indout",
                    "indStruct",
                    "Etendues",
                    "Surfaces",
                    "isImage",
                    "dX12",
                    "dreflect",
                ]
                utils.ToFuObject._strip_dict(self._dgeom, lkeep=lkeep)

    def _strip_dconfig(self, strip=0, force=False, verb=True):
        if self._dstrip["strip"] == strip:
            return

        if strip < self._dstrip["strip"]:
            if self._dstrip["strip"] == 4:
                pfe = self._dconfig["Config"]
                try:
                    self._dconfig["Config"] = utils.load(pfe, verb=verb)
                except Exception as err:
                    msg = str(err)
                    msg += "\n    type(pfe) = {0}".format(str(type(pfe)))
                    msg += "\n    self._dstrip['strip'] = {0}".format(
                        self._dstrip["strip"]
                    )
                    msg += "\n    strip = {0}".format(strip)
                    raise Exception(msg)

            self._dconfig["Config"].strip(strip, verb=verb)
        else:
            if strip == 4:
                path, name = self.config.Id.SavePath, self.config.Id.SaveName
                # --- Check !
                lf = os.listdir(path)
                lf = [
                    ff for ff in lf if all([s in ff for s in [name, ".npz"]])
                ]
                exist = len(lf) == 1
                # ----------
                pathfile = os.path.join(path, name) + ".npz"
                if not exist:
                    msg = """BEWARE:
                        You are about to delete the Config object
                        Only the path/name to saved a object will be kept

                        But it appears that the following object has no
                        saved file where specified (obj.Id.SavePath)
                        Thus it won't be possible to retrieve it
                        (unless available in the current console:"""
                    msg += "\n    - {0}".format(pathfile)
                    if force:
                        warnings.warn(msg)
                    else:
                        raise Exception(msg)
                self._dconfig["Config"] = pathfile

            else:
                self._dconfig["Config"].strip(strip, verb=verb)

    def _strip_dsino(self, strip=0):
        if self._dstrip["strip"] == strip:
            return

        if strip < self._dstrip["strip"]:
            if strip <= 1 and self._dsino["k"] is not None:
                self._compute_dsino_extra()
        else:
            if self._dstrip["strip"] <= 1:
                utils.ToFuObject._strip_dict(self._dsino, lkeep=["RefPt", "k"])

    def _strip_dmisc(self, lkeep=["color"]):
        utils.ToFuObject._strip_dict(self._dmisc, lkeep=lkeep)

    ###########
    # _strip and get/from dict
    ###########

    @classmethod
    def _strip_init(cls):
        cls._dstrip["allowed"] = [0, 1, 2, 3, 4]
        nMax = max(cls._dstrip["allowed"])
        doc = """
                 1: dgeom w/o pts + config.strip(1)
                 2: dgeom w/o pts + config.strip(2) + dsino empty
                 3: dgeom w/o pts + config.strip(3) + dsino empty
                 4: dgeom w/o pts + config=pathfile + dsino empty
                 """
        doc = utils.ToFuObjectBase.strip.__doc__.format(doc, nMax)
        cls.strip.__doc__ = doc

    def strip(self, strip=0, verb=True):
        # super()
        super(Rays, self).strip(strip=strip, verb=verb)

    def _strip(self, strip=0, verb=True):
        self._strip_dconfig(strip=strip, verb=verb)
        self._strip_dgeom(strip=strip)
        self._strip_dsino(strip=strip)

    def _to_dict(self):
        dout = {
            "dconfig": {"dict": self._dconfig, "lexcept": None},
            "dgeom": {"dict": self.dgeom, "lexcept": None},
            "dchans": {"dict": self.dchans, "lexcept": None},
            "dsino": {"dict": self.dsino, "lexcept": None},
        }
        if self._is2D():
            dout["dX12"] = {"dict": self._dX12, "lexcept": None}
        return dout

    @classmethod
    def _checkformat_fromdict_dconfig(cls, dconfig):
        if dconfig["Config"] is None:
            return None
        if type(dconfig["Config"]) is dict:
            dconfig["Config"] = Config(fromdict=dconfig["Config"])
        lC = [
            isinstance(dconfig["Config"], Config),
            type(dconfig["Config"]) is str,
        ]
        assert any(lC)

    def _from_dict(self, fd):
        self._checkformat_fromdict_dconfig(fd["dconfig"])

        self._dconfig.update(**fd["dconfig"])
        self._dgeom.update(**fd["dgeom"])
        self._dsino.update(**fd["dsino"])
        if "dchans" in fd.keys():
            self._dchans.update(**fd["dchans"])
        if self._is2D():
            self._dX12.update(**fd["dX12"])

    ###########
    # properties
    ###########

    @property
    def dgeom(self):
        return self._dgeom

    @property
    def dchans(self):
        return self._dchans

    @property
    def dsino(self):
        return self._dsino

    @property
    def isPinhole(self):
        c0 = "pinhole" in self._dgeom.keys()
        return c0 and self._dgeom["pinhole"] is not None

    @property
    def nRays(self):
        return self._dgeom["nRays"]

    @property
    def D(self):
<<<<<<< HEAD
        if self._dgeom['D'].shape[1] < self._dgeom['nRays']:
            D = np.tile(self._dgeom['D'], self._dgeom['nRays'])
=======
        if self._dgeom["D"].shape[1] < self._dgeom["nRays"]:
            D = np.tile(self._dgeom["D"], self._dgeom["nRays"])
>>>>>>> fabc36a0
        else:
            D = self._dgeom["D"]
        return D

    @property
    def u(self):
<<<<<<< HEAD
        if self._dgeom['u'].shape[1] == self._dgeom['nRays']:
            u = self._dgeom['u']
        elif self.isPinhole:
            u = self._dgeom['pinhole'][:, None] - self._dgeom['D']
            u = u / np.sqrt(np.sum(u**2, axis=0))[None, :]
        elif self._dgeom['u'].shape[1] < self._dgeom['nRays']:
            u = np.tile(self._dgeom['u'], self._dgeom['nRays'])
=======
        if self.isPinhole:
            u = self._dgeom["pinhole"][:, np.newaxis] - self._dgeom["D"]
            u = u / np.sqrt(np.sum(u ** 2, axis=0))[np.newaxis, :]
        elif self._dgeom["u"].shape[1] < self._dgeom["nRays"]:
            u = np.tile(self._dgeom["u"], self._dgeom["nRays"])
        else:
            u = self._dgeom["u"]
>>>>>>> fabc36a0
        return u

    @property
    def pinhole(self):
        if self._dgeom["pinhole"] is None:
            msg = "This is not a pinhole camera => pinhole is None"
            warnings.warn(msg)
        return self._dgeom["pinhole"]

    @property
    def config(self):
        return self._dconfig["Config"]

    @property
    def indStruct_computeInOut(self):
        compute = self.config.get_compute()
        lS = self.config.lStruct
        iI, iO = [], []
        for ii in range(0, len(lS)):
            if compute[ii]:
                if lS[ii]._InOut == "in":
                    iI.append(ii)
                elif lS[ii]._InOut == "out":
                    iO.append(ii)
        return np.r_[iI + iO]

    @property
    def Etendues(self):
        if self._dgeom["Etendues"] is None:
            E = None
        elif self._dgeom["Etendues"].size == self._dgeom["nRays"]:
            E = self._dgeom["Etendues"]
        elif self._dgeom["Etendues"].size == 1:
            E = np.repeat(self._dgeom["Etendues"], self._dgeom["nRays"])
        else:
            msg = "Stored Etendues is not conform !"
            raise Exception(msg)
        return E

    @property
    def Surfaces(self):
        if self._dgeom["Surfaces"] is None:
            S = None
        elif self._dgeom["Surfaces"].size == self._dgeom["nRays"]:
            S = self._dgeom["Surfaces"]
        elif self._dgeom["Surfaces"].size == 1:
            S = np.repeat(self._dgeom["Surfaces"], self._dgeom["nRays"])
        else:
            msg = "Stored Surfaces not conform !"
            raise Exception(msg)
        return S

    @property
    def kIn(self):
        return self._dgeom["kIn"]

    @property
    def kOut(self):
        return self._dgeom["kOut"]

    @property
    def kMin(self):
        if self.isPinhole:
            kMin = self._dgeom["pinhole"][:, np.newaxis] - self._dgeom["D"]
            kMin = np.sqrt(np.sum(kMin ** 2, axis=0))
        else:
            kMin = 0.0
        return kMin

    @classmethod
    def _is2D(cls):
        c0 = "2d" in cls.__name__.lower()
        return c0

    @classmethod
    def _isLOS(cls):
        c0 = "los" in cls.__name__.lower()
        return c0

    ###########
    # public methods
    ###########

    def _check_indch(self, ind, out=int):
        if ind is not None:
            ind = np.asarray(ind)
            assert ind.ndim==1
            assert ind.dtype in [np.int64, np.bool_, np.long]
            if ind.dtype == np.bool_:
                assert ind.size == self.nRays
                if out is int:
                    indch = ind.nonzero()[0]
                else:
                    indch = ind
            else:
                assert np.max(ind) < self.nRays
                if out is bool:
                    indch = np.zeros((self.nRays,), dtype=bool)
                    indch[ind] = True
                else:
                    indch = ind
        else:
            if out is int:
                indch = np.arange(0, self.nRays)
            elif out is bool:
                indch = np.ones((self.nRays,), dtype=bool)
        return indch

    def select(self, key=None, val=None, touch=None, log="any", out=int):
        """ Return the indices of the rays matching selection criteria

        The criterion can be of two types:
            - a key found in self.dchans, with a matching value
            - a touch tuple (indicating which element in self.config is touched
                by the desired rays)

        Parameters
        ----------
        key :    None / str
            A key to be found in self.dchans
        val :   int / str / float / list of such
            The value to be matched
            If a list of values is provided, the behaviour depends on log
        log :   str
            A flag indicating which behaviour to use when val is a list
                - any : Returns indices of rays matching any value in val
                - all : Returns indices of rays matching all values in val
                - not : Returns indices of rays matching None of the val
        touch:  None / str / int / tuple
            Used if key is None
            Tuple that can be of len()=1, 2 or 3
            Tuple indicating you want the rays that are touching some specific
            elements of self.config:
                - touch[0] : str / int or list of such
                    str : a 'Cls_Name' string indicating the element
                    int : the index of the element in self.config.lStruct
                - touch[1] : int / list of int
                    Indices of the desired segments on the polygon
                    (i.e.: of the cross-section polygon of the above element)
                - touch[2] : int / list of int
                    Indices, if relevant, of the toroidal / linear unit
                    Only relevant when the element has noccur>1
            In this case only log='not' has an effect
        out :   str
            Flag indicating whether to return:
                - bool : a (nRays,) boolean array of indices
                - int :  a (N,) array of int indices (N=number of matching
                         rays)

        Returns
        -------
        ind :   np.ndarray
            The array of matching rays

        """
        assert out in [int, bool]
        assert log in ["any", "all", "not"]
        C = [key is None, touch is None]
        assert np.sum(C) >= 1
        if np.sum(C) == 2:
            ind = np.ones((self.nRays,), dtype=bool)
        else:
            if key is not None:
                assert type(key) is str and key in self._dchans.keys()
                ltypes = [str, int, float, np.int64, np.float64]
                C0 = type(val) in ltypes
                C1 = type(val) in [list, tuple, np.ndarray]
                assert C0 or C1
                if C0:
                    val = [val]
                else:
                    assert all([type(vv) in ltypes for vv in val])
                ind = np.vstack([self._dchans[key] == ii for ii in val])
                if log == "any":
                    ind = np.any(ind, axis=0)
                elif log == "all":
                    ind = np.all(ind, axis=0)
                else:
                    ind = ~np.any(ind, axis=0)

            elif touch is not None:
                lint = [int, np.int64]
                larr = [list, tuple, np.ndarray]
                touch = [touch] if not type(touch) is list else touch
                assert len(touch) in [1, 2, 3]

                def _check_touch(tt):
                    cS = type(tt) is str and len(tt.split("_")) == 2
                    c0 = type(tt) in lint
                    c1 = type(tt) in larr and len(tt) >= 0
                    c1 = c1 and all([type(t) in lint for t in tt])
                    return cS, c0, c1

                for ii in range(0, 3 - len(touch)):
                    touch.append([])

                ntouch = len(touch)
                assert ntouch == 3

                for ii in range(0, ntouch):
                    cS, c0, c1 = _check_touch(touch[ii])

                    if not (cS or c0 or c1):
                        msg = "Provided touch is not valid:\n" % touch
                        msg += "    - Provided: %s\n" % str(touch)
                        msg += "Please provide either:\n"
                        msg += "    - str in the form 'Cls_Name'\n"
                        msg += "    - int (index)\n"
                        msg += "    - array of int indices"
                        raise Exception(msg)

                    if cS:
                        k0, k1 = touch[ii].split("_")
                        lS = self.config.lStruct
                        ind = [
                            jj
                            for jj, ss in enumerate(lS)
                            if ss.Id.Cls == k0 and ss.Id.Name == k1
                        ]
                        assert len(ind) == 1
                        touch[ii] = [ind[0]]
                    elif c0:
                        touch[ii] = [touch[ii]]

                # Common part
                ind = np.zeros((ntouch, self.nRays), dtype=bool)
                for i in range(0, ntouch):
                    if len(touch[i]) == 0:
                        ind[i, :] = True
                    else:
                        for n in range(0, len(touch[i])):
                            ind[i, :] = np.logical_or(
                                ind[i, :],
                                self._dgeom["indout"][i, :] == touch[i][n],
                            )
                ind = np.all(ind, axis=0)
                if log == "not":
                    ind[:] = ~ind
        if out is int:
            ind = ind.nonzero()[0]
        return ind

    def get_subset(self, indch=None, Name=None):
        """ Return an instance which is a sub-set of the camera

        The subset is the same camera but with only the LOS selected by indch
        It can be assigned a new Name (str), or the same one (True)
        """
        if indch is None:
            return self
        else:
            indch = self._check_indch(indch)
            dd = self.to_dict()

            # Name
            assert Name in [None, True] or type(Name) is str
            if Name is True:
                pass
            elif type(Name) is str:
                dd["dId_dall_Name"] = Name
            elif Name is None:
                dd["dId_dall_Name"] = dd["dId_dall_Name"] + "-subset"

            # Resize all np.ndarrays
            for kk in dd.keys():
                vv = dd[kk]
                c0 = isinstance(vv, np.ndarray) and self.nRays in vv.shape
                if c0:
                    if vv.ndim == 1:
                        dd[kk] = vv[indch]
                    elif vv.ndim == 2 and vv.shape[1] == self.nRays:
                        dd[kk] = vv[:, indch]
                dd["dgeom_nRays"] = dd["dgeom_D"].shape[1]

            # Recreate from dict
            obj = self.__class__(fromdict=dd)
        return obj

    def _get_plotL(
        self,
        reflections=True,
        Lplot="Tot",
        proj="All",
        ind=None,
        return_pts=False,
        multi=False,
    ):
        """ Get the (R,Z) coordinates of the cross-section projections """
        ind = self._check_indch(ind)
        if ind.size > 0:
            us = self.u[:, ind]
            kOuts = np.atleast_1d(self.kOut[ind])[:, None]
            if Lplot.lower() == "tot":
                Ds = self.D[:, ind]
            else:
                Ds = self.D[:, ind] + self.kIn[None, ind] * us
                kOuts = kOuts - np.atleast_1d(self.kIn[ind])[:, None]
            if ind.size == 1:
                Ds, us = Ds[:, None], us[:, None]
            Ds, us = Ds[:, :, None], us[:, :, None]
            # kRMin = None

            # Add reflections ?
            c0 = (
                reflections
                and self._dgeom.get("dreflect") is not None
                and self._dgeom["dreflect"].get("us") is not None
            )
            if c0:
                Dsadd = self._dgeom["dreflect"]["Ds"][:, ind, :]
                usadd = self._dgeom["dreflect"]["us"][:, ind, :]
                kOutsadd = self._dgeom["dreflect"]["kouts"][ind, :]
                if ind.size == 1:
                    Dsadd, usadd = Dsadd[:, None, :], usadd[:, None, :]
                    kOutsadd = kOutsadd[None, :]
                Ds = np.concatenate((Ds, Dsadd), axis=-1)
                us = np.concatenate((us, usadd), axis=-1)
                kOuts = np.concatenate((kOuts, kOutsadd), axis=-1)
                # if self.config.Id.Type == "Tor":
                # kRMin = _comp.LOS_PRMin(
                # Ds, us, kOut=kOuts, Eps=1.0e-12, squeeze=False
                # )

                # elif self.config.Id.Type == "Tor":
                # kRMin = self._dgeom["kRMin"][ind][:, None]

            out = _comp.LOS_CrossProj(
                self.config.Id.Type,
                Ds,
                us,
                kOuts,
                proj=proj,
                return_pts=return_pts,
                multi=multi,
            )
        else:
            out = None
        return out

<<<<<<< HEAD
    def get_sample(self, res=None, resMode='abs', DL=None, method='sum', ind=None,
                   pts=False, compact=True, num_threads=_NTHREADS, Test=True):
=======
    def get_sample(
        self,
        res=None,
        resMode="abs",
        DL=None,
        method="sum",
        ind=None,
        pts=False,
        compact=True,
        num_threads=_NUM_THREADS,
        Test=True,
    ):
>>>>>>> fabc36a0
        """ Return a linear sampling of the LOS

        The LOS is sampled into a series a points and segments lengths
        The resolution (segments length) is <= res
        The sampling can be done according to different methods
        It is possible to sample only a subset of the LOS

        Parameters
        ----------
        res:        float
            Desired resolution
        resMode:    str
            Flag indicating res should be understood as:
                - 'abs':    an absolute distance in meters
                - 'rel':    a relative distance (fraction of the LOS length)
        DL:         None / iterable
            The fraction [L1;L2] of the LOS that should be sampled, where
            L1 and L2 are distances from the starting point of the LOS (LOS.D)
            DL can be an iterable of len()==2 (identical to all los), or a
            (2,nlos) array
        method:     str
            Flag indicating which to use for sampling:
                - 'sum':    the LOS is sampled into N segments of equal length,
                            where N is the smallest int such that:
                                * segment length <= resolution(res,resMode)
                            The points returned are the center of each segment
                - 'simps':  the LOS is sampled into N segments of equal length,
                            where N is the smallest int such that:
                                * segment length <= resolution(res,resMode)
                                * N is even
                            The points returned are the egdes of each segment
                - 'romb':   the LOS is sampled into N segments of equal length,
                            where N is the smallest int such that:
                                * segment length <= resolution(res,resMode)
                                * N = 2^k + 1
                            The points returned are the egdes of each segment
        ind:        None / iterable of int
            indices of the LOS to be sampled
        pts:        bool
            Flag indicating whether to return only the abscissa parameter k
            (False) or the 3D pts coordinates (True)
        compact:    bool
            Flag incating whether to retrun the sampled pts of all los in a
            single concatenated array (True) or splitted into
            a list of nlos arrays)

        Returns
        -------
        k:      np.ndarray
            if pts == False:
                A (npts,) array of the abscissa parameters
                  (i.e.: points distances from the LOS starting points)
                In order to get the 3D cartesian coordinates of pts do:
            if pts == True:
                A (3,npts) array of the sampled points 3D cartesian coordinates
        reseff: np.ndarray
            A (nlos,) array of the effective resolution (<= res input), as an
            absolute distance
        ind:    np.ndarray
            A (nlos-1,) array of integere indices (where to split k to separate
            the points of each los). e.g.: lk = np.split(k,ind)

        """
        if res is None:
            res = _RES
        ind = self._check_indch(ind)
        # preload k
        kIn = self.kIn
        kOut = self.kOut

        # Preformat DL
        if DL is None:
            DL = np.array([kIn[ind], kOut[ind]])
        elif np.asarray(DL).size == 2:
            DL = np.tile(np.asarray(DL).ravel(), (len(ind), 1)).T
        DL = np.ascontiguousarray(DL).astype(float)
        assert type(DL) is np.ndarray and DL.ndim == 2
        assert DL.shape == (2, len(ind)), "Arg DL has wrong shape !"

        # Check consistency of limits
        ii = DL[0, :] < kIn[ind]
        DL[0, ii] = kIn[ind][ii]
        ii[:] = DL[0, :] >= kOut[ind]
        DL[0, ii] = kOut[ind][ii]
        ii[:] = DL[1, :] > kOut[ind]
        DL[1, ii] = kOut[ind][ii]
        ii[:] = DL[1, :] <= kIn[ind]
        DL[1, ii] = kIn[ind][ii]

        # Preformat Ds, us
        Ds, us = self.D[:, ind], self.u[:, ind]
        if len(ind) == 1:
            Ds, us = Ds.reshape((3, 1)), us.reshape((3, 1))
        Ds, us = np.ascontiguousarray(Ds), np.ascontiguousarray(us)

        # Launch    # NB : find a way to exclude cases with DL[0,:]>=DL[1,:] !!
        # Todo : reverse in _GG : make compact default for faster computation !
        nlos = Ds.shape[1]
        k, reseff, lind = _GG.LOS_get_sample(
            nlos,
            res,
            DL,
            dmethod=resMode,
            method=method,
            num_threads=num_threads,
            Test=Test,
        )
        if pts:
            nbrep = np.r_[lind[0], np.diff(lind), k.size - lind[-1]]
            k = np.repeat(Ds, nbrep, axis=1) + k[None, :] * np.repeat(
                us, nbrep, axis=1
            )
        if not compact:
            k = np.split(k, lind, axis=-1)
        return k, reseff, lind

    def _kInOut_Isoflux_inputs(self, lPoly, lVIn=None):

        if self._method == "ref":
            D, u = np.ascontiguousarray(self.D), np.ascontiguousarray(self.u)
            Lim = self.config.Lim
            nLim = self.config.nLim
            Type = self.config.Id.Type

            largs = [D, u, lPoly[0], lVIn[0]]
            dkwd = dict(Lim=Lim, nLim=nLim, VType=Type)
        elif self._method == "optimized":
            D = np.ascontiguousarray(self.D)
            u = np.ascontiguousarray(self.u)
            if np.size(self.config.Lim) == 0 or self.config.Lim is None:
                Lim = np.array([])
            else:
                Lim = np.asarray(self.config.Lim)
                if np.size(np.shape(Lim)) > 1:
                    # in case self.config.Lim = [[L0, L1]]
                    Lim = np.asarray([Lim[0][0], Lim[0][1]])
            nLim = self.config.nLim
            Type = self.config.Id.Type
            largs = [D, u, lPoly[0], lVIn[0]]
            dkwd = dict(ves_lims=Lim, ves_type=Type)
        else:
            # To be adjusted later
            pass
        return largs, dkwd

    def _kInOut_Isoflux_inputs_usr(self, lPoly, lVIn=None):
        c0 = type(lPoly) in [np.ndarray, list, tuple]

        # Check lPoly
        if c0 and type(lPoly) is np.ndarray:
            c0 = c0 and lPoly.ndim in [2, 3]
            if c0 and lPoly.ndim == 2:
                c0 = c0 and lPoly.shape[0] == 2
                if c0:
                    lPoly = [np.ascontiguousarray(lPoly)]
            elif c0:
                c0 = c0 and lPoly.shape[1] == 2
                if c0:
                    lPoly = np.ascontiguousarray(lPoly)
        elif c0:
            lPoly = [np.ascontiguousarray(pp) for pp in lPoly]
            c0 = all([pp.ndim == 2 and pp.shape[0] == 2 for pp in lPoly])
        if not c0:
            msg = "Arg lPoly must be either:\n"
            msg += "    - a (2,N) np.ndarray (signle polygon of N points)\n"
            msg += "    - a list of M polygons, each a (2,Ni) np.ndarray\n"
            msg += "        - where Ni is the number of pts of each polygon\n"
            msg += "    - a (M,2,N) np.ndarray where:\n"
            msg += "        - M is the number of polygons\n"
            msg += "        - N is the (common) number of points per polygon\n"
            raise Exception(msg)
        nPoly = len(lPoly)

        # Check anti-clockwise and closed
        if type(lPoly) is list:
            for ii in range(nPoly):
                # Check closed and anti-clockwise
                if _GG.Poly_isClockwise(lPoly[ii]):
                    lPoly[ii] = lPoly[ii][:, ::-1]
                if not np.allclose(lPoly[ii][:, 0], lPoly[ii][:, -1]):
                    lPoly[ii] = np.concatenate(
                        (lPoly[ii], lPoly[ii][:, 0:1]), axis=-1
                    )
        else:
            for ii in range(nPoly):
                # Check closed and anti-clockwise
                if _GG.Poly_isClockwise(lPoly[ii]):
                    lPoly[ii] = lPoly[ii][:, ::-1]
            d = np.sum((lPoly[:, :, 0]-lPoly[:, :, -1])**2, axis=1)
            if np.allclose(d, 0.):
                pass
            elif np.all(d > 0.):
                lPoly = np.concatenate((lPoly, lPoly[:, :, 0:1]), axis=-1)
            else:
                msg = "All poly in lPoly should be closed or all non-closed!"
                raise Exception(msg)

        # Check lVIn
        if lVIn is None:
            lVIn = []
            for pp in lPoly:
                vIn = np.diff(pp, axis=1)
                vIn = vIn/(np.sqrt(np.sum(vIn**2, axis=0))[None, :])
                vIn = np.ascontiguousarray([-vIn[1, :], vIn[0, :]])
                lVIn.append(vIn)
        else:
            c0 = type(lVIn) in [np.ndarray, list, tuple]
            if c0 and type(lVIn) is np.ndarray and lVIn.ndim == 2:
                c0 = c0 and lVIn.shape == (2, lPoly[0].shape[1]-1)
                if c0:
                    lVIn = [np.ascontiguousarray(lVIn)]
            elif c0 and type(lVIn) is np.ndarray:
                c0 = c0 and lVIn.shape == (nPoly, 2, lPoly.shape[-1]-1)
                if c0:
                    lVIn = np.ascontiguousarray(lVIn)
            elif c0:
                c0 = c0 and len(lVIn) == nPoly
                if c0:
                    c0 = c0 and all([vv.shape == (2, pp.shape[1]-1)
                                     for vv, pp in zip(lVIn, lPoly)])
                    if c0:
                        lVIn = [np.ascontiguousarray(vv) for vv in lVIn]

            # Check normalization and direction
            for ii in range(0, nPoly):
                lVIn[ii] = (lVIn[ii]
                            / np.sqrt(np.sum(lVIn[ii]**2, axis=0))[None, :])
                vect = np.diff(lPoly[ii], axis=1)
                vect = vect / np.sqrt(np.sum(vect**2, axis=0))[None, :]
                det = vect[0, :]*lVIn[ii][1, :] - vect[1, :]*lVIn[ii][0, :]
                if not np.allclose(np.abs(det), 1.):
                    msg = "Each lVIn must be perp. to each lPoly segment !"
                    raise Exception(msg)
                ind = np.abs(det+1) < 1.e-12
                lVIn[ii][:, ind] = -lVIn[ii][:, ind]

        return nPoly, lPoly, lVIn

    def calc_kInkOut_Isoflux(self, lPoly, lVIn=None, Lim=None,
                             kInOut=True):
        """ Calculate the intersection points of each ray with each isoflux

        The isofluxes are provided as a list of 2D closed polygons

        The intersections are the inward and outward intersections
        They are retruned as two np.ndarrays: kIn and kOut
        Each array contains the length parameter along the ray for each isoflux

        Parameters
        ----------


        Returns
        -------

        """

        # Preformat input
        nPoly, lPoly, lVIn = self._kInOut_Isoflux_inputs_usr(lPoly, lVIn=lVIn)

        # Prepare output
        kIn = np.full((nPoly, self.nRays), np.nan)
        kOut = np.full((nPoly, self.nRays), np.nan)

        # Compute intersections
        assert(self._method in ['ref', 'optimized'])
        if self._method=='ref':
            for ii in range(0, nPoly):
                largs, dkwd = self._kInOut_Isoflux_inputs([lPoly[ii]],
                                                          lVIn=[lVIn[ii]])
                out = _GG.SLOW_LOS_Calc_PInOut_VesStruct(*largs, **dkwd)
                # PIn, POut, kin, kout, VperpIn, vperp, IIn, indout = out[]
                kIn[ii, :], kOut[ii, :] = out[2], out[3]
        elif self._method=="optimized":
            for ii in range(0, nPoly):
                largs, dkwd = self._kInOut_Isoflux_inputs([lPoly[ii]],
                                                          lVIn=[lVIn[ii]])

                out = _GG.LOS_Calc_PInOut_VesStruct(*largs, **dkwd)[:2]
                kIn[ii, :], kOut[ii, :] = out
        if kInOut:
            indok = ~np.isnan(kIn)
            ind = np.zeros((nPoly, self.nRays), dtype=bool)
            kInref = np.tile(self.kIn, (nPoly, 1))
            kOutref = np.tile(self.kOut, (nPoly, 1))
            ind[indok] = (kIn[indok] < kInref[indok])
            ind[indok] = ind[indok] | (kIn[indok] > kOutref[indok])
            kIn[ind] = np.nan

            ind[:] = False
            indok[:] = ~np.isnan(kOut)
            ind[indok] = (kOut[indok] < kInref[indok]) | (
                kOut[indok] > kOutref[indok]
            )
            kOut[ind] = np.nan

        return kIn, kOut

    def calc_length_in_isoflux(self, lPoly, lVIn=None, Lim=None, kInOut=True):
        """ Return the length of each LOS inside each isoflux

        Uses self.calc_kInkOut_Isoflux() to compute the linear abscissa (k) of
        the entry points (kIn) and exit points (kOut) for each LOS

        The isofluxes must be provided as a list of polygons

        The length is returned as a (nPoly, nLOS) 2d array

        """
        kIn, kOut = self.calc_kInkOut_Isoflux(lPoly, lVIn=lVIn, Lim=Lim,
                                              kInOut=kInOut)
        return kOut-kIn

    def calc_min_geom_radius(self, axis):
        """ Return the minimum geom. radius of each LOS, from an arbitrary axis

        The axis mut be provided as a (R,Z) iterable
        Uses self.set_dsino()

        Return:
        -------
        p:      np.ndarray
            (nLOS,) array of minimal radius (or impact parameter)
        theta:  np.ndarray
            (nLOS,) array of associated theta with respect to axis
        pts:    np.ndarray
            (3,nLOS) array of (X,Y,Z) coordinates of associated points on LOS
        """
        self.set_dsino(RefPt=axis, extra=True)
        p, theta, pts = self.dsino['p'], self.dsino['theta'], self.dsino['pts']
        return p, theta, pts

    def calc_min_rho_from_Plasma2D(self, plasma, t=None, log='min',
                                   res=None, resMode='abs', method='sum',
                                   quant=None, ref1d=None, ref2d=None,
                                   interp_t=None, interp_space=None,
                                   fill_value=np.nan, pts=False, Test=True):
        """ Return the min/max value of scalar field quant for each LOS

        Typically used to get the minimal normalized minor radius
        But can be used for any quantity available in plasma if:
            - it is a 2d profile
            - it is a 1d profile that can be interpolated on a 2d mesh

        Currently sample each LOS with desired resolution and returns the
        absolute min/max interpolated value (and associated point)

        See self.get_sample() for details on sampling arguments:
            - res, resMode, method
        See Plasma2D.interp_pts2profile() for details on interpolation args:
            - t, quant, q2dref, q1dref, interp_t, interp_space, fill_value

        Returns:
        --------
        val:        np.ndarray
            (nt, nLOS) array of min/max values
        pts:        np.ndarray
            (nt, nLOS, 3) array of (X,Y,Z) coordinates of associated points
            Only returned if pts = True
        t:          np.ndarray
            (nt,) array of time steps at which the interpolations were made
        """
        assert log in ['min', 'max']
        assert isinstance(pts, bool)

        # Sample LOS
        ptsi, reseff, lind = self.get_sample(res=res, resMode=resMode, DL=None,
                                             method=method, ind=None,
                                             pts=True, compact=True, Test=True)

        # Interpolate values
        val, t = plasma.interp_pts2profile(
            pts=ptsi, t=t, quant=quant, ref1d=ref1d, ref2d=ref2d,
            interp_t=interp_t, interp_space=interp_space,
            fill_value=fill_value)

        # Separate val per LOS and compute min / max
        func = np.nanmin if log == 'min' else np.nanmax
        if pts:
            funcarg = np.nanargmin if log == 'min' else np.nanargmax

        if pts:
            nt = t.size
            pts = np.full((3, self.nRays, nt), np.nan)
            vals = np.full((nt, self.nRays), np.nan)
            # indt = np.arange(0, nt)
            lind = np.r_[0, lind, ptsi.shape[1]]
            for ii in range(self.nRays):
                indok = ~np.all(np.isnan(val[:, lind[ii]:lind[ii+1]]), axis=1)
                if np.any(indok):
                    vals[indok, ii] = func(val[indok, lind[ii]:lind[ii+1]],
                                           axis=1)
                    ind = funcarg(val[indok, lind[ii]:lind[ii+1]], axis=1)
                    pts[:, ii, indok] = ptsi[:, lind[ii]:lind[ii+1]][:, ind]
            pts = pts.T

        else:
            pts = None
            vals = np.column_stack([func(vv, axis=1)
                                    for vv in np.split(val, lind, axis=-1)])
        return vals, pts, t

    def _calc_signal_preformat(self, ind=None, DL=None, t=None,
                               out=object, Brightness=True):
        msg = "Arg out must be in [object,np.ndarray]"
        assert out in [object, np.ndarray], msg
        assert type(Brightness) is bool, "Arg Brightness must be a bool !"
        if Brightness is False and self.Etendues is None:
            msg = "Etendue must be set if Brightness is False !"
            raise Exception(msg)

        # Preformat ind
        ind = self._check_indch(ind)
        # Preformat DL
        kIn, kOut = self.kIn, self.kOut
        if DL is None:
            DL = np.array([kIn[ind], kOut[ind]])
        elif np.asarray(DL).size == 2:
            DL = np.tile(np.asarray(DL).ravel()[:, np.newaxis], len(ind))
        DL = np.ascontiguousarray(DL).astype(float)
        assert type(DL) is np.ndarray and DL.ndim == 2
        assert DL.shape == (2, len(ind)), "Arg DL has wrong shape !"

        # check limits
        ii = DL[0, :] < kIn[ind]
        DL[0, ii] = kIn[ind][ii]
        ii[:] = DL[0, :] >= kOut[ind]
        DL[0, ii] = kOut[ind][ii]
        ii[:] = DL[1, :] > kOut[ind]
        DL[1, ii] = kOut[ind][ii]
        ii[:] = DL[1, :] <= kIn[ind]
        DL[1, ii] = kIn[ind][ii]

        # Preformat Ds, us and Etendue
        Ds, us = self.D[:, ind], self.u[:, ind]
        E = None
        if Brightness is False:
            E = self.Etendues
            if E.size == self.nRays:
                E = E[ind]

        # Preformat signal
        if len(ind) == 1:
            Ds, us = Ds.reshape((3, 1)), us.reshape((3, 1))
        indok = ~(
            np.any(np.isnan(DL), axis=0)
            | np.any(np.isinf(DL), axis=0)
            | ((DL[1, :] - DL[0, :]) <= 0.0)
        )

        if np.any(indok):
            Ds, us, DL = Ds[:, indok], us[:, indok], DL[:, indok]
            if indok.sum() == 1:
                Ds, us = Ds.reshape((3, 1)), us.reshape((3, 1))
                DL = DL.reshape((2, 1))
            Ds, us = np.ascontiguousarray(Ds), np.ascontiguousarray(us)
            DL = np.ascontiguousarray(DL)
        else:
            Ds, us, DL = None, None, None
        return indok, Ds, us, DL, E

    def _calc_signal_postformat(
        self,
        sig,
        Brightness=True,
        dataname=None,
        t=None,
        E=None,
        units=None,
        plot=True,
        out=object,
        fs=None,
        dmargin=None,
        wintit=None,
        invert=True,
        draw=True,
        connect=True,
    ):
        if Brightness is False:
            if dataname is None:
                dataname = r"LOS-integral x Etendue"
            if t is None or len(t) == 1 or E.size == 1:
                sig = sig * E
            else:
                sig = sig * E[np.newaxis, :]
            if units is None:
                units = r"origin x $m^3.sr$"
        else:
            if dataname is None:
                dataname = r"LOS-integral"
            if units is None:
                units = r"origin x m"

        if plot or out in [object, "object"]:
            kwdargs = dict(
                data=sig,
                t=t,
                lCam=self,
                Name=self.Id.Name,
                dlabels={"data": {"units": units, "name": dataname}},
                Exp=self.Id.Exp,
                Diag=self.Id.Diag,
            )
            import tofu.data as tfd

            if self._is2D():
                osig = tfd.DataCam2D(**kwdargs)
            else:
                osig = tfd.DataCam1D(**kwdargs)
            if plot:
                _ = osig.plot(
                    fs=fs,
                    dmargin=dmargin,
                    wintit=wintit,
                    invert=invert,
                    draw=draw,
                    connect=connect,
                )

        if out in [object, "object"]:
            return osig, units
        else:
            return sig, units

    def calc_signal(
        self,
        func,
        t=None,
        ani=None,
        fkwdargs={},
        Brightness=True,
        res=None,
        DL=None,
        resMode="abs",
        method="sum",
        minimize="calls",
        num_threads=16,
        reflections=True,
        coefs=None,
        ind=None,
        out=object,
        plot=True,
        dataname=None,
        fs=None,
        dmargin=None,
        wintit=None,
        invert=True,
        units=None,
        draw=True,
        connect=True,
        newcalc=True,
    ):
        """ Return the line-integrated emissivity

        Beware, by default, Brightness=True and it is only a line-integral !

        Indeed, to get the received power, you need an estimate of the Etendue
        (previously set using self.set_Etendues()) and use Brightness=False.

        Hence, if Brightness=True and if
        the emissivity is provided in W/m3 (resp. W/m3/sr),
        => the method returns W/m2 (resp. W/m2/sr)
        The line is sampled using :meth:`~tofu.geom.LOS.get_sample`,

        The integral can be computed using three different methods:
            - 'sum':    A numpy.sum() on the local values (x segments lengths)
            - 'simps':  using :meth:`scipy.integrate.simps`
            - 'romb':   using :meth:`scipy.integrate.romb`

        Except func, arguments common to :meth:`~tofu.geom.LOS.get_sample`

        Parameters
        ----------
        func :    callable
            The user-provided emissivity function
            Shall take at least:
                func(pts, t=None, vect=None)
            where:
                - pts : (3,N) np.ndarray, (X,Y,Z) coordinates of points
                - t   : None / (nt,) np.ndarray, time vector
                - vect: None / (3,N) np.ndarray, unit direction vectors (X,Y,Z)
            Should return at least:
                - val : (N,) np.ndarray, local emissivity values

        Returns
        -------
        sig :   np.ndarray
            The computed signal, a 1d or 2d array depending on whether a time
            vector was provided.
        units:  str
            Units of the result

        """

        # Format input

        indok, Ds, us, DL, E = self._calc_signal_preformat(
            ind=ind, DL=DL, out=out, Brightness=Brightness
        )

        if Ds is None:
            return None
        if res is None:
            res = _RES

        # Launch    # NB : find a way to exclude cases with DL[0,:]>=DL[1,:] !!
        # Exclude Rays not seeing the plasma
        if newcalc:
            s = _GG.LOS_calc_signal(
                func,
                Ds,
                us,
                res,
                DL,
                dmethod=resMode,
                method=method,
                ani=ani,
                t=t,
                fkwdargs=fkwdargs,
                minimize=minimize,
                num_threads=num_threads,
                Test=True,
            )
            c0 = (
                reflections
                and self._dgeom["dreflect"] is not None
                and self._dgeom["dreflect"].get("nb", 0) > 0
            )
            if c0:
                if coefs is None:
                    coefs = 1.0
                for ii in range(self._dgeom["dreflect"]["nb"]):
                    Dsi = np.ascontiguousarray(
                        self._dgeom["dreflect"]["Ds"][:, :, ii]
                    )
                    usi = np.ascontiguousarray(
                        self._dgeom["dreflect"]["us"][:, :, ii]
                    )
                    s += coefs * _GG.LOS_calc_signal(
                        func,
                        Dsi,
                        usi,
                        res,
                        DL,
                        dmethod=resMode,
                        method=method,
                        ani=ani,
                        t=t,
                        fkwdargs=fkwdargs,
                        minimize=minimize,
                        num_threads=num_threads,
                        Test=True,
                    )

            # Integrate
            if s.ndim == 2:
                sig = np.full((s.shape[0], self.nRays), np.nan)
            else:
                sig = np.full((1, self.nRays), np.nan)

            if t is None or len(t) == 1:
                sig[0, indok] = s
            else:
                sig[:, indok] = s
        else:
            # Get ptsRZ along LOS // Which to choose ???
            pts, reseff, indpts = self.get_sample(
                res,
                resMode=resMode,
                DL=DL,
                method=method,
                ind=ind,
                compact=True,
                pts=True,
            )
            if ani:
                nbrep = np.r_[
                    indpts[0], np.diff(indpts), pts.shape[1] - indpts[-1]
                ]
                vect = np.repeat(self.u, nbrep, axis=1)
            else:
                vect = None

            # Get quantity values at ptsRZ
            # This is the slowest step (~3.8 s with res=0.02
            #    and interferometer)
            val = func(pts, t=t, vect=vect)

            # Integrate
            if val.ndim == 2:
                sig = np.full((val.shape[0], self.nRays), np.nan)
            else:
                sig = np.full((1, self.nRays), np.nan)

            indpts = np.r_[0, indpts, pts.shape[1]]
            for ii in range(0, self.nRays):
                sig[:, ii] = (
                    np.nansum(
                        val[:, indpts[ii]:indpts[ii + 1]],
                        axis=-1
                    )
                    * reseff[ii]
                )

        # Format output
        return self._calc_signal_postformat(
            sig,
            Brightness=Brightness,
            dataname=dataname,
            t=t,
            E=E,
            units=units,
            plot=plot,
            out=out,
            fs=fs,
            dmargin=dmargin,
            wintit=wintit,
            invert=invert,
            draw=draw,
            connect=connect,
        )

    def calc_signal_from_Plasma2D(
        self,
        plasma2d,
        t=None,
        newcalc=False,
        quant=None,
        ref1d=None,
        ref2d=None,
        q2dR=None,
        q2dPhi=None,
        q2dZ=None,
        Type=None,
        Brightness=True,
        interp_t="nearest",
        interp_space=None,
        fill_value=None,
        res=None,
        DL=None,
        resMode="abs",
        method="sum",
        minimize="calls",
        num_threads=16,
        reflections=True,
        coefs=None,
        ind=None,
        out=object,
        plot=True,
        dataname=None,
        fs=None,
        dmargin=None,
        wintit=None,
        invert=True,
        units=None,
        draw=True,
        connect=True,
    ):

        # Format input
        indok, Ds, us, DL, E = self._calc_signal_preformat(
            ind=ind, out=out, t=t, Brightness=Brightness
        )

        if Ds is None:
            return None
        if res is None:
            res = _RES

        if newcalc:
            # Get time vector
            if t is None:
                out = plasma2d._checkformat_qr12RPZ(
                    quant=quant,
                    ref1d=ref1d,
                    ref2d=ref2d,
                    q2dR=q2dR,
                    q2dPhi=q2dPhi,
                    q2dZ=q2dZ,
                )
                t = plasma2d._get_tcom(*out[:4])[0]
            else:
                t = np.atleast_1d(t).ravel()

            if fill_value is None:
                fill_value = 0.0

            func = plasma2d.get_finterp2d(
                quant=quant,
                ref1d=ref1d,
                ref2d=ref2d,
                q2dR=q2dR,
                q2dPhi=q2dPhi,
                q2dZ=q2dZ,
                interp_t=interp_t,
                interp_space=interp_space,
                fill_value=fill_value,
                Type=Type,
            )

            def funcbis(*args, **kwdargs):
                return func(*args, **kwdargs)[0]

            if DL is None:
                # set to [kIn,kOut]
                DL = None
            ani = quant is None
            if num_threads is None:
                num_threads = _NTHREADS

            if np.all(indok):
                D, u = self.D, self.u
            else:
                D = np.ascontiguousarray(self.D[:, indok])
                u = np.ascontiguousarray(self.u[:, indok])

            sig = _GG.LOS_calc_signal(
                funcbis,
                D,
                u,
                res,
                DL,
                dmethod=resMode,
                method=method,
                ani=ani,
                t=t,
                fkwdargs={},
                minimize=minimize,
                Test=True,
                num_threads=num_threads,
            )
            c0 = (
                reflections
                and self._dgeom["dreflect"] is not None
                and self._dgeom["dreflect"].get("nb", 0) > 0
            )
            if c0:
                if coefs is None:
                    coefs = 1.0
                for ii in range(self._dgeom["dreflect"]["nb"]):
                    Dsi = np.ascontiguousarray(
                        self._dgeom["dreflect"]["Ds"][:, :, ii]
                    )
                    usi = np.ascontiguousarray(
                        self._dgeom["dreflect"]["us"][:, :, ii]
                    )
                    sig += coefs * _GG.LOS_calc_signal(
                        funcbis,
                        Dsi,
                        usi,
                        res,
                        DL,
                        dmethod=resMode,
                        method=method,
                        ani=ani,
                        t=t,
                        fkwdargs={},
                        minimize=minimize,
                        num_threads=num_threads,
                        Test=True,
                    )
        else:
            # Get ptsRZ along LOS // Which to choose ???
            pts, reseff, indpts = self.get_sample(
                res,
                resMode=resMode,
                DL=DL,
                method=method,
                ind=ind,
                compact=True,
                pts=True,
            )
            if q2dR is None:
                vect = None
            else:
                nbrep = np.r_[
                    indpts[0], np.diff(indpts), pts.shape[1] - indpts[-1]
                ]
                vect = np.repeat(self.u, nbrep, axis=1)

            # Get quantity values at ptsRZ
            # This is the slowest step (~3.8 s with res=0.02
            #    and interferometer)
            val, t = plasma2d.interp_pts2profile(
                pts=pts,
                vect=vect,
                t=t,
                quant=quant,
                ref1d=ref1d,
                ref2d=ref2d,
                q2dR=q2dR,
                q2dPhi=q2dPhi,
                q2dZ=q2dZ,
                interp_t=interp_t,
                Type=Type,
                interp_space=interp_space,
                fill_value=fill_value,
            )

            # Integrate
            if val.ndim == 2:
                sig = np.full((val.shape[0], self.nRays), np.nan)
            else:
                sig = np.full((1, self.nRays), np.nan)

            indpts = np.r_[0, indpts, pts.shape[1]]
            for ii in range(0, self.nRays):
                sig[:, ii] = (
                    np.nansum(val[:, indpts[ii]:indpts[ii + 1]],
                              axis=-1)
                    * reseff[ii]
                )

        # Format output
        # this is the secod slowest step (~0.75 s)
        out = self._calc_signal_postformat(
            sig,
            Brightness=Brightness,
            dataname=dataname,
            t=t,
            E=E,
            units=units,
            plot=plot,
            out=out,
            fs=fs,
            dmargin=dmargin,
            wintit=wintit,
            invert=invert,
            draw=draw,
            connect=connect,
        )
        return out

    def plot(
        self,
        lax=None,
        proj="all",
        reflections=True,
        Lplot=_def.LOSLplot,
        element="L",
        element_config="P",
        Leg="",
        dL=None,
        dPtD=_def.LOSMd,
        dPtI=_def.LOSMd,
        dPtO=_def.LOSMd,
        dPtR=_def.LOSMd,
        dPtP=_def.LOSMd,
        dLeg=_def.TorLegd,
        multi=False,
        ind=None,
        fs=None,
        tit=None,
        wintit=None,
        draw=True,
        Test=True,
    ):
        """ Plot the Rays / LOS, in the chosen projection(s)

        Optionnally also plot associated :class:`~tofu.geom.Ves` and Struct
        The plot can also include:
            - special points
            - the unit directing vector

        Parameters
        ----------
        lax :       list / plt.Axes
            The axes for plotting (list of 2 axes if Proj='All')
            If None a new figure with new axes is created
        proj :      str
            Flag specifying the kind of projection:
                - 'Cross' : cross-section
                - 'Hor' : horizontal
                - 'All' : both cross-section and horizontal (on 2 axes)
                - '3d' : a (matplotlib) 3d plot
        projections:bool
            Flag indicating whether to plot also the reflected rays
            Assuming some reflected rays are present (self.add_reflections())
        element :   str
            Flag specifying which elements to plot
            Each capital letter corresponds to an element:
                * 'L': LOS
                * 'D': Starting point of the LOS
                * 'I': Input point (i.e.: where the LOS enters the Vessel)
                * 'O': Output point (i.e.: where the LOS exits the Vessel)
                * 'R': Point of minimal major radius R (only if Ves.Type='Tor')
                * 'P': Point of used for impact parameter (i.e.: with minimal
                        distance to reference point Sino_RefPt)
        Lplot :     str
            Flag specifying the length to plot:
                - 'Tot': total length, from starting point (D) to output point
                - 'In' : only the in-vessel fraction (from input to output)
        element_config : str
            Fed to self.config.plot()
        Leg :       str
            Legend, if Leg='' the LOS name is used
        dL :     dict / None
            Dictionary of properties for plotting the lines
            Fed to plt.Axes.plot(), set to default if None
        dPtD :      dict
            Dictionary of properties for plotting point 'D'
        dPtI :      dict
            Dictionary of properties for plotting point 'I'
        dPtO :      dict
            Dictionary of properties for plotting point 'O'
        dPtR :      dict
            Dictionary of properties for plotting point 'R'
        dPtP :      dict
            Dictionary of properties for plotting point 'P'
        dLeg :      dict or None
            Dictionary of properties for plotting the legend
            Fed to plt.legend(), the legend is not plotted if None
        draw :      bool
            Flag indicating whether fig.canvas.draw() shall be called
        a4 :        bool
            Flag indicating whether to plot the figure in a4 dimensions
        Test :      bool
        a4 :        bool
            Flag indicating whether to plot the figure in a4 dimensions
        Test :      bool
        a4 :        bool
            Flag indicating whether to plot the figure in a4 dimensions
        Test :      bool
        a4 :        bool
            Flag indicating whether to plot the figure in a4 dimensions
        Test :      bool
        Test :      bool
            Flag indicating whether the inputs should be tested for conformity

        Returns
        -------
        La :        list / plt.Axes
            Handles of the axes used for plotting (list if Proj='All')

        """

        return _plot.Rays_plot(
            self,
            Lax=lax,
            Proj=proj,
            reflections=reflections,
            Lplot=Lplot,
            element=element,
            element_config=element_config,
            Leg=Leg,
            dL=dL,
            dPtD=dPtD,
            dPtI=dPtI,
            dPtO=dPtO,
            dPtR=dPtR,
            dPtP=dPtP,
            dLeg=dLeg,
            multi=multi,
            ind=ind,
            fs=fs,
            tit=tit,
            wintit=wintit,
            draw=draw,
            Test=Test,
        )

    def plot_sino(
        self,
        ax=None,
        element=_def.LOSImpElt,
        Sketch=True,
        Ang=_def.LOSImpAng,
        AngUnit=_def.LOSImpAngUnit,
        Leg=None,
        dL=_def.LOSMImpd,
        dVes=_def.TorPFilld,
        dLeg=_def.TorLegd,
        ind=None,
        multi=False,
        fs=None,
        tit=None,
        wintit=None,
        draw=True,
        Test=True,
    ):
        """ Plot the LOS in projection space (sinogram)

        Plot the Rays in projection space (cf. sinograms) as points.
        Can also optionnally plot the associated :class:`~tofu.geom.Ves`

        Can plot the conventional projection-space (in 2D in a cross-section),
        or a 3D extrapolation of it, where the third coordinate is provided by
        the angle that the LOS makes with the cross-section plane
        (useful in case of multiple LOS with a partially tangential view)

        Parameters
        ----------
        Proj :      str
            Flag indicating whether to plot:
                - 'Cross':  a classic sinogram (vessel cross-section)
                - '3d': an extended 3D version ('3d'), with an additional angle
        ax :        None / plt.Axes
            The axes on which to plot, if None a new figure is created
        Elt :       str
            Flag indicating which elements to plot (one per capital letter):
                * 'L': LOS
                * 'V': Vessel
        Ang  :      str
            Flag indicating which angle to use for the impact parameter:
                - 'xi': the angle of the line itself
                - 'theta': its impact parameter (theta)
        AngUnit :   str
            Flag for the angle units to be displayed:
                - 'rad': for radians
                - 'deg': for degrees
        Sketch :    bool
            Flag indicating whether to plot a skecth with angles definitions
        dL :        dict
            Dictionary of properties for plotting the Rays points
        dV :        dict
            Dictionary of properties for plotting the vessel envelopp
        dLeg :      None / dict
            Dictionary of properties for plotting the legend
            The legend is not plotted if None
        draw :      bool
            Flag indicating whether to draw the figure
        a4 :        bool
            Flag indicating whether the figure should be a4
        Test :      bool
            Flag indicating whether the inputs shall be tested for conformity

        Returns
        -------
        ax :        plt.Axes
            The axes used to plot

        """
        if self._dsino["RefPt"] is None:
            msg = "The sinogram ref. point is not set !"
            msg += "\n  => run self.set_dsino()"
            raise Exception(msg)
        return _plot.GLOS_plot_Sino(
            self,
            Proj="Cross",
            ax=ax,
            Elt=element,
            Leg=Leg,
            Sketch=Sketch,
            Ang=Ang,
            AngUnit=AngUnit,
            dL=dL,
            dVes=dVes,
            dLeg=dLeg,
            ind=ind,
            fs=fs,
            tit=tit,
            wintit=wintit,
            draw=draw,
            Test=Test,
        )

    def get_touch_dict(self, ind=None, out=bool):
        """ Get a dictionnary of Cls_Name struct with indices of Rays touching

        Only includes Struct object with compute = True
            (as returned by self.lStruct__computeInOut_computeInOut)
        Also return the associated colors
        If in is not None, the indices for each Struct are split between:
            - indok : rays touching Struct and in ind
            - indout: rays touching Struct but not in ind

        """
        if self.config is None:
            msg = "Config must be set in order to get touch dict !"
            raise Exception(msg)

        dElt = {}
        lS = self.config.lStruct
        ind = self._check_indch(ind, out=bool)
        for ii in self.indStruct_computeInOut:
            kn = "%s_%s" % (lS[ii].__class__.__name__, lS[ii].Id.Name)
            indtouch = self.select(touch=kn, out=bool)
            if np.any(indtouch):
                indok = indtouch & ind
                indout = indtouch & ~ind
                if np.any(indok) or np.any(indout):
                    if out == int:
                        indok = indok.nonzero()[0]
                        indout = indout.nonzero()[0]
                    dElt[kn] = {
                        "indok": indok,
                        "indout": indout,
                        "col": lS[ii].get_color(),
                    }
        return dElt

    def get_touch_colors(
        self, ind=None, dElt=None, cbck=(0.8, 0.8, 0.8), rgba=True
    ):
        if dElt is None:
            dElt = self.get_touch_dict(ind=None, out=bool)
        else:
            assert type(dElt) is dict
            assert all(
                [type(k) is str and type(v) is dict for k, v in dElt.items()]
            )

        if rgba:
            colors = np.tile(mpl.colors.to_rgba(cbck), (self.nRays, 1)).T
            for k, v in dElt.items():
                colors[:, v["indok"]] = np.r_[mpl.colors.to_rgba(v["col"])][
                    :, None
                ]
        else:
            colors = np.tile(mpl.colors.to_rgb(cbck), (self.nRays, 1)).T
            for k, v in dElt.items():
                colors[:, v["indok"]] = np.r_[mpl.colors.to_rgb(v["col"])][
                    :, None
                ]
        return colors

    def plot_touch(
        self,
        key=None,
        quant="lengths",
        invert=None,
        ind=None,
        Bck=True,
        fs=None,
        wintit=None,
        tit=None,
        connect=True,
        draw=True,
    ):
        """ Interactive plot of the camera and the structures it touches

        The camera LOS are plotted in poloidal and horizontal projections
        The associated Config is also plotted
        The plot shows which strutural element is touched by each LOS

        In addition, an extra quantity is plotted, depending on quant:
            - 'lengths' (default): the length of each LOS
            - 'angles' : the angle of incidence of each LOS
                         (with respect to the normal of the surface touched,
                          useful for assessing reflection probabilities)
            - 'indices': the index of each LOS
                         (useful for checking numbering)
            - 'Etendues': the etendue associated to each LOS (user-provided)
            - 'Surfaces': the surfaces associated to each LOS (user-provided)
        """
        out = _plot.Rays_plot_touch(
            self,
            key=key,
            Bck=Bck,
            quant=quant,
            ind=ind,
            invert=invert,
            connect=connect,
            fs=fs,
            wintit=wintit,
            tit=tit,
            draw=draw,
        )
        return out


########################################
#       CamLOS subclasses
########################################

sig = inspect.signature(Rays)
params = sig.parameters


class CamLOS1D(Rays):
    def get_summary(
        self,
        sep="  ",
        line="-",
        just="l",
        table_sep=None,
        verb=True,
        return_=False,
    ):

        # Prepare
        kout = self._dgeom["kOut"]
        indout = self._dgeom["indout"]
        lS = self._dconfig["Config"].lStruct

        # ar0
        col0 = ["nb. los", "av. length", "nb. touch"]
        ar0 = [
            self.nRays,
            "{:.3f}".format(np.nanmean(kout)),
            np.unique(indout[0, :]).size,
        ]

        # ar1
        col1 = ["los index", "length", "touch"]
        ar1 = [
            np.arange(0, self.nRays),
            np.around(kout, decimals=3).astype("U"),
            ["%s_%s" % (lS[ii].Id.Cls, lS[ii].Id.Name) for ii in indout[0, :]],
        ]

        for k, v in self._dchans.items():
            col1.append(k)
            if v.ndim == 1:
                ar1.append(v)
            else:
                ar1.append([str(vv) for vv in v])

        # call base method
        return self._get_summary(
            [ar0, ar1],
            [col0, col1],
            sep=sep,
            line=line,
            table_sep=table_sep,
            verb=verb,
            return_=return_,
        )

    def __add__(self, other):
        if not other.__class__.__name__ == self.__class__.__name__:
            msg = "Operator defined only for same-class operations !"
            raise Exception(msg)
        lc = [self.Id.Exp == other.Id.Exp, self.Id.Diag == other.Id.Diag]
        if not all(lc):
            msg = (
                "Operation only valid if objects have identical (Diag, Exp) !"
            )
            raise Exception(msg)
        if not self.config == other.config:
            msg = "Operation only valid if objects have identical config !"
            raise Exception(msg)

        Name = "%s+%s" % (self.Id.Name, other.Id.Name)
        D = np.concatenate((self.D, other.D), axis=1)
        u = np.concatenate((self.u, other.u), axis=1)

        return self.__class__(
            dgeom=(D, u),
            config=self.config,
            Name=Name,
            Diag=self.Id.Diag,
            Exp=self.Id.Exp,
        )

    def __radd__(self, other):
        return self.__add__(other)

    def save_to_imas(
        self,
        ids=None,
        shot=None,
        run=None,
        refshot=None,
        refrun=None,
        user=None,
        tokamak=None,
        version=None,
        occ=None,
        dryrun=False,
        deep=True,
        restore_size=True,
        verb=True,
        config_description_2d=None,
        config_occ=None,
    ):
        import tofu.imas2tofu as _tfimas

        _tfimas._save_to_imas(
            self,
            tfversion=__version__,
            shot=shot,
            run=run,
            refshot=refshot,
            refrun=refrun,
            user=user,
            tokamak=tokamak,
            version=version,
            occ=occ,
            dryrun=dryrun,
            verb=verb,
            ids=ids,
            deep=deep,
            restore_size=restore_size,
            config_description_2d=config_description_2d,
            config_occ=config_occ,
        )


lp = [p for p in params.values() if p.name != "dX12"]
CamLOS1D.__signature__ = sig.replace(parameters=lp)


class CamLOS2D(Rays):
    def _isImage(self):
        return self._dgeom["isImage"]

    @property
    def dX12(self):
        if self._dX12 is not None and self._dX12["from"] == "geom":
            dX12 = self._dgeom["dX12"]
        else:
            dX12 = self._dX12
        return dX12

    def get_X12plot(self, plot="imshow"):
        if plot == "imshow":
            x1, x2 = self.dX12["x1"], self.dX12["x2"]
            x1min, Dx1min = x1[0], 0.5 * (x1[1] - x1[0])
            x1max, Dx1max = x1[-1], 0.5 * (x1[-1] - x1[-2])
            x2min, Dx2min = x2[0], 0.5 * (x2[1] - x2[0])
            x2max, Dx2max = x2[-1], 0.5 * (x2[-1] - x2[-2])
            extent = (
                x1min - Dx1min,
                x1max + Dx1max,
                x2min - Dx2min,
                x2max + Dx2max,
            )
            indr = self.dX12["indr"]
            return x1, x2, indr, extent

    """
    def set_e12(self, e1=None, e2=None):
        assert e1 is None or (hasattr(e1,'__iter__') and len(e1)==3)
        assert e2 is None or (hasattr(e2,'__iter__') and len(e2)==3)
        if e1 is None:
            e1 = self._dgeom['e1']
        else:
            e1 = np.asarray(e1).astype(float).ravel()
        e1 = e1 / np.linalg.norm(e1)
        if e2 is None:
            e2 = self._dgeom['e2']
        else:
            e2 = np.asarray(e1).astype(float).ravel()
        e2 = e2 / np.linalg.norm(e2)
        assert np.abs(np.sum(e1*self._dgeom['nIn']))<1.e-12
        assert np.abs(np.sum(e2*self._dgeom['nIn']))<1.e-12
        assert np.abs(np.sum(e1*e2))<1.e-12
        self._dgeom['e1'] = e1
        self._dgeom['e2'] = e2

    def get_ind_flatimg(self, direction='flat2img'):
        assert direction in ['flat2img','img2flat']
        assert self._dgeom['ddetails'] is not None
        assert all([ss in self._dgeom['ddetails'].keys()
                    for ss in ['x12','x1','x2']])
        x1b = 0.5*(self._dgeom['ddetails']['x1'][1:]
                   + self._dgeom['ddetails']['x1'][:-1])
        x2b = 0.5*(self._dgeom['ddetails']['x2'][1:]
                   + self._dgeom['ddetails']['x2'][:-1])
        ind = np.array([np.digitize(self._dgeom['ddetails']['x12'][0,:], x1b),
                        np.digitize(self._dgeom['ddetails']['x12'][0,:], x2b)])
        if direction == 'flat2img':
            indr = np.zeros((self._dgeom['ddetails']['x1'].size,
                             self._dgeom['ddetails']['x2'].size),dtype=int)
            indr[ind[0,:],ind[1,:]] = np.arange(0,self._dgeom['nRays'])
            ind = indr
        return ind

    def get_X12(self, out='imshow'):

        if out == 'imshow':
            x1, x2 = self._dgeom['x1'], self._dgeom['x2']
            dx1, dx2 = 0.5*(x1[1]-x1[0]), 0.5*(x2[1]-x2[0])
            extent = (x1[0]-dx1, x1[-1]+dx1, x2[0]-dx2, x2[-1]+dx2)
            return x1, x2, extent

        # TBF
        if self._X12 is None:
            Ds = self.D
            C = np.mean(Ds,axis=1)
            X12 = Ds-C[:,np.newaxis]
            X12 = np.array([np.sum(X12*self._dgeom['e1'][:,np.newaxis],axis=0),
                            np.sum(X12*self._dgeom['e2'][:,np.newaxis],axis=0)])
        else:
            X12 = self._X12
        if X12 is None or out.lower()=='1d':
            DX12 = None
        else:
            x1u, x2u, ind, DX12 = utils.get_X12fromflat(X12)
            if out.lower()=='2d':
                X12 = [x1u, x2u, ind]
        return X12, DX12
    """


lp = [p for p in params.values()]
CamLOS2D.__signature__ = sig.replace(parameters=lp)


""" Return the indices or instances of all LOS matching criteria

The selection can be done according to 2 different mechanisms

Mechanism (1): provide the value (Val) a criterion (Crit) should match
The criteria are typically attributes of :class:`~tofu.pathfile.ID`
(i.e.: name, or user-defined attributes like the camera head...)

Mechanism (2): (used if Val=None)
Provide a str expression (or a list of such) to be fed to eval()
Used to check on quantitative criteria.
    - PreExp: placed before the criterion value (e.g.: 'not ' or '<=')
    - PostExp: placed after the criterion value
    - you can use both

Other parameters are used to specify logical operators for the selection
(match any or all the criterion...) and the type of output.

Parameters
----------
Crit :      str
    Flag indicating which criterion to use for discrimination
    Can be set to:
        - any attribute of :class:`~tofu.pathfile.ID`
    A str (or list of such) expression to be fed to eval()
    Placed after the criterion value
    Used for selection mechanism (2)
Log :       str
    Flag indicating whether the criterion shall match:
        - 'all': all provided values
        - 'any': at least one of them
InOut :     str
    Flag indicating whether the returned indices are:
        - 'In': the ones matching the criterion
        - 'Out': the ones not matching it
Out :       type / str
    Flag indicating in which form to return the result:
        - int: as an array of integer indices
        - bool: as an array of boolean indices
        - 'Name': as a list of names
        - 'LOS': as a list of :class:`~tofu.geom.LOS` instances

Returns
-------
ind :       list / np.ndarray
    The computed output, of nature defined by parameter Out

Examples
--------
>>> import tofu.geom as tfg
>>> VPoly, VLim = [[0.,1.,1.,0.],[0.,0.,1.,1.]], [-1.,1.]
>>> V = tfg.Ves('ves', VPoly, Lim=VLim, Type='Lin', Exp='Misc', shot=0)
>>> Du1 = ([0.,-0.1,-0.1],[0.,1.,1.])
>>> Du2 = ([0.,-0.1,-0.1],[0.,0.5,1.])
>>> Du3 = ([0.,-0.1,-0.1],[0.,1.,0.5])
>>> l1 = tfg.LOS('l1', Du1, Ves=V, Exp='Misc', Diag='A', shot=0)
>>> l2 = tfg.LOS('l2', Du2, Ves=V, Exp='Misc', Diag='A', shot=1)
>>> l3 = tfg.LOS('l3', Du3, Ves=V, Exp='Misc', Diag='B', shot=1)
>>> gl = tfg.GLOS('gl', [l1,l2,l3])
>>> Arg1 = dict(Val=['l1','l3'],Log='any',Out='LOS')
>>> Arg2 = dict(Val=['l1','l3'],Log='any',InOut='Out',Out=int)
>>> Arg3 = dict(Crit='Diag', Val='A', Out='Name')
>>> Arg4 = dict(Crit='shot', PostExp='>=1')
>>> gl.select(**Arg1)
[l1,l3]
>>> gl.select(**Arg2)
array([1])
>>> gl.select(**Arg3)
['l1','l2']
>>> gl.select(**Arg4)
array([False, True, True], dtype=bool)

"""<|MERGE_RESOLUTION|>--- conflicted
+++ resolved
@@ -47,16 +47,11 @@
 
 _arrayorder = "C"
 _Clock = False
-<<<<<<< HEAD
-_Type = 'Tor'
-=======
 _Type = "Tor"
 _NUM_THREADS = 10
->>>>>>> fabc36a0
 _PHITHETAPROJ_NPHI = 2000
 _PHITHETAPROJ_NTHETA = 1000
 _RES = 0.005
-_NTHREADS = 16
 _DREFLECT = {"specular": 0, "diffusive": 1, "ccube": 2}
 
 """
@@ -4103,35 +4098,19 @@
         # Test if unique starting point
         if dgeom["case"] in ["A", "B", "C"]:
             # Test if pinhole
-<<<<<<< HEAD
             if dgeom['D'].shape[1] == 1 and dgeom['nRays'] > 1:
                 dgeom['pinhole'] = dgeom['D'].ravel()
-            elif dgeom['case'] in ['A','B']:
-                u = dgeom['u'][:,0:1]
-                sca2 = np.sum(dgeom['u'][:,1:]*u, axis=0)**2
-                if np.all(sca2 < 1.-1.e-9):
-                    DDb = dgeom['D'][:,1:]-dgeom['D'][:,0:1]
-                    k = np.sum(DDb*(u - np.sqrt(sca2)*dgeom['u'][:,1:]),axis=0)
-                    k = k / (1.-sca2)
-                    if k[0] > 0 and np.allclose(k,k[0], atol=1.e-3, rtol=1.e-6):
-                        pinhole = dgeom['D'][:,0] + k[0]*u[:,0]
+            elif dgeom['case'] in ['A', 'B']:
+                u = dgeom['u'][:, 0:1]
+                sca2 = np.sum(dgeom['u'][:, 1:]*u, axis=0)**2
+                if np.all(sca2 < 1.0 - 1.e-9):
+                    DDb = dgeom['D'][:, 1:]-dgeom['D'][:, 0:1]
+                    k = np.sum(DDb*(u - np.sqrt(sca2)*dgeom['u'][:, 1:]),
+                               axis=0)
+                    k = k / (1.0-sca2)
+                    if k[0] > 0 and np.allclose(k, k[0], atol=1.e-3, rtol=1.e-6):
+                        pinhole = dgeom['D'][:, 0] + k[0]*u[:, 0]
                         dgeom['pinhole'] = pinhole
-=======
-            if dgeom["case"] in ["A", "B"]:
-                u = dgeom["u"][:, 0:1]
-                sca2 = np.sum(dgeom["u"][:, 1:] * u, axis=0) ** 2
-                if np.all(sca2 < 1.0 - 1.0e-9):
-                    DDb = dgeom["D"][:, 1:] - dgeom["D"][:, 0:1]
-                    k = np.sum(
-                        DDb * (u - np.sqrt(sca2) * dgeom["u"][:, 1:]), axis=0
-                    )
-                    k = k / (1.0 - sca2)
-                    if k[0] > 0 and np.allclose(
-                        k, k[0], atol=1.0e-3, rtol=1.0e-6
-                    ):
-                        pinhole = dgeom["D"][:, 0] + k[0] * u[:, 0]
-                        dgeom["pinhole"] = pinhole
->>>>>>> fabc36a0
 
             # Test if all D are on a common plane or line
             va = dgeom["D"] - dgeom["D"][:, 0:1]
@@ -5011,36 +4990,22 @@
 
     @property
     def D(self):
-<<<<<<< HEAD
-        if self._dgeom['D'].shape[1] < self._dgeom['nRays']:
-            D = np.tile(self._dgeom['D'], self._dgeom['nRays'])
-=======
         if self._dgeom["D"].shape[1] < self._dgeom["nRays"]:
             D = np.tile(self._dgeom["D"], self._dgeom["nRays"])
->>>>>>> fabc36a0
         else:
             D = self._dgeom["D"]
         return D
 
     @property
     def u(self):
-<<<<<<< HEAD
-        if self._dgeom['u'].shape[1] == self._dgeom['nRays']:
+        if (self._dgeom['u'] is not None
+            and self._dgeom['u'].shape[1] == self._dgeom['nRays']):
             u = self._dgeom['u']
         elif self.isPinhole:
             u = self._dgeom['pinhole'][:, None] - self._dgeom['D']
             u = u / np.sqrt(np.sum(u**2, axis=0))[None, :]
         elif self._dgeom['u'].shape[1] < self._dgeom['nRays']:
             u = np.tile(self._dgeom['u'], self._dgeom['nRays'])
-=======
-        if self.isPinhole:
-            u = self._dgeom["pinhole"][:, np.newaxis] - self._dgeom["D"]
-            u = u / np.sqrt(np.sum(u ** 2, axis=0))[np.newaxis, :]
-        elif self._dgeom["u"].shape[1] < self._dgeom["nRays"]:
-            u = np.tile(self._dgeom["u"], self._dgeom["nRays"])
-        else:
-            u = self._dgeom["u"]
->>>>>>> fabc36a0
         return u
 
     @property
@@ -5380,10 +5345,6 @@
             out = None
         return out
 
-<<<<<<< HEAD
-    def get_sample(self, res=None, resMode='abs', DL=None, method='sum', ind=None,
-                   pts=False, compact=True, num_threads=_NTHREADS, Test=True):
-=======
     def get_sample(
         self,
         res=None,
@@ -5396,7 +5357,6 @@
         num_threads=_NUM_THREADS,
         Test=True,
     ):
->>>>>>> fabc36a0
         """ Return a linear sampling of the LOS
 
         The LOS is sampled into a series a points and segments lengths
@@ -6205,7 +6165,7 @@
                 DL = None
             ani = quant is None
             if num_threads is None:
-                num_threads = _NTHREADS
+                num_threads = _NUM_THREADS
 
             if np.all(indok):
                 D, u = self.D, self.u
