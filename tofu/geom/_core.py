"""
This module is the geometrical part of the ToFu general package
It includes all functions and object classes necessary for tomography on Tokamaks
"""

# Built-in
import os
import sys
import warnings
#from abc import ABCMeta, abstractmethod
import copy
import inspect
if sys.version[0]=='2':
    import re, tokenize, keyword


# Common
import numpy as np
import matplotlib as mpl
import datetime as dtm
try:
    import pandas as pd
except Exception:
    lm = ['tf.geom.Config.get_description()']
    msg = "Could not import pandas, "
    msg += "the following may not work :"
    msg += "\n    - ".join(lm)
    warnings.warn(msg)


# ToFu-specific
import tofu.pathfile as tfpf
import tofu.utils as utils
try:
    import tofu.geom._def as _def
    import tofu.geom._GG as _GG
    import tofu.geom._GG_LM as _GG_LM
    import tofu.geom._comp as _comp
    import tofu.geom._plot as _plot
except Exception:
    from . import _def as _def
    from . import _GG as _GG
    from . import _GG_LM as _GG_LM
    from . import _comp as _comp
    from . import _plot as _plot

__all__ = ['PlasmaDomain', 'Ves', 'PFC', 'CoilPF', 'CoilCS', 'Config',
           'Rays','LOSCam1D','LOSCam2D']


_arrayorder = 'C'
_Clock = False
_Type = 'Tor'



"""
###############################################################################
###############################################################################
                        Ves class and functions
###############################################################################
"""



class Struct(utils.ToFuObject):
    """ A class defining a Linear or Toroidal vaccum vessel (i.e. a 2D polygon representing a cross-section and assumed to be linearly or toroidally invariant)

    A Ves object is mostly defined by a close 2D polygon, which can be understood as a poloidal cross-section in (R,Z) cylindrical coordinates if Type='Tor' (toroidal shape) or as a straight cross-section through a cylinder in (Y,Z) cartesian coordinates if Type='Lin' (linear shape).
    Attributes such as the surface, the angular volume (if Type='Tor') or the center of mass are automatically computed.
    The instance is identified thanks to an attribute Id (which is itself a tofu.ID class object) which contains informations on the specific instance (name, Type...).

    Parameters
    ----------
    Id :            str / tfpf.ID
        A name string or a pre-built tfpf.ID class to be used to identify this particular instance, if a string is provided, it is fed to tfpf.ID()
    Poly :          np.ndarray
        An array (2,N) or (N,2) defining the contour of the vacuum vessel in a cross-section, if not closed, will be closed automatically
    Type :          str
        Flag indicating whether the vessel will be a torus ('Tor') or a linear device ('Lin')
    Lim :         list / np.ndarray
        Array or list of len=2 indicating the limits of the linear device volume on the x axis
    Sino_RefPt :    None / np.ndarray
        Array specifying a reference point for computing the sinogram (i.e. impact parameter), if None automatically set to the (surfacic) center of mass of the cross-section
    Sino_NP :       int
        Number of points in [0,2*pi] to be used to plot the vessel sinogram envelop
    Clock :         bool
        Flag indicating whether the input polygon should be made clockwise (True) or counter-clockwise (False)
    arrayorder:     str
        Flag indicating whether the attributes of type=np.ndarray (e.g.: Poly) should be made C-contiguous ('C') or Fortran-contiguous ('F')
    Exp :           None / str
        Flag indicating which experiment the object corresponds to, allowed values are in [None,'AUG','MISTRAL','JET','ITER','TCV','TS','Misc']
    shot :          None / int
        Shot number from which this Ves is usable (in case of change of geometry)
    SavePath :      None / str
        If provided, forces the default saving path of the object to the provided value

    Returns
    -------
    Ves :        Ves object
        The created Ves object, with all necessary computed attributes and methods

    """

    #__metaclass__ = ABCMeta


    # Fixed (class-wise) dictionary of default properties
    _ddef = {'Id':{'shot':0,
                   'include':['Mod','Cls','Exp','Diag',
                              'Name','shot','version']},
             'dgeom':{'Type':'Tor', 'Lim':[], 'arrayorder':'C'},
             'dsino':{},
             'dphys':{},
             'dmisc':{'color':'k'}}
    _dplot = {'cross':{'Elt':'P',
                       'dP':{'color':'k','lw':2},
                       'dI':{'color':'k','ls':'--','marker':'x','ms':8,'mew':2},
                       'dBs':{'color':'b','ls':'--','marker':'x','ms':8,'mew':2},
                       'dBv':{'color':'g','ls':'--','marker':'x','ms':8,'mew':2},
                       'dVect':{'color':'r','scale':10}},
              'hor':{'Elt':'P',
                     'dP':{'color':'k','lw':2},
                     'dI':{'color':'k','ls':'--'},
                     'dBs':{'color':'b','ls':'--'},
                     'dBv':{'color':'g','ls':'--'},
                     'Nstep':50},
              '3d':{'Elt':'P',
                    'dP':{'color':(0.8,0.8,0.8,1.),
                          'rstride':1,'cstride':1,
                          'linewidth':0., 'antialiased':False},
                    'Lim':None,
                    'Nstep':50}}


    # Does not exist beofre Python 3.6 !!!
    def __init_subclass__(cls, color='k', **kwdargs):
        # Python 2
        super(Struct,cls).__init_subclass__(**kwdargs)
        # Python 3
        #super().__init_subclass__(**kwdargs)
        cls._ddef = copy.deepcopy(Struct._ddef)
        cls._dplot = copy.deepcopy(Struct._dplot)
        cls._set_color_ddef(cls._color)

    @classmethod
    def _set_color_ddef(cls, color):
        cls._ddef['dmisc']['color'] = mpl.colors.to_rgba(color)

    def __init__(self, Poly=None, Type=None,
                 Lim=None, pos=None, extent=None, mobile=False,
                 Id=None, Name=None, Exp=None, shot=None,
                 sino_RefPt=None, sino_nP=_def.TorNP,
                 Clock=False, arrayorder='C', fromdict=None,
                 SavePath=os.path.abspath('./'),
                 SavePath_Include=tfpf.defInclude, color=None):

        # To replace __init_subclass__ for Python 2
        if sys.version[0]=='2':
            self._dstrip = utils.ToFuObjectBase._dstrip.copy()
            self.__class__._strip_init()

        # Create a dplot at instance level
        self._dplot = copy.deepcopy(self.__class__._dplot)

        kwdargs = locals()
        del kwdargs['self']
        # super()
        super(Struct,self).__init__(**kwdargs)

    def _reset(self):
        # super()
        super(Struct,self)._reset()
        self._dgeom = dict.fromkeys(self._get_keys_dgeom())
        self._dsino = dict.fromkeys(self._get_keys_dsino())
        self._dphys = dict.fromkeys(self._get_keys_dphys())
        self._dmisc = dict.fromkeys(self._get_keys_dmisc())
        #self._dplot = copy.deepcopy(self.__class__._ddef['dplot'])

    @classmethod
    def _checkformat_inputs_Id(cls, Id=None, Name=None,
                               Exp=None, shot=None, Type=None,
                               include=None,
                               **kwdargs):
        if Id is not None:
            assert isinstance(Id,utils.ID)
            Name, Exp, shot, Type = Id.Name, Id.Exp, Id.shot, Id.Type
        assert type(Name) is str
        assert type(Exp) is str
        if shot is None:
            shot = cls._ddef['Id']['shot']
        assert type(shot) is int
        if Type is None:
            Type = cls._ddef['dgeom']['Type']
        assert Type in ['Tor','Lin']
        if include is None:
            include = cls._ddef['Id']['include']
        kwdargs.update({'Name':Name, 'Exp':Exp, 'shot':shot, 'Type':Type,
                        'include':include})
        return kwdargs

    ###########
    # Get largs
    ###########

    @staticmethod
    def _get_largs_dgeom(sino=True):
        largs = ['Poly','Lim','pos','extent','mobile','Clock','arrayorder']
        if sino:
            lsino = Struct._get_largs_dsino()
            largs += ['sino_{0}'.format(s) for s in lsino]
        return largs

    @staticmethod
    def _get_largs_dsino():
        largs = ['RefPt','nP']
        return largs

    @staticmethod
    def _get_largs_dphys():
        largs = ['lSymbols']
        return largs

    @staticmethod
    def _get_largs_dmisc():
        largs = ['color']
        return largs

    ###########
    # Get check and format inputs
    ###########

    @staticmethod
    def _checkformat_Lim(Lim, Type='Tor'):
        if Lim is None:
            Lim = np.array([],dtype=float)
        else:
            assert hasattr(Lim,'__iter__')
            Lim = np.asarray(Lim,dtype=float)
            assert Lim.ndim in [1,2]
            if Lim.ndim==1:
                assert Lim.size in [0,2]
                if Lim.size==2:
                    Lim = Lim.reshape((2,1))
            else:
                if Lim.shape[0]!=2:
                    Lim = Lim.T
            if Type=='Lin':
                if not np.all(Lim[0,:]<Lim[1,:]):
                    msg = "All provided Lim must be increasing !"
                    raise Exception(msg)
            else:
                Lim = np.arctan2(np.sin(Lim),np.cos(Lim))
            assert np.all(~np.isnan(Lim))
        return Lim

    @staticmethod
    def _checkformat_posextent(pos, extent, Type='Tor'):
        lC = [pos is None, extent is None]
        if any(lC):
            if not all(lC):
                msg = ""
                raise Exception(msg)
            pos = np.array([],dtype=float)
            extent = np.array([],dtype=float)
        else:
            lfloat = [int, float, np.int64, np.float64]
            assert type(pos) in lfloat or hasattr(pos,'__iter__')
            if type(pos) in lfloat:
                pos = np.array([pos],dtype=float)
            else:
                pos = np.asarray(pos,dtype=float).ravel()
            if Type=='Tor':
                pos = np.arctan2(np.sin(pos),np.cos(pos))
            assert type(extent) in lfloat or hasattr(extent,'__iter__')
            if type(extent) in lfloat:
                extent = float(extent)
            else:
                extent = np.asarray(extent,dtype=float).ravel()
                assert extent.size==pos.size
            if not np.all(extent>0.):
                msg = "All provided extent values must be >0 !"
                raise Exception(msg)
            if Type=='Tor':
                if not np.all(extent<2.*np.pi):
                    msg = "Provided extent must be in ]0;2pi[ (radians)!"
                    raise Exception(msg)
            assert np.all(~np.isnan(pos)) and np.all(~np.isnan(extent))
        return pos, extent

    @staticmethod
    def _get_LimFromPosExtent(pos, extent, Type='Tor'):
        if pos.size>0:
            Lim = pos[np.newaxis,:] + np.array([[0.5],[0.5]])*extent
            if Type=='Tor':
                Lim = np.arctan2(np.sin(Lim),np.cos(Lim))
        else:
            Lim = np.asarray([],dtype=float)
        return Lim

    @staticmethod
    def _get_PosExtentFromLim(Lim, Type='Tor'):
        if Lim.size>0:
            pos, extent = np.mean(Lim,axis=0), Lim[1,:]-Lim[0,:]
            if Type=='Tor':
                ind = Lim[0,:]>Lim[1,:]
                pos[ind] = pos[ind] + np.pi
                extent[ind] = 2.*np.pi + extent[ind]
                pos = np.arctan2(np.sin(pos),np.cos(pos))
                assert np.all(extent>0.)
            if np.std(extent)<np.mean(extent)*1.e-9:
                extent = np.mean(extent)
        else:
            pos = np.array([],dtype=float)
            extent = np.array([],dtype=float)
        return pos, extent

    @classmethod
    def _checkformat_inputs_dgeom(cls, Poly=None,
                                  Lim=None, pos=None, extent=None, mobile=False,
                                  Type=None, Clock=False, arrayorder=None):
        assert type(Clock) is bool
        assert type(mobile) is bool
        if arrayorder is None:
            arrayorder = Struct._ddef['dgeom']['arrayorder']
        assert arrayorder in ['C','F']
        assert Poly is not None and hasattr(Poly,'__iter__')
        Poly = np.asarray(Poly).astype(float)
        assert Poly.ndim==2 and 2 in Poly.shape
        if Poly.shape[0]!=2:
            Poly = Poly.T
        if Type is None:
            Type = Struct._ddef['dgeom']['Type']
        assert Type in ['Tor','Lin']

        lC = [Lim is None, pos is None]
        if not any(lC):
            msg = "Please provide either Lim xor pos/extent pair!\n"
            msg += "Lim should be an array of limits\n"
            msg += "pos should be an array of centers and extent a float / array"
            raise Exception(msg)
        if all(lC):
            pos = np.asarray([],dtype=float)
            extent = np.asarray([],dtype=float)
            #Lim = np.asarray([],dtype=float)
        elif lC[0]:
            pos, extent =  cls._checkformat_posextent(pos, extent, Type)
            #Lim = cls._get_LimFromPosExtent(pos, extent, Type)
        else:
            Lim =  cls._checkformat_Lim(Lim, Type)
            pos, extent = cls._get_PosExtentFromLim(Lim, Type)

        return Poly, pos, extent, Type, arrayorder

    def _checkformat_inputs_dsino(self, RefPt=None, nP=None):
        assert type(nP) is int and nP>0
        assert RefPt is None or hasattr(RefPt,'__iter__')
        if RefPt is None:
            RefPt = self._dgeom['BaryS']
        RefPt = np.asarray(RefPt,dtype=float).flatten()
        assert RefPt.size==2, "RefPt must be of size=2 !"
        return RefPt

    @staticmethod
    def _checkformat_inputs_dphys(lSymbols=None):
        if lSymbols is not None:
            assert type(lSymbols) in [list,str]
            if type(lSymbols) is list:
                assert all([type(ss) is str for ss in lSymbols])
            else:
                lSymbols = [lSymbols]
            lSymbols = np.asarray(lSymbols,dtype=str)
        return lSymbols

    @classmethod
    def _checkformat_inputs_dmisc(cls, color=None):
        if color is None:
            color = mpl.colors.to_rgba(cls._ddef['dmisc']['color'])
        assert mpl.colors.is_color_like(color)
        return tuple(mpl.colors.to_rgba(color))

    ###########
    # Get keys of dictionnaries
    ###########

    @staticmethod
    def _get_keys_dgeom():
        lk = ['Poly','pos','extent','noccur','Multi','nP',
              'P1Max','P1Min','P2Max','P2Min',
              'BaryP','BaryL','BaryS','BaryV',
              'Surf','VolAng','Vect','VIn','mobile',
              'circ-C','circ-r','Clock','arrayorder']
        return lk

    @staticmethod
    def _get_keys_dsino():
        lk = ['RefPt','nP','EnvTheta','EnvMinMax']
        return lk

    @staticmethod
    def _get_keys_dphys():
        lk = ['lSymbols']
        return lk

    @staticmethod
    def _get_keys_dmisc():
        lk = ['color']
        return lk

    ###########
    # _init
    ###########

    def _init(self, Poly=None, Type=_Type,
              Lim=None, pos=None, extent=None, mobile=False,
              Clock=_Clock, arrayorder=_arrayorder,
              sino_RefPt=None, sino_nP=_def.TorNP, color=None, **kwdargs):
        allkwds = dict(locals(), **kwdargs)
        largs = self._get_largs_dgeom(sino=True)
        kwdgeom = self._extract_kwdargs(allkwds, largs)
        largs = self._get_largs_dphys()
        kwdphys = self._extract_kwdargs(allkwds, largs)
        largs = self._get_largs_dmisc()
        kwdmisc = self._extract_kwdargs(allkwds, largs)
        self._set_dgeom(**kwdgeom)
        self.set_dphys(**kwdphys)
        self._set_dmisc(**kwdmisc)
        self._dstrip['strip'] = 0

    ###########
    # set dictionaries
    ###########

    def _set_dgeom(self, Poly=None,
                   Lim=None, pos=None, extent=None, mobile=False,
                   Clock=False, arrayorder='C',
                   sino_RefPt=None, sino_nP=_def.TorNP, sino=True):
        out = self._checkformat_inputs_dgeom(Poly=Poly, Lim=Lim, pos=pos,
                                             extent=extent, mobile=mobile,
                                             Type=self.Id.Type, Clock=Clock)
        Poly, pos, extent, Type, arrayorder = out
        dgeom = _comp._Struct_set_Poly(Poly, pos=pos, extent=extent,
                                       arrayorder=arrayorder,
                                       Type=self.Id.Type, Clock=Clock)
        dgeom['arrayorder'] = arrayorder
        dgeom['mobile'] = mobile
        self._dgeom = dgeom
        if sino:
            self.set_dsino(sino_RefPt, nP=sino_nP)

    def set_dsino(self, RefPt=None, nP=_def.TorNP):
        RefPt = self._checkformat_inputs_dsino(RefPt=RefPt, nP=nP)
        EnvTheta, EnvMinMax = _GG.Sino_ImpactEnv(RefPt, self.Poly_closed,
                                                 NP=nP, Test=False)
        self._dsino = {'RefPt':RefPt, 'nP':nP,
                       'EnvTheta':EnvTheta, 'EnvMinMax':EnvMinMax}

    def set_dphys(self, lSymbols=None):
        lSymbols = self._checkformat_inputs_dphys(lSymbols)
        self._dphys['lSymbols'] = lSymbols

    def _set_color(self, color=None):
        color = self._checkformat_inputs_dmisc(color=color)
        self._dmisc['color'] = color
        self._dplot['cross']['dP']['color'] = color
        self._dplot['hor']['dP']['color'] = color
        self._dplot['3d']['dP']['color'] = color

    def _set_dmisc(self, color=None):
        self._set_color(color)

    ###########
    # strip dictionaries
    ###########

    def _strip_dgeom(self, lkeep=['Poly','pos', 'extent','mobile','Clock','arrayorder']):
        utils.ToFuObject._strip_dict(self._dgeom, lkeep=lkeep)

    def _strip_dsino(self, lkeep=['RefPt','nP']):
        utils.ToFuObject._strip_dict(self._dsino, lkeep=lkeep)

    def _strip_dphys(self, lkeep=['lSymbols']):
        utils.ToFuObject._strip_dict(self._dphys, lkeep=lkeep)

    def _strip_dmisc(self, lkeep=['color']):
        utils.ToFuObject._strip_dict(self._dmisc, lkeep=lkeep)

    ###########
    # rebuild dictionaries
    ###########

    def _rebuild_dgeom(self, lkeep=['Poly','pos','extent','mobile','Clock','arrayorder']):
        reset = utils.ToFuObject._test_Rebuild(self._dgeom, lkeep=lkeep)
        if reset:
            utils.ToFuObject._check_Fields4Rebuild(self._dgeom,
                                                   lkeep=lkeep, dname='dgeom')
            self._set_dgeom(self.Poly, pos=self.pos, extent=self.extent,
                            Clock=self.dgeom['Clock'],
                            arrayorder=self.dgeom['arrayorder'],
                            sino=False)

    def _rebuild_dsino(self, lkeep=['RefPt','nP']):
        reset = utils.ToFuObject._test_Rebuild(self._dsino, lkeep=lkeep)
        if reset:
            utils.ToFuObject._check_Fields4Rebuild(self._dsino,
                                                   lkeep=lkeep, dname='dsino')
            self.set_dsino(RefPt=self.dsino['RefPt'], nP=self.dsino['nP'])

    def _rebuild_dphys(self, lkeep=['lSymbols']):
        reset = utils.ToFuObject._test_Rebuild(self._dphys, lkeep=lkeep)
        if reset:
            utils.ToFuObject._check_Fields4Rebuild(self._dphys,
                                                   lkeep=lkeep, dname='dphys')
            self.set_dphys(lSymbols=self.dphys['lSymbols'])

    def _rebuild_dmisc(self, lkeep=['color']):
        reset = utils.ToFuObject._test_Rebuild(self._dmisc, lkeep=lkeep)
        if reset:
            utils.ToFuObject._check_Fields4Rebuild(self._dmisc,
                                                   lkeep=lkeep, dname='dmisc')
            self._set_dmisc(color=self.dmisc['color'])

    ###########
    # _strip and get/from dict
    ###########

    @classmethod
    def _strip_init(cls):
        cls._dstrip['allowed'] = [0,1,2]
        nMax = max(cls._dstrip['allowed'])
        doc = """
                 1: Remove dsino expendables
                 2: Remove also dgeom, dphys and dmisc expendables"""
        doc = utils.ToFuObjectBase.strip.__doc__.format(doc,nMax)
        if sys.version[0]=='2':
            cls.strip.__func__.__doc__ = doc
        else:
            cls.strip.__doc__ = doc

    def strip(self, strip=0):
        # super()
        super(Struct,self).strip(strip=strip)

    def _strip(self, strip=0):
        if strip==0:
            self._rebuild_dgeom()
            self._rebuild_dsino()
            self._rebuild_dphys()
            self._rebuild_dmisc()
        elif strip==1:
            self._strip_dsino()
            self._rebuild_dgeom()
            self._rebuild_dphys()
            self._rebuild_dmisc()
        else:
            self._strip_dsino()
            self._strip_dgeom()
            self._strip_dphys()
            self._strip_dmisc()

    def _to_dict(self):
        dout = {'dgeom':{'dict':self.dgeom, 'lexcept':None},
                'dsino':{'dict':self.dsino, 'lexcept':None},
                'dphys':{'dict':self.dphys, 'lexcept':None},
                'dmisc':{'dict':self.dmisc, 'lexcept':None},
                'dplot':{'dict':self._dplot, 'lexcept':None}}
        return dout

    def _from_dict(self, fd):
        self._dgeom.update(**fd['dgeom'])
        self._dsino.update(**fd['dsino'])
        self._dphys.update(**fd['dphys'])
        self._dmisc.update(**fd['dmisc'])
        self._dplot.update(**fd['dplot'])

    ###########
    # Properties
    ###########

    @property
    def Type(self):
        """Return the type of structure """
        return self._Id.Type
    @property
    def dgeom(self):
        return self._dgeom
    @property
    def Poly(self):
        """Return the polygon defining the structure cross-section"""
        return self._dgeom['Poly']
    @property
    def Poly_closed(self):
        """ Returned the closed polygon """
        return np.hstack((self._dgeom['Poly'],self._dgeom['Poly'][:,0:1]))
    @property
    def pos(self):
        return self._dgeom['pos']
    @property
    def extent(self):
        if hasattr(self._dgeom['extent'],'__iter__'):
            extent = self._dgeom['extent']
        else:
            extent = np.full(self._dgeom['pos'].shape,self._dgeom['extent'])
        return extent
    @property
    def noccur(self):
        return self._dgeom['noccur']
    @property
    def Lim(self):
        Lim = self._get_LimFromPosExtent(self._dgeom['pos'],
                                         self._dgeom['extent'],
                                         Type=self.Id.Type)
        return Lim
    @property
    def dsino(self):
        return self._dsino
    @property
    def dphys(self):
        return self._dphys
    @property
    def dmisc(self):
        return self._dmisc


    ###########
    # public methods
    ###########

    def set_color(self, col):
        self._set_color(col)

    def get_color(self):
        return self._dmisc['color']

    def move(self):
        """ To be overriden at object-level after instance creation

        To do so:
            1/ create the instance:
                >> S = tfg.Struct('test', poly, Exp='Test')
            2/ Define a moving function f taking the instance as first argument
                >> def f(self, Delta=1.):
                       Polynew = self.Poly
                       Polynew[0,:] = Polynew[0,:] + Delta
                       self._set_geom(Polynew, Lim=self.Lim)
            3/ Bound your custom function to the self.move() method
               using types.MethodType() found in the types module
                >> import types
                >> S.move = types.MethodType(f, S)

            See the following page for info and details on method-patching:
            https://tryolabs.com/blog/2013/07/05/run-time-method-patching-python/
        """
        print(self.move.__doc__)

    def isInside(self, pts, In='(X,Y,Z)'):
        """ Return an array of booleans indicating whether each point lies
        inside the Struct volume

        Tests for each point whether it lies inside the Struct object.
        The points coordinates can be provided in 2D or 3D
        You must specify which coordinate system is used with 'In' kwdarg.
        An array of boolean flags is returned.

        Parameters
        ----------
        pts :   np.ndarray
            (2,N) or (3,N) array, coordinates of the points to be tested
        In :    str
            Flag indicating the coordinate system in which pts are provided
            e.g.: '(X,Y,Z)' or '(R,Z)'

        Returns
        -------
        ind :   np.ndarray
            (N,) array of booleans, True if a point is inside the volume

        """
        ind = _GG._Ves_isInside(pts, self.Poly, Lim=self.Lim,
                                nLim=self._dgeom['noccur'],
                                VType=self.Id.Type,
                                In=In, Test=True)
        return ind


    def get_InsideConvexPoly(self, RelOff=_def.TorRelOff, ZLim='Def',
                             Spline=True, Splprms=_def.TorSplprms,
                             NP=_def.TorInsideNP, Plot=False, Test=True):
        """ Return a polygon that is a smaller and smoothed approximation of Ves.Poly, useful for excluding the divertor region in a Tokamak

        For some uses, it can be practical to approximate the polygon defining the Ves object (which can be non-convex, like with a divertor), by a simpler, sligthly smaller and convex polygon.
        This method provides a fast solution for computing such a proxy.

        Parameters
        ----------
        RelOff :    float
            Fraction by which an homothetic polygon should be reduced (1.-RelOff)*(Poly-BaryS)
        ZLim :      None / str / tuple
            Flag indicating what limits shall be put to the height of the polygon (used for excluding divertor)
        Spline :    bool
            Flag indiating whether the reduced and truncated polygon shall be smoothed by 2D b-spline curves
        Splprms :   list
            List of 3 parameters to be used for the smoothing [weights,smoothness,b-spline order], fed to scipy.interpolate.splprep()
        NP :        int
            Number of points to be used to define the smoothed polygon
        Plot :      bool
            Flag indicating whether the result shall be plotted for visual inspection
        Test :      bool
            Flag indicating whether the inputs should be tested for conformity

        Returns
        -------
        Poly :      np.ndarray
            (2,N) polygon resulting from homothetic transform, truncating and optional smoothing

        """
        return _comp._Ves_get_InsideConvexPoly(self.Poly_closed,
                                               self.dgeom['P2Min'],
                                               self.dgeom['P2Max'],
                                               self.dgeom['BaryS'],
                                               RelOff=RelOff, ZLim=ZLim,
                                               Spline=Spline, Splprms=Splprms,
                                               NP=NP, Plot=Plot, Test=Test)

    def get_sampleEdge(self, res, DS=None, resMode='abs', offsetIn=0.):
        """ Sample the polygon edges, with resolution res

        Sample each segment of the 2D polygon
        Sampling can be limited to a subdomain defined by DS
        """
        pts, dlr, ind = _comp._Ves_get_sampleEdge(self.Poly, res, DS=DS,
                                                  dLMode=resMode, DIn=offsetIn,
                                                  VIn=self.dgeom['VIn'],
                                                  margin=1.e-9)
        return pts, dlr, ind

    def get_sampleCross(self, res, DS=None, resMode='abs', ind=None):
        """ Sample, with resolution res, the 2D cross-section

        The sampling domain can be limited by DS or ind
        """
        args = [self.Poly, self.dgeom['P1Min'][0], self.dgeom['P1Max'][0],
                self.dgeom['P2Min'][1], self.dgeom['P2Max'][1], res]
        kwdargs = dict(DS=DS, dSMode=resMode, ind=ind, margin=1.e-9)
        pts, dS, ind, reseff = _comp._Ves_get_sampleCross(*args, **kwdargs)
        return pts, dS, ind, reseff

    def get_sampleS(self, res, DS=None, resMode='abs',
                    ind=None, offsetIn=0., Out='(X,Y,Z)', Ind=None):
        """ Sample, with resolution res, the surface defined by DS or ind

        An optionnal offset perpendicular to the surface can be used
        (offsetIn>0 => inwards)

        Parameters
        ----------
        res     :   float / list of 2 floats
            Desired resolution of the surfacic sample
                float   : same resolution for all directions of the sample
                list    : [dl,dXPhi] where:
                    dl      : res. along polygon contours (cross-section)
                    dXPhi   : res. along axis (toroidal/linear direction)
        DS      :   None / list of 3 lists of 2 floats
            Limits of the domain in which the sample should be computed
                None : whole surface of the object
                list : [D1,D2,D3], where Di is a len()=2 list
                       (increasing floats, setting limits along coordinate i)
                    [DR,DZ,DPhi]: in toroidal geometry (self.Id.Type=='Tor')
                    [DX,DY,DZ]  : in linear geometry (self.Id.Type=='Lin')
        resMode  :   str
            Flag, specifies if res is absolute or relative to element sizes
                'abs'   :   res is an absolute distance
                'rel'   :   if res=0.1, each polygon segment is divided in 10,
                            as is the toroidal/linear length
        ind     :   None / np.ndarray of int
            If provided, DS is ignored and the sample points corresponding to
            the provided indices are returned
            Example (assuming obj is a Ves object)
                > # We create a 5x5 cm2 sample of the whole surface
                > pts, dS, ind, reseff = obj.get_sample(0.05)
                > # Perform operations, save only the points indices (save space)
                > ...
                > # Retrieve the points from their indices (requires same res)
                > pts2, dS2, ind2, reseff2 = obj.get_sample(0.05, ind=ind)
                > np.allclose(pts,pts2)
                True
        offsetIn:   float
            Offset distance from the actual surface of the object
            Inwards if positive
            Useful to avoid numerical errors
        Out     :   str
            Flag indicating the coordinate system of returned points
            e.g. : '(X,Y,Z)' or '(R,Z,Phi)'
        Ind     :   None / iterable of ints
            Array of indices of the entities to be considered
            (only when multiple entities, i.e.: self.nLim>1)

        Returns
        -------
        pts     :   np.ndarray / list of np.ndarrays
            Sample points coordinates, as a (3,N) array.
            A list is returned if the object has multiple entities
        dS      :   np.ndarray / list of np.ndarrays
            The surface (in m^2) associated to each point
        ind     :   np.ndarray / list of np.ndarrays
            The index of each point
        reseff  :   np.ndarray / list of np.ndarrays
            Effective resolution in both directions after sample computation
        """
        if Ind is not None:
            assert self.dgeom['Multi']
        kwdargs = dict(DS=DS, dSMode=resMode, ind=ind, DIn=offsetIn,
                       VIn=self.dgeom['VIn'], VType=self.Id.Type,
                       VLim=np.ascontiguousarray(self.Lim), nVLim=self.noccur,
                       Out=Out, margin=1.e-9,
                       Multi=self.dgeom['Multi'], Ind=Ind)
        args = [self.Poly, self.dgeom['P1Min'][0], self.dgeom['P1Max'][0],
                self.dgeom['P2Min'][1], self.dgeom['P2Max'][1], res]
        pts, dS, ind, reseff = _comp._Ves_get_sampleS(*args, **kwdargs)
        return pts, dS, ind, reseff

    def get_sampleV(self, res, DV=None, resMode='abs', ind=None, Out='(X,Y,Z)'):
        """ Sample, with resolution res, the volume defined by DV or ind """

        args = [self.Poly, self.dgeom['P1Min'][0], self.dgeom['P1Max'][0],
                self.dgeom['P2Min'][1], self.dgeom['P2Max'][1], res]
        kwdargs = dict(DV=DV, dVMode=resMode, ind=ind, VType=self.Id.Type,
                      VLim=self.Lim, Out=Out, margin=1.e-9)
        pts, dV, ind, reseff = _comp._Ves_get_sampleV(*args, **kwdargs)
        return pts, dV, ind, reseff


    def plot(self, lax=None, proj='all', element='PIBsBvV',
             dP=None, dI=_def.TorId, dBs=_def.TorBsd, dBv=_def.TorBvd,
             dVect=_def.TorVind, dIHor=_def.TorITord, dBsHor=_def.TorBsTord,
             dBvHor=_def.TorBvTord, Lim=None, Nstep=_def.TorNTheta,
             dLeg=_def.TorLegd, indices=False,
             draw=True, fs=None, wintit=None, Test=True):
        """ Plot the polygon defining the vessel, in chosen projection

        Generic method for plotting the Ves object
        The projections to be plotted, the elements to plot can be specified
        Dictionaries of properties for each elements can also be specified
        If an ax is not provided a default one is created.

        Parameters
        ----------
        Lax :       list or plt.Axes
            The axes to be used for plotting
            Provide a list of 2 axes if proj='All'
            If None a new figure with axes is created
        proj :      str
            Flag specifying the kind of projection
                - 'Cross' : cross-section projection
                - 'Hor' : horizontal projection
                - 'All' : both
                - '3d' : a 3d matplotlib plot
        element :   str
            Flag specifying which elements to plot
            Each capital letter corresponds to an element:
                * 'P': polygon
                * 'I': point used as a reference for impact parameters
                * 'Bs': (surfacic) center of mass
                * 'Bv': (volumic) center of mass for Tor type
                * 'V': vector pointing inward perpendicular to each segment
        dP :        dict / None
            Dict of properties for plotting the polygon
            Fed to plt.Axes.plot() or plt.plot_surface() if proj='3d'
        dI :        dict / None
            Dict of properties for plotting point 'I' in Cross-section projection
        dIHor :     dict / None
            Dict of properties for plotting point 'I' in horizontal projection
        dBs :       dict / None
            Dict of properties for plotting point 'Bs' in Cross-section projection
        dBsHor :    dict / None
            Dict of properties for plotting point 'Bs' in horizontal projection
        dBv :       dict / None
            Dict of properties for plotting point 'Bv' in Cross-section projection
        dBvHor :    dict / None
            Dict of properties for plotting point 'Bv' in horizontal projection
        dVect :     dict / None
            Dict of properties for plotting point 'V' in cross-section projection
        dLeg :      dict / None
            Dict of properties for plotting the legend, fed to plt.legend()
            The legend is not plotted if None
        Lim :       list or tuple
            Array of a lower and upper limit of angle (rad.) or length for
            plotting the '3d' proj
        Nstep :     int
            Number of points for sampling in ignorable coordinate (toroidal angle or length)
        draw :      bool
            Flag indicating whether the fig.canvas.draw() shall be called automatically
        a4 :        bool
            Flag indicating whether the figure should be plotted in a4 dimensions for printing
        Test :      bool
            Flag indicating whether the inputs should be tested for conformity

        Returns
        -------
        La          list / plt.Axes
            Handles of the axes used for plotting (list if several axes where used)

        """
        kwdargs = locals()
        lout = ['self']
        for k in lout:
            del kwdargs[k]
        return _plot.Struct_plot(self, **kwdargs)


    def plot_sino(self, ax=None, Ang=_def.LOSImpAng,
                  AngUnit=_def.LOSImpAngUnit, Sketch=True, dP=None,
                  dLeg=_def.TorLegd, draw=True, fs=None, wintit=None,
                  Test=True):
        """ Plot the sinogram of the vessel polygon, by computing its envelopp in a cross-section, can also plot a 3D version of it

        The envelop of the polygon is computed using self.Sino_RefPt as a reference point in projection space,
        and plotted using the provided dictionary of properties.
        Optionaly a small sketch can be included illustrating how the angle
        and the impact parameters are defined (if the axes is not provided).

        Parameters
        ----------
        proj :      str
            Flag indicating whether to plot a classic sinogram ('Cross') from the vessel cross-section (assuming 2D)
            or an extended 3D version '3d' of it with additional angle
        ax   :      None or plt.Axes
            The axes on which the plot should be done, if None a new figure and axes is created
        Ang  :      str
            Flag indicating which angle to use for the impact parameter, the angle of the line itself (xi) or of its impact parameter (theta)
        AngUnit :   str
            Flag for the angle units to be displayed, 'rad' for radians or 'deg' for degrees
        Sketch :    bool
            Flag indicating whether a small skecth showing the definitions of angles 'theta' and 'xi' should be included or not
        Pdict :     dict
            Dictionary of properties used for plotting the polygon envelopp,
            fed to plt.plot() if proj='Cross' and to plt.plot_surface() if proj='3d'
        LegDict :   None or dict
            Dictionary of properties used for plotting the legend, fed to plt.legend(), the legend is not plotted if None
        draw :      bool
            Flag indicating whether the fig.canvas.draw() shall be called automatically
        a4 :        bool
            Flag indicating whether the figure should be plotted in a4 dimensions for printing
        Test :      bool
            Flag indicating whether the inputs shall be tested for conformity

        Returns
        -------
        ax :        plt.Axes
            The axes used to plot

        """
        if Test:
            msg = "The impact parameters must be set ! (self.set_dsino())"
            assert not self.dsino['RefPt'] is None, msg

        # Only plot cross sino, from version 1.4.0
        dP = _def.TorPFilld if dP is None else dP
        ax = _plot.Plot_Impact_PolProjPoly(self, ax=ax, Ang=Ang,
                                           AngUnit=AngUnit, Sketch=Sketch,
                                           Leg=self.Id.NameLTX, dP=dP,
                                           dLeg=dLeg, draw=False,
                                           fs=fs, wintit=wintit, Test=Test)
        # else:
        # Pdict = _def.TorP3DFilld if Pdict is None else Pdict
        # ax = _plot.Plot_Impact_3DPoly(self, ax=ax, Ang=Ang, AngUnit=AngUnit,
                                      # Pdict=Pdict, dLeg=LegDict, draw=False,
                                      # fs=fs, wintit=wintit, Test=Test)
        if draw:
            ax.figure.canvas.draw()
        return ax

    def save_to_txt(self, path='./', name=None,
                   fmt='%.18e', delimiter=' ', newline='\n', header='',
                   footer='', comments='# ', encoding=None):
        """ Save the basic geometrical attributes only (polygon and pos/extent)

        The attributes are saved to a txt file with chosen encoding
        Usefu for easily sharing input with non-python users

        BEWARE: doesn't save all attributes !!!
        Only saves the basic geometrical inputs !!!
        Not equivalent to full tofu save (using self.save()) !!!

        The saving convention is:
            * data is saved on 2 columns
            * The first line gives 2 numbers: nP, no
                - nP = Number of points in the polygon
                    (i.e.: the number of following lines describing the polygon)
                - no = Number of occurences (toroidal if in toroidal geometry)
                    (i.e.: the nb. of pos/extent lines after the first nP lines)
            * Hence, the data is a 2D array of shape (1 + nP + no, 2)
            * The two columns of the nP lines describing the polygon represent:
                - 1st: R (resp. Y) coordinate of polygon points
                - 2nd: Z (resp. Z) coordinate of polygon points
            * The two columns of the no lines representing the occurences are:
                - 1st: pos, the tor. angle (resp. X) center of occurences
                - 2nd: extent, the tor. angle (resp. X) extension of occurences

        Hence, the polygon and pos/extent of the object can be retrieved with:
        >>> import numpy as np
        >>> out = np.loadtxt(filename)
        >>> nP, no = out[0,:]
        >>> poly = out[1:1+nP,:]
        >>> pos, extent = out[1+nP:,0], out[1+nP:,1]

        All parameters apart from path and name are fed to numpy.savetxt()

        Parameters
        ----------
        path:   None / str
            The path where to save the file
            If None -> self.Id.SavePath
        name:   None / str
            The name to use for the saved file
            If None -> self.Id.SaveName with only ['Mod','Cls','Exp','Name']
        """
        if name is None:
            name = self.Id.generate_SaveName(['Mod','Cls','Exp','Name'])
        if path is None:
            path = self.Id.SavePath
        path = os.path.abspath(path)
        pfe = os.path.join(path,name+'.txt')

        nPno = np.r_[self.Poly.shape[1], self.noccur]
        poly = self.Poly.T
        posext = np.vstack((self.pos, self.extent)).T
        out = np.vstack((nPno,poly,posext))

        kwds = dict(fmt=fmt, delimiter=delimiter, newline=newline,
                   header=header, footer=footer, comments=comments)
        if 'encoding' in inspect.signature(np.savetxt).parameters:
            kwds['encoding'] = encoding
        np.savetxt(pfe, out, **kwds)
        print("save_to_txt in:\n", pfe)

    @staticmethod
    def from_txt(pfe):
        """ Return the polygon and pos/extent stored in a .txt file

        The file must have been generated by the method save_to_txt()

        Parameters
        ----------
        pfe:    str
            Unique string containing the path and file name to be read

        Return
        ------
        poly:   np.ndarray
            The (2,nP) polygon
        pos:    np.ndarray
            The (no,) array of the center positions of all occurences
        extent:
            The (no,) array of the extension of all occurences
        """
        out = np.loadtxt(pfe)
        assert out.ndim==2 and out.shape[1]==2
        nP, no = int(out[0,0]), int(out[0,1])
        assert out.shape[0]==1+nP+no
        poly = out[1:1+nP,:]
        pos, extent = out[1+nP:,0], out[1+nP:,1]
        assert pos.shape==extent.shape==(no,)
        return poly, pos, extent




"""
###############################################################################
###############################################################################
                      Effective Struct subclasses
###############################################################################
"""

class StructIn(Struct):
    _color = 'k'
    _InOut = 'in'

    @classmethod
    def _set_color_ddef(cls, color):
        # super
        color = mpl.colors.to_rgba(color)
        cls._ddef['dmisc']['color'] = color
        cls._dplot['cross']['dP']['color'] = cls._ddef['dmisc']['color']
        cls._dplot['hor']['dP']['color'] = cls._ddef['dmisc']['color']
        cls._dplot['3d']['dP']['color'] = cls._ddef['dmisc']['color']

    @staticmethod
    def _checkformat_inputs_dgeom(Poly=None, Lim=None,
                                  pos=None, extent=None, mobile=False,
                                  Type=None, Clock=False, arrayorder=None):
        kwdargs = locals()
        # super
        out = Struct._checkformat_inputs_dgeom(**kwdargs)
        Poly, pos, extent, Type, arrayorder = out
        if Type=='Tor':
            msg = "StructIn subclasses cannot have noccur>0 if Type='Tor'!"
            assert pos.size==0, msg
        return out


class StructOut(Struct):
    _color = (0.8,0.8,0.8,0.8)
    _InOut = 'out'

    @classmethod
    def _set_color_ddef(cls, color):
        color = mpl.colors.to_rgba(color)
        cls._ddef['dmisc']['color'] = color
        cls._dplot['cross']['dP'] = {'fc':color, 'ec':'k','linewidth':1}
        cls._dplot['hor']['dP'] = {'fc':color, 'ec':'none'}
        cls._dplot['3d']['dP']['color'] = color

    def _set_color(self, color=None):
        color = self._checkformat_inputs_dmisc(color=color)
        self._dmisc['color'] = color
        self._dplot['cross']['dP']['fc'] = color
        self._dplot['hor']['dP']['fc'] = color
        self._dplot['3d']['dP']['color'] = color

    def get_sampleV(self, *args, **kwdargs):
        msg = "StructOut subclasses cannot use get_sampleV()!"
        raise Exception(msg)

class PlasmaDomain(StructIn):
    _color = (0.8,0.8,0.8,1.)

class Ves(StructIn):
    _color = 'k'

class PFC(StructOut):
    _color = (0.8,0.8,0.8,0.8)


class CoilPF(StructOut):
    _color = 'r'

    def __init__(self, Poly=None, Type=None, Lim=None, pos=None, extent=None,
                 Id=None, Name=None, Exp=None, shot=None,
                 sino_RefPt=None, sino_nP=_def.TorNP,
                 Clock=False, arrayorder='C', fromdict=None,
                 nturns=None, superconducting=None, active=None,
                 SavePath=os.path.abspath('./'),
                 SavePath_Include=tfpf.defInclude, color=None):
        kwdargs = locals()
        del kwdargs['self'], kwdargs['__class__']
        # super()
        super(CoilPF,self).__init__(mobile=False, **kwdargs)

    def __init__(self, nturns=None, superconducting=None, active=None,
                 **kwdargs):
        # super()
        super(CoilPF,self).__init__(**kwdargs)

    def _reset(self):
        # super()
        super(CoilPF,self)._reset()
        self._dmag = dict.fromkeys(self._get_keys_dmag())
        self._dmag['nI'] = 0

    ###########
    # Get largs
    ###########

    @staticmethod
    def _get_largs_dmag():
        largs = ['nturns','superconducting','active']
        return largs

    ###########
    # Get check and format inputs
    ###########

    @staticmethod
    def _checkformat_inputs_dmag(nturns=None, superconducting=None, active=None):
        C0 = nturns is None
        C1 = type(nturns) in [int,float,np.int64,np.float64] and nturns>0
        assert C0 or C1
        if C1:
            nturns = int(nturns)
        C0 = superconducting is None
        C1 = type(superconducting) is bool
        assert C0 or C1
        C0 = active is None
        C1 = type(active) is bool
        assert C0 or C1
        return nturns

    ###########
    # Get keys of dictionnaries
    ###########

    @staticmethod
    def _get_keys_dmag():
        lk = ['nturns','superconducting','active','I','nI']
        return lk

    ###########
    # _init
    ###########

    def _init(self, nturns=None, superconducting=None, active=None, **kwdargs):
        super(CoilPF,self)._init(**kwdargs)
        self.set_dmag(nturns=nturns, superconducting=superconducting,
                      active=active)


    ###########
    # set dictionaries
    ###########

    def set_dmag(self, superconducting=None, nturns=None, active=None):
        nturns = self._checkformat_inputs_dmag(nturns=nturns, active=active,
                                                superconducting=superconducting)
        self._dmag.update({'superconducting':superconducting,
                           'nturns':nturns, 'active':active})

    ###########
    # strip dictionaries
    ###########

    def _strip_dmag(self, lkeep=['nturns','superconducting','active']):
        utils.ToFuObject._strip_dict(self._dmag, lkeep=lkeep)
        self._dmag['nI'] = 0

    ###########
    # rebuild dictionaries
    ###########

    def _rebuild_dmag(self, lkeep=['nturns','superconducting','active']):
        self.set_dmag(nturns=self.nturns, active=self._dmag['active'],
                      superconducting=self._dmag['superconducting'])

    ###########
    # _strip and get/from dict
    ###########

    @classmethod
    def _strip_init(cls):
        cls._dstrip['allowed'] = [0,1,2]
        nMax = max(cls._dstrip['allowed'])
        doc = """
                 1: Remove dsino and dmag expendables
                 2: Remove also dgeom, dphys and dmisc expendables"""
        doc = utils.ToFuObjectBase.strip.__doc__.format(doc,nMax)
        if sys.version[0]=='2':
            cls.strip.__func__.__doc__ = doc
        else:
            cls.strip.__doc__ = doc

    def strip(self, strip=0):
        super(CoilPF, self).strip(strip=strip)

    def _strip(self, strip=0):
        out = super(CoilPF, self)._strip(strip=strip)
        if strip==0:
            self._rebuild_dmag()
        else:
            self._strip_dmag()
        return out

    def _to_dict(self):
        dout = super(CoilPF,self)._to_dict()
        dout.update({'dmag':{'dict':self.dmag, 'lexcept':None}})
        return dout

    def _from_dict(self, fd):
        super(CoilPF,self)._from_dict(fd)
        self._dmag.update(**fd['dmag'])


    ###########
    # Properties
    ###########

    @property
    def dmag(self):
        return self._dmag

    @property
    def nturns(self):
        return self._dmag['nturns']

    @property
    def I(self):
        return self._dmag['I']

    ###########
    # public methods
    ###########

    def set_I(self, I=None):
        """ Set the current circulating on the coil (A) """
        C0 = I is None
        C1 = type(I) in [int,float,np.int64,np.float64]
        C2 = type(I) in [list,tuple,np.ndarray]
        msg = "Arg I must be None, a float or an 1D np.ndarray !"
        assert C0 or C1 or C2, msg
        if C1:
            I = np.array([I],dtype=float)
        elif C2:
            I = np.asarray(I,dtype=float).ravel()
        self._dmag['I'] = I
        if C0:
            self._dmag['nI'] = 0
        else:
            self._dmag['nI'] = I.size


class CoilCS(CoilPF): pass



"""
###############################################################################
###############################################################################
                        Overall Config object
###############################################################################
"""

class Config(utils.ToFuObject):


    # Special dict subclass with attr-like value access


    # Fixed (class-wise) dictionary of default properties
    _ddef = {'Id':{'shot':0, 'Type':'Tor', 'Exp':'Dummy',
                   'include':['Mod','Cls','Exp',
                              'Name','shot','version']},
             'dstruct':{'order':['Ves','PFC','CoilPF','CoilCS'],
                        'dextraprop':{'visible':True}}}

    def __init__(self, lStruct=None, Lim=None, dextraprop=None,
                 Id=None, Name=None, Exp=None, shot=None, Type=None,
                 SavePath=os.path.abspath('./'),
                 SavePath_Include=tfpf.defInclude,
                 fromdict=None):

        # To replace __init_subclass__ for Python 2
        if sys.version[0]=='2':
            self._dstrip = utils.ToFuObjectBase._dstrip.copy()
            self.__class__._strip_init()

        kwdargs = locals()
        del kwdargs['self']
        super(Config,self).__init__(**kwdargs)

    def _reset(self):
        super(Config,self)._reset()
        self._dstruct = dict.fromkeys(self._get_keys_dstruct())
        self._dextraprop = dict.fromkeys(self._get_keys_dextraprop())
        self._dsino = dict.fromkeys(self._get_keys_dsino())

    @classmethod
    def _checkformat_inputs_Id(cls, Id=None, Name=None, Type=None,
                               Exp=None, shot=None, include=None, **kwdargs):
        if Id is not None:
            assert isinstance(Id,utils.ID)
            Name, shot = Id.Name, Id.shot
        assert type(Name) is str
        if Type is None:
            Type = cls._ddef['Id']['Type']
        assert Type in ['Tor','Lin']
        if Exp is None:
            Exp = cls._ddef['Id']['Exp']
        assert type(Exp) is str
        if shot is None:
            shot = cls._ddef['Id']['shot']
        assert type(shot) is int
        if include is None:
            include = cls._ddef['Id']['include']
            kwdargs.update({'Name':Name, 'Type':Type, 'Exp':Exp,
                        'include':include, 'shot':shot})
        return kwdargs

    ###########
    # Get largs
    ###########

    @staticmethod
    def _get_largs_dstruct():
        largs = ['lStruct', 'Lim']
        return largs
    @staticmethod
    def _get_largs_dextraprop():
        largs = ['dextraprop']
        return largs
    @staticmethod
    def _get_largs_dsino():
        largs = ['RefPt','nP']
        return largs

    ###########
    # Get check and format inputs
    ###########

    def _checkformat_inputs_Struct(self, struct, err=True):
        assert issubclass(struct.__class__,Struct)
        C0 = struct.Id.Exp==self.Id.Exp
        C1 = struct.Id.Type==self.Id.Type
        if sys.version[0]=='2':
            C2 = (re.match(tokenize.Name + '$', struct.Id.Name)
                  and not keyword.iskeyword(struct.Id.Name))
        else:
            C2 = struct.Id.Name.isidentifier()
        C2 = C2 and '_' not in struct.Id.Name
        msgi = None
        if not (C0 and C1 and C2):
            msgi = "\n    - {0} :".format(struct.Id.SaveName)
            if not C0:
                msgi += "\n     Exp: {0}".format(struct.Id.Exp)
            if not C1:
                msgi += "\n     Type: {0}".format(struct.Id.Type)
            if not C2:
                msgi += "\n     Name: {0}".format(struct.Id.Name)
            if err:
                msg = "Non-conform struct Id:"+msgi
                raise Exception(msg)
        return msgi


    def _checkformat_inputs_dstruct(self, lStruct=None, Lim=None):
        if lStruct is None:
            msg = "Arg lStruct must be"
            msg += " a tofu.geom.Struct subclass or a list of such !"
            msg += "\nValid subclasses include:"
            lsub = ['PlasmaDomain','Ves','PFC','CoilPF','CoilCS']
            for ss in lsub:
                msg = "\n    - tf.geom.{0}".format(ss)
            raise Exception(msg)

        C0 = isinstance(lStruct,list) or isinstance(lStruct,tuple)
        C1 = issubclass(lStruct.__class__,Struct)
        assert C0 or C1, msg
        if C0:
            Ci = [issubclass(ss.__class__,Struct) for ss in lStruct]
            assert all(Ci), msg
            lStruct = list(lStruct)
        else:
            lStruct = [lStruct]

        msg = ""
        for ss in lStruct:
            msgi = self._checkformat_inputs_Struct(ss, err=False)
            if msgi is not None:
                msg += msgi
        if msg!="":
            msg = "The following objects have non-confrom Id:" + msg
            msg += "\n  => Expected values are:"
            msg += "\n      Exp: {0}".format(self.Id.Exp)
            msg += "\n      Type: {0}".format(self.Id.Type)
            msg += "\n      Name: a valid identifier, without '_'"
            msg += " (check str.isidentifier())"
            raise Exception(msg)

        if Lim is None:
            if not self.Id.Type=='Tor':
                msg = "Issue with tf.geom.Config {0}:".format(self.Id.Name)
                msg += "\n  If input Lim is None, Type should be 'Tor':"
                msg += "\n    Type = {0}".format(self.Id.Type)
                msg += "\n    Lim = {0}".format(str(Lim))
                raise Exception(msg)
            nLim = 0
        else:
            if not self.Id.Type=='Lin':
                msg = "Issue with tf.geom.Config {0}:".format(self.Id.Name)
                msg = "  If input Lim!=None, Type should be 'Lin':"
                msg += "\n    Type = {0}".format(self.Id.Type)
                msg += "\n    Lim = {0}".format(str(Lim))
                raise Exception(msg)
            Lim = np.asarray(Lim,dtype=float).ravel()
            assert Lim.size==2 and Lim[0]<Lim[1]
            Lim = Lim.reshape((1,2))
            nLim = 1

        return lStruct, Lim, nLim

    def _checkformat_inputs_extraval(self, extraval, key='',
                                     multi=True, size=None):
        lsimple = [bool,float,int,np.int64,np.float64]
        C0 = type(extraval) in lsimple
        C1 = isinstance(extraval,np.ndarray)
        C2 = isinstance(extraval,dict)
        if multi:
            assert C0 or C1 or C2, str(type(extraval))
        else:
            assert C0, str(type(extraval))
        if multi and C1:
            size = self._dstruct['nStruct'] if size is None else size
            C = extraval.shape==((self._dstruct['nStruct'],))
            if not C:
                msg = "The value for %s has wrong shape!"%key
                msg += "\n    Expected: ({0},)".format(self._dstruct['nStruct'])
                msg += "\n    Got:      {0}".format(str(extraval.shape))
                raise Exception(msg)
            C = np.ndarray
        elif multi and C2:
            msg0 = "If an extra attribute is provided as a dict,"
            msg0 += " it should have the same structure as self.dStruct !"
            lk = sorted(self._dstruct['lCls'])
            c = lk==sorted(extraval.keys())
            if not c:
                msg = "\nThe value for %s has wrong keys !"%key
                msg += "\n    expected : "+str(lk)
                msg += "\n    received : "+str(sorted(extraval.keys()))
                raise Exception(msg0+msg)
            c = [isinstance(extraval[k],dict) for k in lk]
            if not all(c):
                msg = "\nThe value for %s shall be a dict of nested dict !"%key
                msg += "\n    "
                msg += "\n    ".join(['{0} : {1}'.format(lk[ii],c[ii])
                                     for ii in range(0,len(lk))])
                raise Exception(msg0+msg)
            c = [(k, sorted(v.keys()), sorted(self.dstruct['dStruct'][k].keys()))
                 for k, v in extraval.items()]
            if not all([cc[1]==cc[2] for cc in c]):
                lc = [(cc[0], str(cc[1]), str(cc[2])) for cc in c if cc[1]!=cc[2]]
                msg = "\nThe value for %s has wrong nested dict !"%key
                msg += "\n    - " + '\n    - '.join([' '.join(cc)
                                                     for cc in lc])
                raise Exception(msg0+msg)
            for k in lk:
                for kk,v in extraval[k].items():
                    if not type(v) in lsimple:
                        msg = "\n    type(%s[%s][%s])"%(key,k,kk)
                        msg += " = %s"%str(type(v))
                        msg += " should be in %s"%str(lsimple)
                        raise Exception(msg)
            C = dict
        elif C0:
            C = int
        return C

    def _checkformat_inputs_dextraprop(self, dextraprop=None):
        if dextraprop is None:
            dextraprop = self._ddef['dstruct']['dextraprop']
        if dextraprop is None:
            dextraprop = {}
        assert isinstance(dextraprop,dict)
        dC = {}
        for k in dextraprop.keys():
            dC[k] = self._checkformat_inputs_extraval(dextraprop[k], key=k)
        return dextraprop, dC

    def _checkformat_inputs_dsino(self, RefPt=None, nP=None):
        assert type(nP) is int and nP>0
        assert hasattr(RefPt,'__iter__')
        RefPt = np.asarray(RefPt,dtype=float).flatten()
        assert RefPt.size==2, "RefPt must be of size=2 !"
        return RefPt

    ###########
    # Get keys of dictionnaries
    ###########

    @staticmethod
    def _get_keys_dstruct():
        lk = ['dStruct', 'Lim', 'nLim',
              'nStruct','lorder','lCls']
        return lk

    @staticmethod
    def _get_keys_dextraprop():
        lk = ['lprop']
        return lk

    @staticmethod
    def _get_keys_dsino():
        lk = ['RefPt','nP']
        return lk

    ###########
    # _init
    ###########

    def _init(self, lStruct=None, Lim=None, dextraprop=None, **kwdargs):
        largs = self._get_largs_dstruct()
        kwdstruct = self._extract_kwdargs(locals(), largs)
        largs = self._get_largs_dextraprop()
        kwdextraprop = self._extract_kwdargs(locals(), largs)
        self._set_dstruct(**kwdstruct)
        self._set_dextraprop(**kwdextraprop)
        self._dynamicattr()
        self._dstrip['strip'] = 0

    ###########
    # set dictionaries
    ###########


    def _set_dstruct(self, lStruct=None, Lim=None):
        lStruct, Lim, nLim = self._checkformat_inputs_dstruct(lStruct=lStruct,
                                                              Lim=Lim)
        # Make sure to kill the link to the mutable being provided
        nStruct = len(lStruct)
        # Get extra info
        lCls = list(set([ss.Id.Cls for ss in lStruct]))
        lorder = [ss.Id.SaveName_Conv(Cls=ss.Id.Cls,
                                      Name=ss.Id.Name,
                                      include=['Cls','Name']) for ss in lStruct]

        if not len(list(set(lorder)))==nStruct:
            msg = "There is an ambiguity in the names :"
            msg += "\n    - " + "\n    - ".join(lorder)
            msg += "\n => Please clarify (choose unique Cls/Names)"
            raise Exception(msg)

        # Initisalize (not necessary in case of update)
        C = (hasattr(self,'_dstruct')
             and 'dStruct' in self._dstruct.keys()
             and isinstance(self._dstruct['dStruct'],dict))
        if not C:
            self._dstruct = {'dStruct':dict([(k,{}) for k in lCls])}

        for k in lCls:
            if not k in self._dstruct['dStruct'].keys():
                self._dstruct['dStruct'][k] = {}
            lk = self._dstruct['dStruct'][k].keys()
            ls = [ss for ss in lStruct if ss.Id.Cls==k]
            for ss in ls:
                if not ss.Id.Name in lk:
                    self._dstruct['dStruct'][k][ss.Id.Name] = ss.copy()
                if self._dstruct['dStruct'][k][ss.Id.Name]._dstrip['strip']!=0:
                    self._dstruct['dStruct'][k][ss.Id.Name].strip(0)

        self._dstruct.update({'nStruct':nStruct, 'Lim':Lim, 'nLim':nLim,
                              'lorder':lorder, 'lCls':lCls})


    def _set_dextraprop(self, dextraprop=None):
        dextraprop, dC = self._checkformat_inputs_dextraprop(dextraprop)
        self._dextraprop['lprop'] = sorted(list(dextraprop.keys()))

        # Init dict
        lCls = self._dstruct['lCls']
        for pp in dextraprop.keys():
            dp = 'd'+pp
            dd = dict.fromkeys(lCls,{})
            for k in lCls:
                dd[k] = dict.fromkeys(self._dstruct['dStruct'][k].keys())
            self._dextraprop.update({dp:dd})

        # Populate
        for pp in dextraprop.keys():
            self._set_extraprop(pp, dextraprop[pp])


    def add_extraprop(self, key, val):
        assert type(key) is str
        d, dC = self._checkformat_inputs_dextraprop({key:val})
        self._dextraprop['lprop'] = sorted(set(self.dextraprop['lprop']+[key]))

        # Init dict
        lCls = self._dstruct['lCls']
        dp = 'd'+key
        dd = dict.fromkeys(lCls,{})
        for k in lCls:
            dd[k] = dict.fromkeys(self._dstruct['dStruct'][k].keys())
        self._dextraprop.update({dp:dd})

        # Populate
        self._set_extraprop(key, val)
        self._dynamicattr()

    def _set_extraprop(self, pp, val, k0=None, k1=None):
        assert not (k0 is None and k1 is not None)
        dp = 'd'+pp
        if k0 is None and k1 is None:
            C = self._checkformat_inputs_extraval(val, pp)
            if C is int:
                for k0 in self._dstruct['dStruct'].keys():
                    for k1 in self._dextraprop[dp][k0].keys():
                        self._dextraprop[dp][k0][k1] = val
            elif C is np.ndarray:
                ii = 0
                for k in self._dstruct['lorder']:
                    k0, k1 = k.split('_')
                    self._dextraprop[dp][k0][k1] = val[ii]
                    ii += 1
            else:
                for k0 in self._dstruct['dStruct'].keys():
                    for k1 in self._dextraprop[dp][k0].keys():
                        self._dextraprop[dp][k0][k1] = val[k0][k1]
        elif k1 is None:
            size = len(self._dextraprop[dp][k0].keys())
            C = self._checkformat_inputs_extraval(val, pp, size=size)
            assert C in [int,np.ndarray]
            if C is int:
                for k1 in self._dextraprop[dp][k0].keys():
                    self._dextraprop[dp][k0][k1] = val
            elif C is np.ndarray:
                ii = 0
                for k in self._dstruct['lorder']:
                    kk, k1 = k.split('_')
                    if k0==kk:
                        self._dextraprop[dp][k0][k1] = val[ii]
                        ii += 1
        else:
            C = self._checkformat_inputs_extraval(val, pp, multi=False)
            assert C is int
            self._dextraprop[dp][k0][k1] = val

    def _get_extraprop(self, pp, k0=None, k1=None):
        assert not (k0 is None and k1 is not None)
        dp = 'd'+pp
        if k0 is None and k1 is None:
            val = np.zeros((self._dstruct['nStruct'],),dtype=bool)
            ii = 0
            for k in self._dstruct['lorder']:
                k0, k1 = k.split('_')
                val[ii] = self._dextraprop[dp][k0][k1]
                ii += 1
        elif k1 is None:
            val = np.zeros((len(self._dstruct['dStruct'][k0].keys()),),dtype=bool)
            ii = 0
            for k in self._dstruct['lorder']:
                k, k1 = k.split('_')
                if k0==k:
                    val[ii] = self._dextraprop[dp][k0][k1]
                    ii += 1
        else:
            val = self._dextraprop[dp][k0][k1]
        return val

    def _set_color(self, k0, val):
        for k1 in self._dstruct['dStruct'][k0].keys():
            self._dstruct['dStruct'][k0][k1].set_color(val)

    def _dynamicattr(self):
        # get (key, val) pairs

        # Purge
        for k in self._ddef['dstruct']['order']:
            if hasattr(self,k):
                delattr(self,k)
                # if sys.version[0]=='2':
                    # exec "del self.{0}".format(k) in locals()
                # else:
                    # exec("del self.{0}".format(k))

        # Set
        for k in self._dstruct['dStruct'].keys():
            # Find a way to programmatically add dynamic properties to the
            # instances , like visible
            # In the meantime use a simple functions
            lset = ['set_%s'%pp for pp in self._dextraprop['lprop']]
            lget = ['get_%s'%pp for pp in self._dextraprop['lprop']]
            if not type(list(self._dstruct['dStruct'][k].values())[0]) is str:
                for kk in self._dstruct['dStruct'][k].keys():
                    for pp in self._dextraprop['lprop']:
                        setattr(self._dstruct['dStruct'][k][kk],
                                'set_%s'%pp,
                                lambda val, pk=pp, k0=k, k1=kk: self._set_extraprop(pk, val, k0, k1))
                        setattr(self._dstruct['dStruct'][k][kk],
                                'get_%s'%pp,
                                lambda pk=pp, k0=k, k1=kk: self._get_extraprop(pk, k0, k1))
                dd = utils.Dictattr(['set_color']+lset+lget,
                                    self._dstruct['dStruct'][k])
                for pp in self._dextraprop['lprop']:
                    setattr(dd,
                            'set_%s'%pp,
                            lambda val, pk=pp, k0=k: self._set_extraprop(pk, val, k0))
                    setattr(dd,
                            'get_%s'%pp,
                            lambda pk=pp, k0=k: self._get_extraprop(pk, k0))
                setattr(dd,
                        'set_color',
                        lambda col, k0=k: self._set_color(k0, col))
                setattr(self, k, dd)
        for pp in self._dextraprop['lprop']:
            setattr(self, 'set_%s'%pp,
                    lambda val, pk=pp: self._set_extraprop(pk,val))
            setattr(self, 'get_%s'%pp,
                    lambda pk=pp: self._get_extraprop(pk))

    def set_dsino(self, RefPt, nP=_def.TorNP):
        RefPt = self._checkformat_inputs_dsino(RefPt=RefPt, nP=nP)
        for k in self._dstruct['dStruct'].keys():
            for kk in self._dstruct['dStruct'][k].keys():
                self._dstruct['dStruct'][k][kk].set_dsino(RefPt=RefPt, nP=nP)
        self._dsino = {'RefPt':RefPt, 'nP':nP}


    ###########
    # strip dictionaries
    ###########

    def _strip_dstruct(self, strip=0, force=False):
        if self._dstrip['strip']==strip:
            return

        if self._dstrip['strip']>strip:

            # Reload if necessary
            if self._dstrip['strip']==3:
                for k in self._dstruct['dStruct'].keys():
                    for kk in self._dstruct['dStruct'][k].keys():
                        pfe = self._dstruct['dStruct'][k][kk]
                        try:
                            self._dstruct['dStruct'][k][kk] = utils.load(pfe)
                        except Exception as err:
                            msg = str(err)
                            msg += "\n    type(pfe) = {0}".format(str(type(pfe)))
                            msg += "\n    self._dstrip['strip'] = {0}".format(self._dstrip['strip'])
                            msg += "\n    strip = {0}".format(strip)
                            raise Exception(msg)

            for k in self._dstruct['dStruct'].keys():
                for kk in self._dstruct['dStruct'][k].keys():
                    self._dstruct['dStruct'][k][kk].strip(strip=strip)

            lkeep = self._get_keys_dstruct()
            reset = utils.ToFuObject._test_Rebuild(self._dstruct, lkeep=lkeep)
            if reset:
                utils.ToFuObject._check_Fields4Rebuild(self._dstruct,
                                                       lkeep=lkeep,
                                                       dname='dstruct')
            self._set_dstruct(lStruct=self.lStruct, Lim=self._dstruct['Lim'])
            self._dynamicattr()

        else:
            if strip in [1,2]:
                for k in self._dstruct['lCls']:
                    for kk, v  in self._dstruct['dStruct'][k].items():
                        self._dstruct['dStruct'][k][kk].strip(strip=strip)
                lkeep = self._get_keys_dstruct()

            elif strip==3:
                for k in self._dstruct['lCls']:
                    for kk, v  in self._dstruct['dStruct'][k].items():
                        path, name = v.Id.SavePath, v.Id.SaveName
                        # --- Check !
                        lf = os.listdir(path)
                        lf = [ff for ff in lf
                              if all([s in ff for s in [name,'.npz']])]
                        exist = len(lf)==1
                        # ----------
                        pathfile = os.path.join(path, name)+'.npz'
                        if not exist:
                            msg = """BEWARE:
                                You are about to delete the Struct objects
                                Only the path/name to saved objects will be kept

                                But it appears that the following object has no
                                saved file where specified (obj.Id.SavePath)
                                Thus it won't be possible to retrieve it
                                (unless available in the current console:"""
                            msg += "\n    - {0}".format(pathfile)
                            if force:
                                warning.warn(msg)
                            else:
                                raise Exception(msg)
                        self._dstruct['dStruct'][k][kk] = pathfile
                self._dynamicattr()
                lkeep = self._get_keys_dstruct()
            utils.ToFuObject._strip_dict(self._dstruct, lkeep=lkeep)

    def _strip_dextraprop(self, strip=0):
        lkeep = list(self._dextraprop.keys())
        utils.ToFuObject._strip_dict(self._dextraprop, lkeep=lkeep)

    def _strip_dsino(self, lkeep=['RefPt','nP']):
        for k in self._dstruct['dStruct'].keys():
            for kk in self._dstruct['dStruct'][k].keys():
                self._dstruct['dStruct'][k][kk]._strip_dsino(lkeep=lkeep)

    ###########
    # _strip and get/from dict
    ###########

    @classmethod
    def _strip_init(cls):
        cls._dstrip['allowed'] = [0,1,2,3]
        nMax = max(cls._dstrip['allowed'])
        doc = """
                 1: apply strip(1) to objects in self.lStruct
                 2: apply strip(2) to objects in self.lStruct
                 3: replace objects in self.lStruct by their SavePath+SaveName"""
        doc = utils.ToFuObjectBase.strip.__doc__.format(doc,nMax)
        if sys.version[0]=='2':
            cls.strip.__func__.__doc__ = doc
        else:
            cls.strip.__doc__ = doc

    def strip(self, strip=0, force=False):
        # super()
        super(Config,self).strip(strip=strip, force=force)

    def _strip(self, strip=0, force=False):
        self._strip_dstruct(strip=strip, force=force)
        #self._strip_dextraprop()
        #self._strip_dsino()

    def _to_dict(self):
        dout = {'dstruct':{'dict':self.dstruct, 'lexcept':None},
                'dextraprop':{'dict':self._dextraprop, 'lexcept':None},
                'dsino':{'dict':self.dsino, 'lexcept':None}}
        return dout

    def _from_dict(self, fd):
        self._dstruct.update(**fd['dstruct'])
        self._dextraprop.update(**fd['dextraprop'])
        self._dsino.update(**fd['dsino'])
        self._dynamicattr()


    ###########
    # Properties
    ###########

    @property
    def dstruct(self):
       return self._dstruct
    @property
    def nStruct(self):
       return self._dstruct['nStruct']
    @property
    def lStruct(self):
        """ Return the list of Struct that was used for creation

        As tofu objects of SavePath+SaveNames (according to strip status)
        """
        lStruct = []
        for k in self._dstruct['lorder']:
            k0, k1 = k.split('_')
            lStruct.append(self._dstruct['dStruct'][k0][k1])
        return lStruct

    @property
    def Lim(self):
        return self._dstruct['Lim']
    @property
    def nLim(self):
        return self._dstruct['nLim']

    @property
    def dextraprop(self):
       return self._dextraprop
    @property
    def dsino(self):
       return self._dsino

    ###########
    # public methods
    ###########

    def add_Struct(self, struct=None,
                   Cls=None, Name=None, Poly=None,
                   mobile=False, shot=None,
                   Lim=None, Type=None,
                   dextraprop=None):
        """ Add a Struct instance to the config

        An already existing Struct subclass instance can be added
        Or it will be created from the (Cls,Name,Poly,Lim) keyword args

        """
        # Check inputs
        C0a = struct is None
        C1a = all([ss is None for ss in [Cls,Name,Poly,Lim,Type]])
        if not np.sum([C0a,C1a])==1:
            msg = "Provide either:"
            msg += "\n    - struct: a Struct subclass instance"
            msg += "\n    - the keyword args to create one"
            msg += "\n        (Cls,Name,Poly,Lim,Type)\n"
            msg += "\n You provded:"
            msg += "\n    - struct: {0}, {1}".format(str(struct),
                                                     type(struct))
            raise Exception(msg)

        # Create struct if not provided
        if C0a:
            if not (type(Cls) is str or issubclass(Cls,Struct)):
                msg = "Cls must be either:"
                msg += "\n    - a Struct subclass"
                msg += "\n    - the str Name of it (e.g.: 'PFC','CoilPF',...)"
                raise Exception(msg)
            if type(Cls) is str:
                Cls = eval('%s'%Cls)

            # Preformat Lim and Type
            if Lim is None:
                Lim = self.Lim
            if Type is None:
                Type = self.Id.Type

            # Create instance
            struct = Cls(Poly=Poly, Name=Name, Lim=Lim, Type=Type,
                         mobile=mobile, shot=shot, Exp=self.Id.Exp)

        C0b = issubclass(struct.__class__, Struct)
        assert C0b, "struct must be a Struct subclass instance !"

        # Prepare dextraprop
        dextra = self.dextraprop
        lk = sorted([k[1:] for k in dextra.keys() if k!='lprop'])
        if dextraprop is None:
            if not dextra in [None,{}]:
                msg = "The current Config instance has the following extraprop:"
                msg += "\n    - " + "\n    - ".join(lk)
                msg += "\n  => Please specify a dextraprop for struct !"
                msg += "\n     (using the same keys !)"
                raise Exception(msg)
        else:
            assert isinstance(dextraprop,dict)
            assert all([k in lk for k in dextraprop.keys()])
            assert all([k in dextraprop.keys() for k in lk])
            dx = {}
            for k in lk:
                dk = 'd'+k
                dx[k] = {}
                for k0 in dextra[dk].keys():
                    dx[k][k0] = {}
                    for k1 in dextra[dk][k0].keys():
                        dx[k][k0][k1] = dextra[dk][k0][k1]
                if not struct.Id.Cls in dx[k].keys():
                    dx[k][struct.Id.Cls] = {struct.Id.Name:dextraprop[k]}
                else:
                    dx[k][struct.Id.Cls][struct.Id.Name] = dextraprop[k]

        # Set self.lStruct
        lS = self.lStruct + [struct]
        self._init(lStruct=lS, Lim=self.Lim, dextraprop=dx)

    def remove_Struct(self, Cls=None, Name=None):
        # Check inputs
        assert type(Cls) is str
        assert type(Name) is str
        C0 = Cls in self._dstruct['lCls']
        if not C0:
            msg = "The Cls must be a class existing in self.dstruct['lCls']:"
            msg += "\n    [{0}]".format(', '.join(self._dstruct['lCls']))
            raise Exception(msg)
        C0 = Name in self._dstruct['dStruct'][Cls].keys()
        if not C0:
            ln = self.dstruct['dStruct'][Cls].keys()
            msg = "The Name must match an instance in"
            msg += " self.dstruct['dStruct'][{0}].keys():".format(Cls)
            msg += "\n    [{0}]".format(', '.join(ln))
            raise Exception(msg)

        # Create list
        lS = self.lStruct
        if not Cls+"_"+Name in self._dstruct['lorder']:
            msg = "The desired instance is not in self.dstruct['lorder'] !"
            lord = ', '.join(self.dstruct['lorder'])
            msg += "\n    lorder = [{0}]".format(lord)
            msg += "\n    Cls_Name = {0}".format(Cls+'_'+Name)
            raise Exception(msg)

        ind = self._dstruct['lorder'].index(Cls+"_"+Name)
        del lS[ind]
        # Important : also remove from dict ! (no reset() !)
        del self._dstruct['dStruct'][Cls][Name]

        # Prepare dextraprop
        dextra = self.dextraprop
        dx = {}
        for k in dextra.keys():
            if k=='lprop':
                continue
            dx[k[1:]] = {}
            for cc in dextra[k].keys():
                dx[k[1:]][cc] = dict(dextra[k][cc])
            del dx[k[1:]][Cls][Name]

        self._init(lStruct=lS, Lim=self.Lim, dextraprop=dx)


    def get_color(self):
        """ Return the array of rgba colors (same order as lStruct) """
        col = np.full((self._dstruct['nStruct'],4), np.nan)
        ii = 0
        for k in self._dstruct['lorder']:
            k0, k1 = k.split('_')
            col[ii,:] = self._dstruct['dStruct'][k0][k1].get_color()
            ii += 1
        return col

    def get_summary(self, verb=False, max_columns=100, width=1000):
        """ Summary description of the object content as a pandas DataFrame """
        # Make sure the data is accessible
        msg = "The data is not accessible because self.strip(2) was used !"
        assert self._dstrip['strip']<2, msg

        # Build the list
        d = self._dstruct['dStruct']
        data = []
        for k in self._ddef['dstruct']['order']:
            if k not in d.keys():
                continue
            for kk in d[k].keys():
                lu = [k,
                      self._dstruct['dStruct'][k][kk]._Id._dall['Name'],
                      self._dstruct['dStruct'][k][kk]._Id._dall['SaveName'],
                      self._dstruct['dStruct'][k][kk]._dgeom['nP'],
                      self._dstruct['dStruct'][k][kk]._dgeom['nLim'],
                      self._dstruct['dStruct'][k][kk]._dgeom['mobile'],
                      self._dstruct['dStruct'][k][kk]._dmisc['color']]
                for pp in self._dextraprop['lprop']:
                    lu.append(self._dextraprop['d'+pp][k][kk])
                data.append(lu)

        # Build the pandas DataFrame
        col = ['class', 'Name', 'SaveName', 'nP', 'nLim',
               'mobile', 'color'] + self._dextraprop['lprop']
        df = pd.DataFrame(data, columns=col)
        pd.set_option('display.max_columns',max_columns)
        pd.set_option('display.width',width)

        if verb:
            print(df)
        return df

    def isInside(self, pts, In='(X,Y,Z)', log='any'):
        """ Return a 2D array of bool

        Equivalent to applying isInside to each Struct
        Check self.lStruct[0].isInside? for details

        Arg log determines how Struct with multiple Limits are treated
            - 'all' : True only if pts belong to all elements
            - 'any' : True if pts belong to any element
        """
        msg = "Arg pts must be a 1D or 2D np.ndarray !"
        assert isinstance(pts,np.ndarray) and pts.ndim in [1,2], msg
        msg = "Arg log must be in ['any','all']"
        assert log in ['any','all'], msg
        if pts.ndim==1:
            msg = "Arg pts must contain the coordinates of a point !"
            assert pts.size in [2,3], msg
            pts = pts.reshape((pts.size,1)).astype(float)
        else:
            msg = "Arg pts must contain the coordinates of points !"
            assert pts.shape[0] in [2,3], pts
        nP = pts.shape[1]

        ind = np.zeros((self._dstruct['nStruct'],nP), dtype=bool)
        lStruct = self.lStruct
        for ii in range(0,self._dstruct['nStruct']):
            indi = _GG._Ves_isInside(pts,
                                     lStruct[ii].Poly,
                                     Lim=lStruct[ii].Lim,
                                     nLim=lStruct[ii].noccur,
                                     VType=lStruct[ii].Id.Type,
                                     In=In, Test=True)
            if lStruct[ii].noccur>1:
                if log=='any':
                    indi = np.any(indi,axis=0)
                else:
                    indi = np.all(indi,axis=0)
            ind[ii,:] = indi
        return ind

    def plot(self, lax=None, proj='all', element='P', dLeg=_def.TorLegd,
             indices=False, draw=True, fs=None, wintit=None, tit=None, Test=True):
        assert tit is None or isinstance(tit,str)
        vis = self.get_visible()
        lStruct, lS = self.lStruct, []
        for ii in range(0,self._dstruct['nStruct']):
            if vis[ii]:
                lS.append(lStruct[ii])

        if tit is None:
            tit = self.Id.Name
        lax = _plot.Struct_plot(lS, lax=lax, proj=proj, element=element,
                                dLeg=dLeg, draw=draw, fs=fs, indices=indices,
                                wintit=wintit, tit=tit, Test=Test)
        return lax


    def plot_sino(self, ax=None, dP=None,
                  Ang=_def.LOSImpAng, AngUnit=_def.LOSImpAngUnit,
                  Sketch=True, dLeg=_def.TorLegd,
                  draw=True, fs=None, wintit=None, tit=None, Test=True):

        msg = "Set the sino params before plotting !"
        msg += "\n    => run self.set_sino(...)"
        assert self.dsino['RefPt'] is not None, msg
        assert tit is None or isinstance(tit,str)
        # Check uniformity of sinogram parameters
        for ss in self.lStruct:
            msg = "{0} {1} has different".format(ss.Id.Cls, ss.Id.Name)
            msgf = "\n    => run self.set_sino(...)"
            msg0 = msg+" sino RefPt"+msgf
            assert np.allclose(self.dsino['RefPt'],ss.dsino['RefPt']), msg0
            msg1 = msg+" sino nP"+msgf
            assert self.dsino['nP']==ss.dsino['nP'], msg1

        if tit is None:
            tit = self.Id.Name

        vis = self.get_visible()
        lS = self.lStruct
        lS = [lS[ii] for ii in range(0,self._dstruct['nStruct']) if vis[ii]]

        ax = _plot.Plot_Impact_PolProjPoly(lS,
                                           ax=ax, Ang=Ang,
                                           AngUnit=AngUnit, Sketch=Sketch,
                                           dP=dP, dLeg=dLeg, draw=draw,
                                           fs=fs, tit=tit, wintit=wintit, Test=Test)
        return ax



"""
###############################################################################
###############################################################################
                        Rays-derived classes and functions
###############################################################################
"""


class Rays(utils.ToFuObject):
    """ Parent class of rays (ray-tracing), LOS, LOSCam1D and LOSCam2D

    Focused on optimizing the computation time for many rays.

    Each ray is defined by a starting point (D) and a unit vector(u).
    If a vessel (Ves) and structural elements (LStruct) are provided,
    the intersection points are automatically computed.

    Methods for plootting, computing synthetic signal are provided.

    Parameters
    ----------
    Id :            str  / :class:`~tofu.pathfile.ID`
        A name string or a :class:`~tofu.pathfile.ID` to identify this instance,
        if a string is provided, it is fed to :class:`~tofu.pathfile.ID`
    Du :            iterable
        Iterable of len=2, containing 2 np.ndarrays represnting, for N rays:
            - Ds: a (3,N) array of the (X,Y,Z) coordinates of starting points
            - us: a (3,N) array of the (X,Y,Z) coordinates of the unit vectors
    Ves :           None / :class:`~tofu.geom.Ves`
        A :class:`~tofu.geom.Ves` instance to be associated to the rays
    LStruct:        None / :class:`~tofu.geom.Struct` / list
        A :class:`~tofu.geom.Struct` instance or list of such, for obstructions
    Sino_RefPt :    None / np.ndarray
        Iterable of len=2 with the coordinates of the sinogram reference point
            - (R,Z) coordinates if the vessel is of Type 'Tor'
            - (Y,Z) coordinates if the vessel is of Type 'Lin'
    Type :          None
        (not used in the current version)
    Exp        :    None / str
        Experiment to which the LOS belongs:
            - if both Exp and Ves are provided: Exp==Ves.Id.Exp
            - if Ves is provided but not Exp: Ves.Id.Exp is used
    Diag       :    None / str
        Diagnostic to which the LOS belongs
    shot       :    None / int
        Shot number from which this LOS is valid
    SavePath :      None / str
        If provided, default saving path of the object

    """

    # Fixed (class-wise) dictionary of default properties
    _ddef = {'Id':{'shot':0,
                   'include':['Mod','Cls','Exp','Diag',
                              'Name','shot','version']},
             'dgeom':{'Type':'Tor', 'Lim':[], 'arrayorder':'C'},
             'dsino':{},
             'dmisc':{'color':'k'}}
    _dplot = {'cross':{'Elt':'P',
                       'dP':{'color':'k','lw':2},
                       'dI':{'color':'k','ls':'--','m':'x','ms':8,'mew':2},
                       'dBs':{'color':'b','ls':'--','m':'x','ms':8,'mew':2},
                       'dBv':{'color':'g','ls':'--','m':'x','ms':8,'mew':2},
                       'dVect':{'color':'r','scale':10}},
              'hor':{'Elt':'P',
                     'dP':{'color':'k','lw':2},
                     'dI':{'color':'k','ls':'--'},
                     'dBs':{'color':'b','ls':'--'},
                     'dBv':{'color':'g','ls':'--'},
                     'Nstep':50},
              '3d':{'Elt':'P',
                    'dP':{'color':(0.8,0.8,0.8,1.),
                          'rstride':1,'cstride':1,
                          'linewidth':0., 'antialiased':False},
                    'Lim':None,
                    'Nstep':50}}
    _method = "ref"

    # Does not exist beofre Python 3.6 !!!
    def __init_subclass__(cls, color='k', **kwdargs):
        # Python 2
        super(Rays,cls).__init_subclass__(**kwdargs)
        # Python 3
        #super().__init_subclass__(**kwdargs)
        cls._ddef = copy.deepcopy(Rays._ddef)
        cls._dplot = copy.deepcopy(Rays._dplot)
        cls._set_color_ddef(color)
        cls._method = Rays._method

    @classmethod
    def _set_color_ddef(cls, color):
        cls._ddef['dmisc']['color'] = mpl.colors.to_rgba(color)

    def __init__(self, dgeom=None, Etendues=None, Surfaces=None,
                 config=None, dchans=None,
                 Id=None, Name=None, Exp=None, shot=None, Diag=None,
                 sino_RefPt=None, fromdict=None, method='ref',
                 SavePath=os.path.abspath('./'), color=None, plotdebug=True):

        # To replace __init_subclass__ for Python 2
        if sys.version[0]=='2':
            self._dstrip = utils.ToFuObjectBase._dstrip.copy()
            self.__class__._strip_init()

        # Create a dplot at instance level
        self._dplot = copy.deepcopy(self.__class__._dplot)

        self._method=method

        kwdargs = locals()
        del kwdargs['self']
        # super()
        super(Rays,self).__init__(**kwdargs)

    def _reset(self):
        # super()
        super(Rays,self)._reset()
        self._dgeom = dict.fromkeys(self._get_keys_dgeom())
        self._dconfig = dict.fromkeys(self._get_keys_dconfig())
        self._dsino = dict.fromkeys(self._get_keys_dsino())
        self._dchans = dict.fromkeys(self._get_keys_dchans())
        self._dmisc = dict.fromkeys(self._get_keys_dmisc())
        #self._dplot = copy.deepcopy(self.__class__._ddef['dplot'])

    @classmethod
    def _checkformat_inputs_Id(cls, Id=None, Name=None,
                               Exp=None, shot=None, Diag=None,
                               include=None,
                               **kwdargs):
        if Id is not None:
            assert isinstance(Id,utils.ID)
            Name, Exp, shot, Diag = Id.Name, Id.Exp, Id.shot, Id.Diag
        assert type(Name) is str
        assert type(Exp) is str
        assert type(Diag) is str
        if shot is None:
            shot = cls._ddef['Id']['shot']
        assert type(shot) is int
        if include is None:
            include = cls._ddef['Id']['include']
        kwdargs.update({'Name':Name, 'Exp':Exp, 'shot':shot, 'Diag':Diag,
                        'include':include})
        return kwdargs

    ###########
    # Get largs
    ###########

    @staticmethod
    def _get_largs_dgeom(sino=True):
        largs = ['dgeom']
        if sino:
            lsino = Rays._get_largs_dsino()
            largs += ['sino_{0}'.format(s) for s in lsino]
        return largs

    @staticmethod
    def _get_largs_dconfig():
        largs = ['config']
        return largs

    @staticmethod
    def _get_largs_dsino():
        largs = ['RefPt']
        return largs

    @staticmethod
    def _get_largs_dchans():
        largs = ['dchans']
        return largs

    @staticmethod
    def _get_largs_dmisc():
        largs = ['color']
        return largs

    ###########
    # Get check and format inputs
    ###########


    def _checkformat_inputs_dES(self, val=None):
        if val is not None:
            C0 = type(val) in [int,float,np.int64,np.float64]
            C1 = hasattr(val,'__iter__')
            assert C0 or C1
            if C0:
                val = np.asarray([val],dtype=float)
            else:
                val = np.asarray(val,dtype=float).ravel()
                assert val.size==self._dgeom['nRays']
        return val

    @staticmethod
    def _checkformat_inputs_dgeom(dgeom=None):
        assert dgeom is not None
        C0 = (isinstance(dgeom,dict)
              and all([k in dgeom.keys() for k in ['D','u']]))
        C1 = (isinstance(dgeom,dict)
              and all([k in dgeom.keys() for k in ['D','pinhole']]))
        C2 = isinstance(dgeom,tuple) and len(dgeom)==2
        msg = "Arg dgeom must be a dict or a tuple of len=2"
        assert C0 or C1 or C2, msg

        def _checkformat_Du(arr, name):
            arr = np.asarray(arr,dtype=float)
            msg = "Arg %s must be an iterable convertible into either:"%name
            msg += "\n    - a 1D np.ndarray of size=3"
            msg += "\n    - a 2D np.ndarray of shape (3,N)"
            assert arr.ndim in [1,2], msg
            if arr.ndim==1:
                assert arr.size==3, msg
                arr = arr.reshape((3,1))
            else:
                assert 3 in arr.shape, msg
                if arr.shape[0]!=3:
                    arr = arr.T
            arr = np.ascontiguousarray(arr)
            return arr

        D = dgeom[0] if C2 else dgeom['D']
        D = _checkformat_Du(D, 'D')
        if C1:
            pinhole = _checkformat_Du(dgeom['pinhole'], 'pinhole')
            nD, npinhole = D.shape[1], pinhole.shape[1]
            assert npinhole==1
            pinhole = pinhole.ravel()
            nRays = nD
            dgeom = {'D':D, 'pinhole':pinhole, 'nRays':nRays}

        else:
            u = dgeom[1] if C2 else dgeom['u']
            u = _checkformat_Du(u, 'u')
            # Normalize u
            u = u/np.sqrt(np.sum(u**2,axis=0))[np.newaxis,:]
            nD, nu = D.shape[1], u.shape[1]
            C0 = nD==1 and nu>1
            C1 = nD>1 and nu==1
            C2 = nD==nu
            msg = "The number of rays is ambiguous from D and u shapes !"
            assert C0 or C1 or C2, msg
            nRays = max(nD,nu)
            dgeom = {'D':D, 'u':u, 'nRays':nRays}
        return dgeom

    @staticmethod
    def _checkformat_inputs_dconfig(config=None):
        C0 = isinstance(config,Config)
        msg = "Arg config must be a Config instance !"
        msg += "\n    expected : {0}".format(str(Config))
        msg += "\n    obtained : {0}".format(str(config.__class__))
        assert C0, msg
        lS = config.lStruct
        lC = [hasattr(ss,'_InOut') and ss._InOut in ['in','out']
              for ss in lS]
        msg = "All Struct in config must have self._InOut in ['in','out']"
        assert all(lC), msg
        lSIn = [ss for ss in lS if ss._InOut=='in']
        msg = "Arg config must have at least a StructIn subclass !"
        assert len(lSIn)>0, msg
        if not 'compute' in config._dextraprop['lprop']:
            config = config.copy()
            config.add_extraprop('compute',True)
        return config

    def _checkformat_inputs_dsino(self, RefPt=None):
        assert RefPt is None or hasattr(RefPt,'__iter__')
        if RefPt is not None:
            RefPt = np.asarray(RefPt,dtype=float).flatten()
            assert RefPt.size==2, "RefPt must be of size=2 !"
        return RefPt

    def _checkformat_inputs_dchans(self, dchans=None):
        assert dchans is None or isinstance(dchans,dict)
        if dchans is None:
            dchans = {}
        for k in dchans.keys():
            arr = np.asarray(dchans[k]).ravel()
            assert arr.size==self._dgeom['nRays']
            dchans[k] = arr
        return dchans


    @classmethod
    def _checkformat_inputs_dmisc(cls, color=None):
        if color is None:
            color = mpl.colors.to_rgba(cls._ddef['dmisc']['color'])
        assert mpl.colors.is_color_like(color)
        return tuple(mpl.colors.to_rgba(color))

    ###########
    # Get keys of dictionnaries
    ###########

    @staticmethod
    def _get_keys_dgeom():
        lk = ['D','u','pinhole',
              'kMin', 'kMax', 'PkMin', 'PkMax', 'vperp', 'indout',
              'kRMin', 'PRMin', 'RMin',
              'Etendues', 'Surfaces']
        return lk

    @staticmethod
    def _get_keys_dsino():
        lk = ['RefPt', 'k', 'pts',
              'theta','p','phi']
        return lk

    @staticmethod
    def _get_keys_dconfig():
        lk = ['config']
        return lk

    @staticmethod
    def _get_keys_dchans():
        lk = []
        return lk

    @staticmethod
    def _get_keys_dmisc():
        lk = ['color']
        return lk

    ###########
    # _init
    ###########

    def _init(self, dgeom=None, config=None, Etendues=None, Surfaces=None,
              sino_RefPt=None, dchans=None, method='ref', **kwdargs):
        largs = self._get_largs_dgeom(sino=True)
        kwdgeom = self._extract_kwdargs(locals(), largs)
        largs = self._get_largs_dconfig()
        kwdconfig = self._extract_kwdargs(locals(), largs)
        largs = self._get_largs_dchans()
        kwdchans = self._extract_kwdargs(locals(), largs)
        largs = self._get_largs_dmisc()
        kwdmisc = self._extract_kwdargs(locals(), largs)
        self.set_dconfig(calcdgeom=False, method=method, **kwdconfig)
        self._set_dgeom(sino=True, **kwdgeom)
        self.set_dchans(**kwdchans)
        self._set_dmisc(**kwdmisc)
        self._dstrip['strip'] = 0

    ###########
    # set dictionaries
    ###########

    def set_dconfig(self, config=None, calcdgeom=True, method='ref'):
        config = self._checkformat_inputs_dconfig(config)
        self._dconfig['config'] = config.copy()
        if calcdgeom:
            self.compute_dgeom(method=method)

    def _prepare_inputs_kMinMax(self):
        num_tot_structs = 0
        if self._method=='ref':
            # Prepare input
            D = np.ascontiguousarray(self.D)
            u = np.ascontiguousarray(self.u)

            # Get reference
            lS = self.lStruct_computeInOut

            lSIn = [ss for ss in lS if ss._InOut=='in']
            if len(lSIn)==0:
                msg = "self.config must have at least a StructIn subclass !"
                assert len(lSIn)>0, msg
            elif len(lSIn)>1:
                S = lSIn[np.argmin([ss.dgeom['Surf'] for ss in lSIn])]
            else:
                S = lSIn[0]

            VPoly = S.Poly_closed
            VVIn =  S.dgeom['VIn']
            Lim = S.Lim
            nLim = S.noccur
            VType = self.config.Id.Type

            lS = [ss for ss in lS if ss._InOut=='out']
            lSPoly, lSVIn, lSLim, lSnLim = [], [], [], []
            for ss in lS:
                lSPoly.append(ss.Poly_closed)
                lSVIn.append(ss.dgeom['VIn'])
                lSLim.append(ss.Lim)
<<<<<<< HEAD
                lSnLim.append(ss.nLim)
=======
                lSnLim.append(ss.noccur)

>>>>>>> 9ddc9205
            largs = [D, u, VPoly, VVIn]
            dkwd = dict(Lim=Lim, nLim=nLim,
                        LSPoly=lSPoly, LSLim=lSLim,
                        lSnLim=lSnLim, LSVIn=lSVIn, VType=VType,
                        RMin=None, Forbid=True, EpsUz=1.e-6, EpsVz=1.e-9,
                        EpsA=1.e-9, EpsB=1.e-9, EpsPlane=1.e-9, Test=True)
        elif self._method=='optimized':
            # Prepare input
            D = np.ascontiguousarray(self.D)
            u = np.ascontiguousarray(self.u)
            # Get reference
            lS = self.lStruct_computeInOut

            lSIn = [ss for ss in lS if ss._InOut=='in']
            if len(lSIn)==0:
                msg = "self.config must have at least a StructIn subclass !"
                assert len(lSIn)>0, msg
            elif len(lSIn)>1:
                S = lSIn[np.argmin([ss.dgeom['Surf'] for ss in lSIn])]
            else:
                S = lSIn[0]

            VPoly = S.Poly_closed
            VVIn =  S.dgeom['VIn']
            Lim = S.Lim
            nLim = S.nLim
            VType = self.config.Id.Type

            lS = [ss for ss in lS if ss._InOut=='out']
            lSPoly, lSVIn, lSLim, lSnLim = [], [], [], []
            num_tot_structs = 0
            for ss in lS:
                lSPoly.append(ss.Poly_closed)
                lSVIn.append(ss.dgeom['VIn'])
                lSLim.append(ss.Lim)
                lSnLim.append(ss.nLim)
                if ss.Lim is None or len(ss.Lim) == 0:
                    num_tot_structs += 1
                else:
                    num_tot_structs += len(ss.Lim)

            largs = [D, u, VPoly, VVIn]
            dkwd = dict(ves_lims=Lim, ves_nlim=nLim, nstruct=num_tot_structs,
                    lstruct_poly=lSPoly, lstruct_lims=lSLim,
                    lstruct_nlim=np.asarray(lSnLim, dtype=np.int64),
                    lstruct_norm=lSVIn, ves_type=VType,
                    rmin=-1, forbid=True, eps_uz=1.e-6, eps_vz=1.e-9,
                    eps_a=1.e-9, eps_b=1.e-9, eps_plane=1.e-9, test=True)

        else:
            # --------------------------------
            # Here I can prepare the inputs as requested by your routine
            pass
            # --------------------------------

        return largs, dkwd

    def _compute_kMinMax(self):

        # Prepare inputs
        largs, dkwd = self._prepare_inputs_kMinMax()

        if self._method=='ref':
            # call the dedicated function
            out = _GG.LOS_Calc_PInOut_VesStruct(*largs, **dkwd)
            # Currently computes and returns too many things
            PIn, POut, kMin, kMax, VperpIn, vperp, IIn, indout = out
        elif self._method=="optimized":
            # call the dedicated function
            out = _GG_LM.LOS_Calc_PInOut_VesStruct(*largs, **dkwd)
            # Currently computes and returns too many things
            kMin, kMax, vperp, indout = out
            vperp  = np.transpose(vperp.reshape(self._dgeom['nRays'], 3))
            indout = np.transpose(indout.reshape(self._dgeom['nRays'], 3))
        else:
            pass
        return kMin, kMax, vperp, indout


    def compute_dgeom(self, extra=True, plotdebug=True, method='ref'):
        # Can only be computed if config if provided
        if self._dconfig['config'] is None:
            msg = "The dgeom cannot be computed without a config !"
            warnings.warn(msg)
            return

        # Perform computation of kMin and kMax
        kMin, kMax, vperp, indout = self._compute_kMinMax()

        # Clean up (in case of nans)
        ind = np.isnan(kMin)
        kMin[ind] = 0.
        ind = np.isnan(kMax) | np.isinf(kMax)
        if np.any(ind):
            kMax[ind] = np.nan
            msg = "Some LOS have no visibility inside the plasma domain !"
            warnings.warn(msg)
            if plotdebug:
                PIn = self.D[:,ind] + kMin[np.newaxis,ind]*self.u[:,ind]
                POut = self.D[:,ind] + kMax[np.newaxis,ind]*self.u[:,ind]
                # To be updated
                _plot._LOS_calc_InOutPolProj_Debug(self.config,
                                                   self.D[:,ind],
                                                   self.u[:,ind],
                                                   PIn, POut)

        # Handle particular cases with kMin > kMax
        ind = np.zeros(kMin.shape,dtype=bool)
        ind[~np.isnan(kMax)] = True
        ind[ind] = kMin[ind] > kMax[ind]
        kMin[ind] = 0.

        # Update dgeom
        dd = {'kMin':kMin, 'kMax':kMax, 'vperp':vperp, 'indout':indout}
        self._dgeom.update(dd)

        # Run extra computations
        if extra:
            self._compute_dgeom_kRMin()
            self._compute_dgeom_extra1()
            self._compute_dgeom_extra2D()

    def _compute_dgeom_kRMin(self):
        # Get RMin if Type is Tor
        if self.config.Id.Type=='Tor':
            kRMin = _comp.LOS_PRMin(self.D, self.u, kPOut=self.kMax, Eps=1.e-12)
        else:
            kRMin = None
        self._dgeom.update({'kRMin':kRMin})

    def _compute_dgeom_extra1(self):
        if self._dgeom['kRMin'] is not None:
            PRMin = self.D + self._dgeom['kRMin'][np.newaxis,:]*self.u
            RMin = np.hypot(PRMin[0,:],PRMin[1,:])
        else:
            PRMin, RMin = None, None
        PkMin = self.D + self._dgeom['kMin'][np.newaxis,:]*self.u
        PkMax = self.D + self._dgeom['kMax'][np.newaxis,:]*self.u
        dd = {'PkMin':PkMin, 'PkMax':PkMax, 'PRMin':PRMin, 'RMin':RMin}
        self._dgeom.update(dd)

    def _compute_dgeom_extra2D(self):
        if not '2d' in self.Id.Cls.lower():
            return
        D, u = self.D, self.u
        C = np.nanmean(D,axis=1)
        CD0 = D[:,:-1] - C[:,np.newaxis]
        CD1 = D[:,1:] - C[:,np.newaxis]
        cross = np.array([CD1[1,1:]*CD0[2,:-1]-CD1[2,1:]*CD0[1,:-1],
                          CD1[2,1:]*CD0[0,:-1]-CD1[0,1:]*CD0[2,:-1],
                          CD1[0,1:]*CD0[1,:-1]-CD1[1,1:]*CD0[0,:-1]])
        crossn2 = np.sum(cross**2,axis=0)
        if np.all(np.abs(crossn2)<1.e-12):
            msg = "Is %s really a 2D camera ? (LOS aligned?)"%self.Id.Name
            warnings.warn(msg)
        cross = cross[:,np.nanargmax(crossn2)]
        cross = cross / np.linalg.norm(cross)
        nIn = cross if np.sum(cross*np.nanmean(u,axis=1))>0. else -cross
        # Find most relevant e1 (for pixels alignment), without a priori info
        D0D = D-D[:,0][:,np.newaxis]
        dist = np.sqrt(np.sum(D0D**2,axis=0))
        dd = np.min(dist[1:])
        e1 = (D[:,1]-D[:,0])/np.linalg.norm(D[:,1]-D[:,0])
        cross = np.sqrt((D0D[1,:]*e1[2]-D0D[2,:]*e1[1])**2
                        + (D0D[2,:]*e1[0]-D0D[0,:]*e1[2])**2
                        + (D0D[0,:]*e1[1]-D0D[1,:]*e1[0])**2)
        D0D = D0D[:,cross<dd/3.]
        sca = np.sum(D0D*e1[:,np.newaxis],axis=0)
        e1 = D0D[:,np.argmax(np.abs(sca))]
        nIn, e1, e2 = utils.get_nIne1e2(C, nIn=nIn, e1=e1)
        if np.abs(np.abs(nIn[2])-1.)>1.e-12:
            if np.abs(e1[2])>np.abs(e2[2]):
                e1, e2 = e2, e1
        e2 = e2 if e2[2]>0. else -e2
        self._dgeom.update({'C':C, 'nIn':nIn, 'e1':e1, 'e2':e2})

    def set_Etendues(self, val):
        val = self._checkformat_inputs_dES(val)
        self._dgeom['Etendues'] = val

    def set_Surfaces(self, val):
        val = self._checkformat_inputs_dES(val)
        self._dgeom['Surfaces'] = val

    def _set_dgeom(self, dgeom=None, Etendues=None, Surfaces=None,
                   sino_RefPt=None,
                   extra=True, sino=True):
        dgeom = self._checkformat_inputs_dgeom(dgeom=dgeom)
        self._dgeom.update(dgeom)
        self.compute_dgeom(extra=extra)
        self.set_Etendues(Etendues)
        self.set_Surfaces(Surfaces)
        if sino:
            self.set_dsino(sino_RefPt)

    def _compute_dsino_extra(self):
        if self._dsino['k'] is not None:
            pts = self.D + self._dsino['k'][np.newaxis,:]*self.u
            R = np.hypot(pts[0,:],pts[1,:])
            DR = R-self._dsino['RefPt'][0]
            DZ = pts[2,:]-self._dsino['RefPt'][1]
            p = np.hypot(DR,DZ)
            theta = np.arctan2(DZ,DR)
            ind = theta<0
            p[ind] = -p[ind]
            theta[ind] = -theta[ind]
            phipts = np.arctan2(pts[1,:],pts[0,:])
            etheta = np.array([np.cos(phipts)*np.cos(theta),
                               np.sin(phipts)*np.cos(theta),
                               np.sin(theta)])
            phi = np.arccos(np.abs(np.sum(etheta*self.u,axis=0)))
            dd = {'pts':pts, 'p':p, 'theta':theta, 'phi':phi}
            self._dsino.update(dd)

    def set_dsino(self, RefPt=None, extra=True):
        RefPt = self._checkformat_inputs_dsino(RefPt=RefPt)
        self._dsino.update({'RefPt':RefPt})
        VType = self.config.Id.Type
        if RefPt is not None:
            self._dconfig['config'].set_dsino(RefPt=RefPt)
            kMax = np.copy(self._dgeom['kMax'])
            kMax[np.isnan(kMax)] = np.inf
            try:
                out = _GG.LOS_sino(self.D, self.u, RefPt, kMax,
                                   Mode='LOS', VType=VType)
                Pt, k, r, Theta, p, theta, Phi = out
                self._dsino.update({'k':k})
            except Exception as err:
                msg = str(err)
                msg += "\nError while computing sinogram !"
                raise Exception(msg)
        if extra:
            self._compute_dsino_extra()

    def set_dchans(self, dchans=None):
        dchans = self._checkformat_inputs_dchans(dchans)
        self._dchans = dchans

    def _set_color(self, color=None):
        color = self._checkformat_inputs_dmisc(color=color)
        self._dmisc['color'] = color
        self._dplot['cross']['dP']['color'] = color
        self._dplot['hor']['dP']['color'] = color
        self._dplot['3d']['dP']['color'] = color

    def _set_dmisc(self, color=None):
        self._set_color(color)

    ###########
    # strip dictionaries
    ###########

    def _strip_dgeom(self, strip=0):
        if self._dstrip['strip']==strip:
            return

        if strip<self._dstrip['strip']:
            # Reload
            if self._dstrip['strip']==1:
                self._compute_dgeom_extra1()
                self._compute_dgeom_extra2D()
            elif self._dstrip['strip']>=2 and strip==1:
                self._compute_dgeom_kRMin()
            elif self._dstrip['strip']>=2 and strip==0:
                self._compute_dgeom_kRMin()
                self._compute_dgeom_extra1()
                self._compute_dgeom_extra2D()
        else:
            # strip
            if strip==1:
                lkeep = ['D','u','pinhole','nRays',
                         'kMin','kMax','vperp','indout', 'kRMin',
                         'Etendues','Surfaces']
                utils.ToFuObject._strip_dict(self._dgeom, lkeep=lkeep)
            elif self._dstrip['strip']<=1 and strip>=2:
                lkeep = ['D','u','pinhole','nRays',
                         'kMin','kMax','vperp','indout',
                         'Etendues','Surfaces']
                utils.ToFuObject._strip_dict(self._dgeom, lkeep=lkeep)

    def _strip_dconfig(self, strip=0):
        if self._dstrip['strip']==strip:
            return

        if strip<self._dstrip['strip']:
            if self._dstrip['strip']==4:
                pfe = self._dconfig['config']
                try:
                    self._dconfig['config'] = utils.load(pfe)
                except Exception as err:
                    msg = str(err)
                    msg += "\n    type(pfe) = {0}".format(str(type(pfe)))
                    msg += "\n    self._dstrip['strip'] = {0}".format(self._dstrip['strip'])
                    msg += "\n    strip = {0}".format(strip)
                    raise Exception(msg)

            self._dconfig['config'].strip(strip)
        else:
            if strip==4:
                path, name = self.config.Id.SavePath, self.config.Id.SaveName
                # --- Check !
                lf = os.listdir(path)
                lf = [ff for ff in lf
                      if all([s in ff for s in [name,'.npz']])]
                exist = len(lf)==1
                # ----------
                pathfile = os.path.join(path,name)+'.npz'
                if not exist:
                    msg = """BEWARE:
                        You are about to delete the Config object
                        Only the path/name to saved a object will be kept

                        But it appears that the following object has no
                        saved file where specified (obj.Id.SavePath)
                        Thus it won't be possible to retrieve it
                        (unless available in the current console:"""
                    msg += "\n    - {0}".format(pathfile)
                    if force:
                        warning.warn(msg)
                    else:
                        raise Exception(msg)
                self._dconfig['config'] = pathfile

            else:
                self._dconfig['config'].strip(strip)


    def _strip_dsino(self, strip=0):
        if self._dstrip['strip']==strip:
            return

        if strip<self._dstrip['strip']:
            if strip<=1 and self._dsino['k'] is not None:
                self._compute_dsino_extra()
        else:
            if self._dstrip['strip']<=1:
                utils.ToFuObject._strip_dict(self._dsino, lkeep=['RefPt','k'])

    def _strip_dmisc(self, lkeep=['color']):
        utils.ToFuObject._strip_dict(self._dmisc, lkeep=lkeep)


    ###########
    # _strip and get/from dict
    ###########

    @classmethod
    def _strip_init(cls):
        cls._dstrip['allowed'] = [0,1,2,3,4]
        nMax = max(cls._dstrip['allowed'])
        doc = """
                 1: dgeom w/o pts + config.strip(1)
                 2: dgeom w/o pts + config.strip(2) + dsino empty
                 3: dgeom w/o pts + config.strip(3) + dsino empty
                 4: dgeom w/o pts + config=pathfile + dsino empty
                 """
        doc = utils.ToFuObjectBase.strip.__doc__.format(doc,nMax)
        if sys.version[0]=='2':
            cls.strip.__func__.__doc__ = doc
        else:
            cls.strip.__doc__ = doc

    def strip(self, strip=0):
        # super()
        super(Rays,self).strip(strip=strip)

    def _strip(self, strip=0):
        self._strip_dconfig(strip=strip)
        self._strip_dgeom(strip=strip)
        self._strip_dsino(strip=strip)

    def _to_dict(self):
        dout = {'dconfig':{'dict':self._dconfig, 'lexcept':None},
                'dgeom':{'dict':self.dgeom, 'lexcept':None},
                'dchans':{'dict':self.dchans, 'lexcept':None},
                'dsino':{'dict':self.dsino, 'lexcept':None}}
        return dout

    def _from_dict(self, fd):
        self._dconfig.update(**fd['dconfig'])
        self._dgeom.update(**fd['dgeom'])
        self._dsino.update(**fd['dsino'])
        if 'dchans' in fd.keys():
            self._dchans.update(**fd['dchans'])


    ###########
    # properties
    ###########


    @property
    def dgeom(self):
        return self._dgeom
    @property
    def dchans(self):
        return self._dchans
    @property
    def dsino(self):
        return self._dsino

    @property
    def isPinhole(self):
        return self._dgeom['u'] is None

    @property
    def nRays(self):
        return self._dgeom['nRays']

    @property
    def D(self):
        if self._dgeom['D'].shape[1]<self._dgeom['nRays']:
            D = np.tile(self._dgeom['D'], self._dgeom['nRays'])
        else:
            D = self._dgeom['D']
        return D

    @property
    def u(self):
        if self.isPinhole:
            u = self._dgeom['pinhole'][:,np.newaxis]-self._dgeom['D']
            u = u/np.sqrt(np.sum(u**2,axis=0))[np.newaxis,:]
        elif self._dgeom['u'].shape[1]<self._dgeom['nRays']:
            u = np.tile(self._dgeom['u'], self._dgeom['nRays'])
        else:
            u = self._dgeom['u']
        return u

    @property
    def pinhole(self):
        if self._dgeom['pinhole'] is None:
            msg = "This is not a pinhole camera => pinhole is None"
            warnings.warn(msg)
        return self._dgeom['pinhole']

    @property
    def config(self):
        return self._dconfig['config']

    @property
    def lStruct_computeInOut(self):
        compute = self.config.get_compute()
        lS = self.config.lStruct
        lSI, lSO = [], []
        for ii in range(0,self._dconfig['config']._dstruct['nStruct']):
            if compute[ii]:
                if lS[ii]._InOut=='in':
                    lSI.append(lS[ii])
                elif lS[ii]._InOut=='out':
                    lSO.append(lS[ii])
        return lSI+lSO

    @property
    def Etendues(self):
        if self._dgeom['Etendues'] is None:
            E = None
        elif self._dgeom['Etendues'].size==self._dgeom['nRays']:
            E = self._dgeom['Etendues']
        elif self._dgeom['Etendues'].size==1:
            E = np.repeat(self._dgeom['Etendues'], self._dgeom['nRays'])
        else:
            msg = "Stored Etendues is not conform !"
            raise Exception(msg)
        return E
    @property
    def Surfaces(self):
        if self._dgeom['Surfaces'] is None:
            S = None
        elif self._dgeom['Surfaces'].size==self._dgeom['nRays']:
            S = self._dgeom['Surfaces']
        elif self._dgeom['Surfaces'].size==1:
            S = np.repeat(self._dgeom['Surfaces'], self._dgeom['nRays'])
        else:
            msg = "Stored Surfaces not conform !"
            raise Exception(msg)
        return S

    @property
    def kMin(self):
        return self._dgeom['kMin']
    @property
    def kMax(self):
        return self._dgeom['kMax']


    ###########
    # public methods
    ###########

    def _check_indch(self, ind, out=int):
        if ind is not None:
            ind = np.asarray(ind)
            assert ind.ndim==1
            assert ind.dtype in [np.int64,np.bool_]
            if ind.dtype == np.bool_:
                assert ind.size==self.nRays
                if out is int:
                    indch = ind.nonzero()[0]
                else:
                    indch = ind
            else:
                assert np.max(ind)<self.nRays
                if out is bool:
                    indch = np.zeros((self.nRays,),dtype=bool)
                    indch[ind] = True
                else:
                    indch = ind
        else:
            if out is int:
                indch = np.arange(0,self.nRays)
            elif out is bool:
                indch = np.ones((self.nRays,),dtype=bool)
        return indch

    def select(self, key=None, val=None, touch=None, log='any', out=int):
        """ Return the indices of the rays matching selection criteria

        The criterion can be of two types:
            - a key found in self.dchans, with a matching value
            - a touch tuple (indicating which element in self.config is touched
                by the desired rays)

        Parameters
        ----------
        key :    None / str
            A key to be found in self.dchans
        val :   int / str / float / list of such
            The value to be matched
            If a list of values is provided, the behaviour depends on log
        log :   str
            A flag indicating which behaviour to use when val is a list
                - any : Returns indices of rays matching any value in val
                - all : Returns indices of rays matching all values in val
                - not : Returns indices of rays matching None of the val
        touch:  None / str / int / tuple
            Used if key is None
            Tuple that can be of len()=1, 2 or 3
            Tuple indicating you want the rays that are touching some specific elements of self.config:
                - touch[0] : str / int or list of such
                    str : a 'Cls_Name' string indicating the element
                    int : the index of the element in self.lStruct_computeInOut
                - touch[1] : int / list of int
                    Indices of the desired segments on the polygon
                    (i.e.: of the cross-section polygon of the above element)
                - touch[2] : int / list of int
                    Indices, if relevant, of the toroidal / linear unit
                    Only relevant when the element has noccur>1
            In this case only log='not' has an effect
        out :   str
            Flag indicating whether to return:
                - bool : a (nRays,) boolean array of indices
                - int :  a (N,) array of int indices (N=number of matching rays)

        Returns
        -------
        ind :   np.ndarray
            The array of matching rays

        """
        assert out in [int,bool]
        assert log in ['any','all','not']
        C = [key is None,touch is None]
        assert np.sum(C)>=1
        if np.sum(C)==2:
            ind = np.ones((self.nRays,),dtype=bool)
        else:
            if key is not None:
                assert type(key) is str and key in self._dchans.keys()
                ltypes = [str,int,float,np.int64,np.float64]
                C0 = type(val) in ltypes
                C1 = type(val) in [list,tuple,np.ndarray]
                assert C0 or C1
                if C0:
                    val = [val]
                else:
                    assert all([type(vv) in ltypes for vv in val])
                ind = np.vstack([self._dchans[key]==ii for ii in val])
                if log=='any':
                    ind = np.any(ind,axis=0)
                elif log=='all':
                    ind = np.all(ind,axis=0)
                else:
                    ind = ~np.any(ind,axis=0)

            elif touch is not None:
                lint = [int,np.int64]
                larr = [list,tuple,np.ndarray]
                touch = [touch] if not type(touch) is list else touch
                assert len(touch) in [1,2,3]
                def _check_touch(tt):
                    cS = type(tt) is str and len(tt.split('_'))==2
                    c0 = type(tt) in lint
                    c1 = type(tt) in larr and len(tt)>=0
                    c1 = c1 and all([type(t) in lint for t in tt])
                    return cS, c0, c1
                for ii in range(0,3-len(touch)):
                    touch.append([])
                ntouch = len(touch)
                assert ntouch==3
                for ii in range(0,ntouch):
                    cS, c0, c1 = _check_touch(touch[ii])
                    assert cS or c0 or c1
                    if cS:
                        lS = self.lStruct_computeInOut
                        k0, k1 = touch[ii].split('_')
                        ind = [jj for jj in range(0,len(lS))
                               if lS[jj].Id.Cls==k0 and lS[jj].Id.Name==k1]
                        assert len(ind)==1
                        touch[ii] = [ind[0]]
                    elif c0:
                        touch[ii] = [touch[ii]]

                # Common part
                ind = np.zeros((ntouch,self.nRays),dtype=bool)
                for i in range(0,ntouch):
                    if len(touch[i])==0:
                        ind[i,:] = True
                    else:
                        for n in range(0,len(touch[i])):
                            ind[i,:] = np.logical_or(ind[i,:],
                                                     self._dgeom['indout'][i,:]==touch[i][n])
                ind = np.all(ind,axis=0)
                if log=='not':
                    ind[:] = ~ind
        if out is int:
            ind = ind.nonzero()[0]
        return ind

    def get_subset(self, indch=None):
        if indch is None:
            return self
        else:
            indch = self._check_indch(indch)
            d = self.to_dict()
            d['dId_dall_Name'] = d['dId_dall_Name']+'-subset'
            if self.dchans!={} and self.dchans is not None:
                for k in self.dchans.keys():
                    C0 = isinstance(v,np.ndarray) and self.nRays in v.shape
                    if C0:
                        if v.ndim==1:
                            d['dchans_%s'%k] = v[indch]
                        elif v.ndim==2 and v.shape[1]==self.nRays:
                            d['dchans_%s'%k] = v[:,indch]

            # Geom
            for k in self.dgeom.keys():
                v = d['dgeom_%s'%k]
                C0 = isinstance(v,np.ndarray) and self.nRays in v.shape
                if C0:
                    if v.ndim==1:
                        d['dgeom_%s'%k] = v[indch]
                    elif v.ndim==2 and v.shape[1]==self.nRays:
                        d['dgeom_%s'%k] = v[:,indch]

            # Sino
            for k in self.dsino.keys():
                v = d['dsino_%s'%k]
                C0 = isinstance(v,np.ndarray) and self.nRays in v.shape
                if C0:
                    if v.ndim==1:
                        d['dsino_%s'%k] = v[indch]
                    elif v.ndim==2 and v.shape[1]==self.nRays:
                        d['dsino_%s'%k] = v[:,indch]

            # Recreate from dict
            obj = self.__class__(fromdict=d)
        return obj

    def _get_plotL(self, Lplot='Tot', proj='All', ind=None, multi=False):
        """ Get the (R,Z) coordinates of the cross-section projections """
        ind = self._check_indch(ind)
        if ind.size>0:
            Ds, us = self.D[:,ind], self.u[:,ind]
            if ind.size==1:
                Ds, us = Ds.reshape((3,1)), us.reshape((3,1))
            kPIn, kPOut = self.kMin[ind], self.kMax[ind]
            if self.config.Id.Type=='Tor':
                kRMin = self._dgeom['kRMin'][ind]
            else:
                kRMin = None
            pts = _comp.LOS_CrossProj(self.config.Id.Type, Ds, us,
                                      kPIn, kPOut, kRMin, proj=proj,
                                      Lplot=Lplot, multi=multi)
        else:
            pts = None
        return pts

    def get_sample(self, res, resMode='abs', DL=None, method='sum', ind=None):
        """ Return a linear sampling of the LOS

        The LOS is sampled into a series a points and segments lengths
        The resolution (segments length) is <= res
        The sampling can be done according to different methods
        It is possible to sample only a subset of the LOS

        Parameters
        ----------
        res:     float
            Desired resolution
        resMode: str
            Flag indicating res should be understood as:
                - 'abs':    an absolute distance in meters
                - 'rel':    a relative distance (fraction of the LOS length)
        DL:     None / iterable
            The fraction [L1;L2] of the LOS that should be sampled, where
            L1 and L2 are distances from the starting point of the LOS (LOS.D)
        method: str
            Flag indicating which to use for sampling:
                - 'sum':    the LOS is sampled into N segments of equal length,
                            where N is the smallest int such that:
                                * segment length <= resolution(res,resMode)
                            The points returned are the center of each segment
                - 'simps':  the LOS is sampled into N segments of equal length,
                            where N is the smallest int such that:
                                * segment length <= resolution(res,resMode)
                                * N is even
                            The points returned are the egdes of each segment
                - 'romb':   the LOS is sampled into N segments of equal length,
                            where N is the smallest int such that:
                                * segment length <= resolution(res,resMode)
                                * N = 2^k + 1
                            The points returned are the egdes of each segment

        Returns
        -------
        pts:    np.ndarray
            A (3,NP) array of NP points along the LOS in (X,Y,Z) coordinates
        k:      np.ndarray
            A (NP,) array of the points distances from the LOS starting point
        reseff: float
            The effective resolution (<= res input), as an absolute distance

        """
        ind = self._check_indch(ind)
        # preload k
        kMin = self.kMin
        kMax = self.kMax

        # Preformat DL
        if DL is None:
            DL = np.array([kMin[ind], kMax[ind]])
        elif np.asarray(DL).size==2:
            DL = np.tile(np.asarray(DL).ravel(),(len(ind),1)).T
        DL = np.ascontiguousarray(DL).astype(float)
        assert type(DL) is np.ndarray and DL.ndim==2
        assert DL.shape==(2,len(ind)), "Arg DL has wrong shape !"

        # Check consistency of limits
        ii = DL[0,:] < kMin[ind]
        DL[0,ii] = kMin[ind][ii]
        ii[:] = DL[0,:] >= kMax[ind]
        DL[0,ii] = kMax[ind][ii]
        ii[:] = DL[1,:] > kMax[ind]
        DL[1,ii] = kMax[ind][ii]
        ii[:] = DL[1,:] <= kMin[ind]
        DL[1,ii] = kMin[ind][ii]

        # Preformat Ds, us
        Ds, us = self.D[:,ind], self.u[:,ind]
        if len(ind)==1:
            Ds, us = Ds.reshape((3,1)), us.reshape((3,1))
        Ds, us = np.ascontiguousarray(Ds), np.ascontiguousarray(us)

        # Launch    # NB : find a way to exclude cases with DL[0,:]>=DL[1,:] !!
        pts, k, reseff = _GG.LOS_get_sample(Ds, us, res, DL,
                                               dLMode=resMode, method=method)
        return pts, k, reseff

    def _kInOut_IsoFlux_inputs(self, lPoly, lVIn=None, method='ref'):

        if method=='ref':
            D, u = np.ascontiguousarray(self.D), np.ascontiguousarray(self.u)
            Lim = self.config.Lim
            nLim = self.config.nLim
            Type = self.config.Id.Type

            largs = [D, u, lPoly[0], lVIn[0]]
            dkwd = dict(Lim=Lim, nLim=nLim, VType=Type)
        else:
            # To be adjusted later
            pass
        return largs, dkwd

    def _kInOut_IsoFlux_inputs_usr(self, lPoly, lVIn=None):

        # Check lPoly
        if type(lPoly) is np.ndarray:
            lPoly = [lPoly]
        lPoly = [np.ascontiguousarray(pp) for pp in lPoly]
        msg = "Arg lPoly must be a list of (2,N) or (N,2) np.ndarrays !"
        assert all([pp.ndim==2 and 2 in pp.shape for pp in lPoly]), msg
        nPoly = len(lPoly)
        for ii in range(0,nPoly):
            if lPoly[ii].shape[0]!=2:
                lPoly[ii] = lPoly[ii].T
                # Check closed and anti-clockwise
                lPoly[ii] = _GG.Poly_Order(lPoly[ii], Clock=False, close=True)

        # Check lVIn
        if lVIn is None:
            lVIn = []
            for pp in lPoly:
                VIn = np.diff(pp, axis=1)
                VIn = VIn/(np.sqrt(np.sum(VIn**2,axis=0))[np.newaxis,:])
                VIn = np.ascontiguousarray([-VIn[1,:],VIn[0,:]])
                lVIn.append(VIn)
        else:
            if type(lVIn) is np.ndarray:
                lVIn = [lVIn]
            assert len(lVIn)==nPoly
            lVIn = [np.ascontiguousarray(pp) for pp in lVIn]
            msg = "Arg lVIn must be a list of (2,N) or (N,2) np.ndarrays !"
            assert all([pp.ndim==2 and 2 in pp.shape for pp in lVIn]), msg
            for ii in range(0,nPoly):
                if lVIn[ii].shape[0]!=2:
                    lVIn[ii] = lVIn[ii].T
                    lVIn[ii] = lVIn[ii]/(np.sqrt(np.sum(lVIn[ii]**2,axis=0))[np.newaxis,:])
                    assert lVIn[ii].shape==(2,lPoly[ii].shape[1]-1)
                    vect = np.diff(lPoly[ii],axis=1)
                    det = vect[0,:]*lVIn[ii][1,:] - vect[1,:]*lVIn[ii][0,:]
                    if not np.allclose(np.abs(det),1.):
                        msg = "Each lVIn must be perp. to each lPoly segment !"
                        raise Exception(msg)
                    ind = np.abs(det+1)<1.e-12
                    lVIn[ii][:,ind] = -lVIn[ii][:,ind]

        return nPoly, lPoly, lVIn

    def calc_kInkOut_IsoFlux(self, lPoly, lVIn=None, Lim=None,
                             kMinMax=True, method='ref'):
        """ Calculate the intersection points of each ray with each isoflux

        The isofluxes are provided as a list of 2D closed polygons

        The intersections are the inward and outward intersections
        They are retruned as two np.ndarrays: kIn and kOut
        Each array contains the length parameter along the ray for each isoflux

        Parameters
        ----------


        Returns
        -------

        """

        # Preformat input
        nPoly, lPoly, lVIn = self._kInOut_IsoFlux_inputs_usr(lPoly, lVIn=lVIn)

        # Prepare output
        kIn = np.full((self.nRays,nPoly), np.nan)
        kOut = np.full((self.nRays,nPoly), np.nan)

        # Compute intersections
        if method=='ref':
            for ii in range(0,nPoly):
                largs, dkwd = self._kInOut_IsoFlux_inputs([lPoly[ii]],
                                                          lVIn=[lVIn[ii]],
                                                          method='ref')
                out = _GG.LOS_Calc_PInOut_VesStruct(*largs, **dkwd)
                PIn, POut, kMin, kMax, VperpIn, vperp, IIn, indout = out
                kIn[:,ii], kOut[:,ii] = kMin, kMax
        else:
            # To be implemented according to Laura's needs
            pass

        if kMinMax:
            indok = ~np.isnan(kIn)
            ind = np.zeros((self.nRays,nPoly), dtype=bool)
            kMin = np.tile(self.kMin[:,np.newaxis],nPoly)
            kMax = np.tile(self.kMax[:,np.newaxis],nPoly)
            ind[indok] = (kIn[indok]<kMin[indok]) | (kIn[indok]>kMax[indok])
            kIn[ind] = np.nan

            ind[:] = False
            indok[:] = ~np.isnan(kOut)
            ind[indok] = (kOut[indok]<kMin[indok]) | (kOut[indok]>kMax[indok])
            kOut[ind] = np.nan

        return kIn, kOut


    def calc_signal(self, ff, t=None, ani=None, fkwdargs={}, Brightness=True,
                    res=0.005, DL=None, resMode='abs', method='sum',
                    ind=None, out=object, plot=True, plotmethod='imshow',
                    fs=None, dmargin=None, wintit=None, invert=True,
                    units=None, draw=True, connect=True):
        """ Return the line-integrated emissivity

        Beware, by default, Brightness=True and it is only a line-integral !

        Indeed, to get the received power, you need an estimate of the Etendue
        (previously set using self.set_Etendues()) and use Brightness=False.

        Hence, if Brightness=True and if
        the emissivity is provided in W/m3 (resp. W/m3/sr),
        => the method returns W/m2 (resp. W/m2/sr)
        The line is sampled using :meth:`~tofu.geom.LOS.get_sample`,

        The integral can be computed using three different methods:
            - 'sum':    A numpy.sum() on the local values (x segments lengths)
            - 'simps':  using :meth:`scipy.integrate.simps`
            - 'romb':   using :meth:`scipy.integrate.romb`

        Except ff, arguments common to :meth:`~tofu.geom.LOS.get_sample`

        Parameters
        ----------
        ff :    callable
            The user-provided

        Returns
        -------
        sig :   np.ndarray
            The computed signal, a 1d or 2d array depending on whether a time
            vector was provided.
        units:  str
            Units of the result

        """
        msg = "Arg out must be in [object,np.ndarray]"
        assert out in [object,np.ndarray], msg
        assert type(Brightness) is bool, "Arg Brightness must be a bool !"
        if Brightness is False and self.Etendues is None:
            msg = "Etendue must be set if Brightness is False !"
            raise Exception(msg)

        # Preformat ind
        ind = self._check_indch(ind)
        # Preformat DL
        kMin, kMax = self.kMin, self.kMax
        if DL is None:
            DL = np.array([kMin[ind], kMax[ind]])
        elif np.asarray(DL).size==2:
            DL = np.tile(np.asarray(DL).ravel()[:,np.newaxis],len(ind))
        DL = np.ascontiguousarray(DL).astype(float)
        assert type(DL) is np.ndarray and DL.ndim==2
        assert DL.shape==(2,len(ind)), "Arg DL has wrong shape !"

        # check limits
        ii = DL[0,:] < kMin[ind]
        DL[0,ii] = kMin[ind][ii]
        ii[:] = DL[0,:] >= kMax[ind]
        DL[0,ii] = kMax[ind][ii]
        ii[:] = DL[1,:] > kMax[ind]
        DL[1,ii] = kMax[ind][ii]
        ii[:] = DL[1,:] <= kMin[ind]
        DL[1,ii] = kMin[ind][ii]

        # Preformat Ds, us and Etendue
        Ds, us = self.D[:,ind], self.u[:,ind]
        if Brightness is False:
            E = self.Etendues
            if E.size==self.nRays:
                E = E[ind]

        # Preformat signal
        if len(ind)==1:
            Ds, us = Ds.reshape((3,1)), us.reshape((3,1))
        if t is None or len(t)==1:
            sig = np.full((Ds.shape[1],),np.nan)
        else:
            sig = np.full((len(t),Ds.shape[1]),np.nan)
        indok = ~(np.any(np.isnan(DL),axis=0) | np.any(np.isinf(DL),axis=0)
                  | ((DL[1,:]-DL[0,:])<=0.))

        if np.any(indok):
            Ds, us, DL = Ds[:,indok], us[:,indok], DL[:,indok]
            if indok.sum()==1:
                Ds, us = Ds.reshape((3,1)), us.reshape((3,1))
                DL = DL.reshape((2,1))
            Ds, us = np.ascontiguousarray(Ds), np.ascontiguousarray(us)
            DL = np.ascontiguousarray(DL)
            # Launch    # NB : find a way to exclude cases with DL[0,:]>=DL[1,:] !!
            # Exclude Rays not seeing the plasma
            s = _GG.LOS_calc_signal(ff, Ds, us, res, DL,
                                    dLMode=resMode, method=method,
                                    t=t, Ani=ani, fkwdargs=fkwdargs, Test=True)
            if t is None or len(t)==1:
                sig[indok] = s
            else:
                sig[:,indok] = s

        # Format output
        if Brightness is False:
            if t is None or len(t)==1 or E.size==1:
                sig = sig*E
            else:
                sig = sig*E[np.newaxis,:]
            if units is None:
                units = r"origin x $m^3.sr$"
        elif units is None:
            units = r"origin x m"

        if plot or out is object:
            assert '1D' in self.Id.Cls or '2D' in self.Id.Cls, "Set Cam type!!"
            import tofu.data as tfd
            if '1D' in self.Id.Cls:
                osig = tfd.Data1D(data=sig, t=t, LCam=self,
                                  Id=self.Id.Name, dunits={'data':units},
                                  Exp=self.Id.Exp, Diag=self.Id.Diag)
            else:
                osig = tfd.Data2D(data=sig, t=t, LCam=self,
                                  Id=self.Id.Name, dunits={'data':units},
                                  Exp=self.Id.Exp, Diag=self.Id.Diag)
            if plot:
                KH = osig.plot(fs=fs, dmargin=dmargin, wintit=wintit,
                               plotmethod=plotmethod, invert=invert,
                               draw=draw, connect=connect)
            if out is object:
                sig = osig
        return sig, units

    def plot(self, lax=None, proj='all', Lplot=_def.LOSLplot, element='L',
             element_config='P', Leg='', dL=None, dPtD=_def.LOSMd,
             dPtI=_def.LOSMd, dPtO=_def.LOSMd, dPtR=_def.LOSMd,
             dPtP=_def.LOSMd, dLeg=_def.TorLegd, multi=False, ind=None,
             fs=None, wintit=None, draw=True, Test=True):
        """ Plot the Rays / LOS, in the chosen projection(s)

        Optionnally also plot associated :class:`~tofu.geom.Ves` and Struct
        The plot can also include:
            - special points
            - the unit directing vector

        Parameters
        ----------
        Lax :       list / plt.Axes
            The axes for plotting (list of 2 axes if Proj='All')
            If None a new figure with new axes is created
        Proj :      str
            Flag specifying the kind of projection:
                - 'Cross' : cross-section
                - 'Hor' : horizontal
                - 'All' : both cross-section and horizontal (on 2 axes)
                - '3d' : a (matplotlib) 3d plot
        element :   str
            Flag specifying which elements to plot
            Each capital letter corresponds to an element:
                * 'L': LOS
                * 'D': Starting point of the LOS
                * 'I': Input point (i.e.: where the LOS enters the Vessel)
                * 'O': Output point (i.e.: where the LOS exits the Vessel)
                * 'R': Point of minimal major radius R (only if Ves.Type='Tor')
                * 'P': Point of used for impact parameter (i.e.: with minimal
                        distance to reference point Sino_RefPt)
        Lplot :     str
            Flag specifying the length to plot:
                - 'Tot': total length, from starting point (D) to output point
                - 'In' : only the in-vessel fraction (from input to output)
        element_config : str
            Fed to self.config.plot()
        Leg :       str
            Legend, if Leg='' the LOS name is used
        dL :     dict / None
            Dictionary of properties for plotting the lines
            Fed to plt.Axes.plot(), set to default if None
        dPtD :      dict
            Dictionary of properties for plotting point 'D'
        dPtI :      dict
            Dictionary of properties for plotting point 'I'
        dPtO :      dict
            Dictionary of properties for plotting point 'O'
        dPtR :      dict
            Dictionary of properties for plotting point 'R'
        dPtP :      dict
            Dictionary of properties for plotting point 'P'
        dLeg :      dict or None
            Dictionary of properties for plotting the legend
            Fed to plt.legend(), the legend is not plotted if None
        draw :      bool
            Flag indicating whether fig.canvas.draw() shall be called
        a4 :        bool
            Flag indicating whether to plot the figure in a4 dimensions
        Test :      bool
        a4 :        bool
            Flag indicating whether to plot the figure in a4 dimensions
        Test :      bool
        a4 :        bool
            Flag indicating whether to plot the figure in a4 dimensions
        Test :      bool
        a4 :        bool
            Flag indicating whether to plot the figure in a4 dimensions
        Test :      bool
        Test :      bool
            Flag indicating whether the inputs should be tested for conformity

        Returns
        -------
        La :        list / plt.Axes
            Handles of the axes used for plotting (list if Proj='All')

        """

        return _plot.Rays_plot(self, Lax=lax, Proj=proj, Lplot=Lplot,
                               element=element, element_config=element_config, Leg=Leg,
                               dL=dL, dPtD=dPtD, dPtI=dPtI, dPtO=dPtO, dPtR=dPtR,
                               dPtP=dPtP, dLeg=dLeg, multi=multi, ind=ind,
                               fs=fs, wintit=wintit, draw=draw, Test=Test)


    def plot_sino(self, ax=None, element=_def.LOSImpElt, Sketch=True,
                  Ang=_def.LOSImpAng, AngUnit=_def.LOSImpAngUnit, Leg=None,
                  dL=_def.LOSMImpd, dVes=_def.TorPFilld, dLeg=_def.TorLegd,
                  ind=None, multi=False,
                  fs=None, wintit=None, draw=True, Test=True):
        """ Plot the LOS in projection space (sinogram)

        Plot the Rays in projection space (cf. sinograms) as points.
        Can also optionnally plot the associated :class:`~tofu.geom.Ves`

        Can plot the conventional projection-space (in 2D in a cross-section),
        or a 3D extrapolation of it, where the third coordinate is provided by
        the angle that the LOS makes with the cross-section plane
        (useful in case of multiple LOS with a partially tangential view)

        Parameters
        ----------
        Proj :      str
            Flag indicating whether to plot:
                - 'Cross':  a classic sinogram (vessel cross-section)
                - '3d': an extended 3D version ('3d'), with an additional angle
        ax :        None / plt.Axes
            The axes on which to plot, if None a new figure is created
        Elt :       str
            Flag indicating which elements to plot (one per capital letter):
                * 'L': LOS
                * 'V': Vessel
        Ang  :      str
            Flag indicating which angle to use for the impact parameter:
                - 'xi': the angle of the line itself
                - 'theta': its impact parameter (theta)
        AngUnit :   str
            Flag for the angle units to be displayed:
                - 'rad': for radians
                - 'deg': for degrees
        Sketch :    bool
            Flag indicating whether to plot a skecth with angles definitions
        dL :        dict
            Dictionary of properties for plotting the Rays points
        dV :        dict
            Dictionary of properties for plotting the vessel envelopp
        dLeg :      None / dict
            Dictionary of properties for plotting the legend
            The legend is not plotted if None
        draw :      bool
            Flag indicating whether to draw the figure
        a4 :        bool
            Flag indicating whether the figure should be a4
        Test :      bool
            Flag indicating whether the inputs shall be tested for conformity

        Returns
        -------
        ax :        plt.Axes
            The axes used to plot

        """
        if self._dsino['RefPt'] is None:
            msg = "The sinogram ref. point is not set !"
            msg += "\n  => run self.set_dsino()"
            raise Exception(msg)
        return _plot.GLOS_plot_Sino(self, Proj='Cross', ax=ax, Elt=element, Leg=Leg,
                                    Sketch=Sketch, Ang=Ang, AngUnit=AngUnit,
                                    dL=dL, dVes=dVes, dLeg=dLeg,
                                    ind=ind, fs=fs, wintit=wintit,
                                    draw=draw, Test=Test)

    def plot_touch(self, key=None, invert=None,
                   ind=None, plotmethod='imshow',
                   fs=None, wintit=None, tit=None,
                   connect=True, draw=True):
        lC = [ss in self.Id.Cls for ss in ['1D','2D']]
        if not np.sum(lC)==1:
            msg = "The camera type (1D or 2D) must be specified!"
            raise Exception(msg)

        out = _plot.Rays_plot_touch(self, key=key, ind=ind, invert=invert,
                                    plotmethod=plotmethod, connect=connect,
                                    fs=fs, wintit=wintit, tit=tit, draw=draw)
        return out





class LOSCam1D(Rays): pass

class LOSCam2D(Rays):
    def __init__(self, dgeom=None, Etendues=None, Surfaces=None,
                 config=None, dchans=None, X12=None,
                 Id=None, Name=None, Exp=None, shot=None, Diag=None,
                 sino_RefPt=None, fromdict=None, method='ref',
                 SavePath=os.path.abspath('./'), color=None, plotdebug=True):
        kwdargs = locals()
        del kwdargs['self'], kwdargs['X12']
        # Python 2 vs 3
        if '__class__' in kwdargs.keys():
            del kwdargs['__class__']
        super(LOSCam2D,self).__init__(**kwdargs)
        self.set_X12(X12)

    def set_e12(self, e1=None, e2=None):
        assert e1 is None or (hasattr(e1,'__iter__') and len(e1)==3)
        assert e2 is None or (hasattr(e2,'__iter__') and len(e2)==3)
        if e1 is None:
            e1 = self._dgeom['e1']
        else:
            e1 = np.asarray(e1).astype(float).ravel()
        e1 = e1 / np.linalg.norm(e1)
        if e2 is None:
            e2 = self._dgeom['e2']
        else:
            e2 = np.asarray(e1).astype(float).ravel()
        e2 = e2 / np.linalg.norm(e2)
        assert np.abs(np.sum(e1*self._dgeom['nIn']))<1.e-12
        assert np.abs(np.sum(e2*self._dgeom['nIn']))<1.e-12
        assert np.abs(np.sum(e1*e2))<1.e-12
        self._dgeom['e1'] = e1
        self._dgeom['e2'] = e2

    def set_X12(self, X12=None):
        if X12 is not None:
            X12 = np.asarray(X12)
            assert X12.shape==(2,self._dgeom['nRays'])
        self._X12 = X12

    def get_X12(self, out='1d'):
        if self._X12 is None:
            Ds = self.D
            C = np.mean(Ds,axis=1)
            X12 = Ds-C[:,np.newaxis]
            X12 = np.array([np.sum(X12*self._dgeom['e1'][:,np.newaxis],axis=0),
                            np.sum(X12*self._dgeom['e2'][:,np.newaxis],axis=0)])
        else:
            X12 = self._X12
        if X12 is None or out.lower()=='1d':
            DX12 = None
        else:
            x1u, x2u, ind, DX12 = utils.get_X12fromflat(X12)
            if out.lower()=='2d':
                X12 = [x1u, x2u, ind]
        return X12, DX12







    """ Return the indices or instances of all LOS matching criteria

    The selection can be done according to 2 different mechanisms

    Mechanism (1): provide the value (Val) a criterion (Crit) should match
    The criteria are typically attributes of :class:`~tofu.pathfile.ID`
    (i.e.: name, or user-defined attributes like the camera head...)

    Mechanism (2): (used if Val=None)
    Provide a str expression (or a list of such) to be fed to eval()
    Used to check on quantitative criteria.
        - PreExp: placed before the criterion value (e.g.: 'not ' or '<=')
        - PostExp: placed after the criterion value
        - you can use both

    Other parameters are used to specify logical operators for the selection
    (match any or all the criterion...) and the type of output.

    Parameters
    ----------
    Crit :      str
        Flag indicating which criterion to use for discrimination
        Can be set to:
            - any attribute of :class:`~tofu.pathfile.ID`
        A str (or list of such) expression to be fed to eval()
        Placed after the criterion value
        Used for selection mechanism (2)
    Log :       str
        Flag indicating whether the criterion shall match:
            - 'all': all provided values
            - 'any': at least one of them
    InOut :     str
        Flag indicating whether the returned indices are:
            - 'In': the ones matching the criterion
            - 'Out': the ones not matching it
    Out :       type / str
        Flag indicating in which form to return the result:
            - int: as an array of integer indices
            - bool: as an array of boolean indices
            - 'Name': as a list of names
            - 'LOS': as a list of :class:`~tofu.geom.LOS` instances

    Returns
    -------
    ind :       list / np.ndarray
        The computed output, of nature defined by parameter Out

    Examples
    --------
    >>> import tofu.geom as tfg
    >>> VPoly, VLim = [[0.,1.,1.,0.],[0.,0.,1.,1.]], [-1.,1.]
    >>> V = tfg.Ves('ves', VPoly, Lim=VLim, Type='Lin', Exp='Misc', shot=0)
    >>> Du1 = ([0.,-0.1,-0.1],[0.,1.,1.])
    >>> Du2 = ([0.,-0.1,-0.1],[0.,0.5,1.])
    >>> Du3 = ([0.,-0.1,-0.1],[0.,1.,0.5])
    >>> l1 = tfg.LOS('l1', Du1, Ves=V, Exp='Misc', Diag='A', shot=0)
    >>> l2 = tfg.LOS('l2', Du2, Ves=V, Exp='Misc', Diag='A', shot=1)
    >>> l3 = tfg.LOS('l3', Du3, Ves=V, Exp='Misc', Diag='B', shot=1)
    >>> gl = tfg.GLOS('gl', [l1,l2,l3])
    >>> Arg1 = dict(Val=['l1','l3'],Log='any',Out='LOS')
    >>> Arg2 = dict(Val=['l1','l3'],Log='any',InOut='Out',Out=int)
    >>> Arg3 = dict(Crit='Diag', Val='A', Out='Name')
    >>> Arg4 = dict(Crit='shot', PostExp='>=1')
    >>> gl.select(**Arg1)
    [l1,l3]
    >>> gl.select(**Arg2)
    array([1])
    >>> gl.select(**Arg3)
    ['l1','l2']
    >>> gl.select(**Arg4)
    array([False, True, True], dtype=bool)

    """<|MERGE_RESOLUTION|>--- conflicted
+++ resolved
@@ -2589,12 +2589,7 @@
                 lSPoly.append(ss.Poly_closed)
                 lSVIn.append(ss.dgeom['VIn'])
                 lSLim.append(ss.Lim)
-<<<<<<< HEAD
-                lSnLim.append(ss.nLim)
-=======
                 lSnLim.append(ss.noccur)
-
->>>>>>> 9ddc9205
             largs = [D, u, VPoly, VVIn]
             dkwd = dict(Lim=Lim, nLim=nLim,
                         LSPoly=lSPoly, LSLim=lSLim,
