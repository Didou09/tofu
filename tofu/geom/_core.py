"""
This module is the geometrical part of the ToFu general package
It includes all functions and object classes necessary for tomography on Tokamaks
"""

# Built-in
import os
import sys
import warnings
#from abc import ABCMeta, abstractmethod
import copy
import inspect
if sys.version[0]=='2':
    import re, tokenize, keyword


# Common
import numpy as np
import matplotlib as mpl
import datetime as dtm
try:
    import pandas as pd
except Exception:
    lm = ['tf.geom.Config.get_description()']
    msg = "Could not import pandas, "
    msg += "the following may not work :"
    msg += "\n    - ".join(lm)
    warnings.warn(msg)


# ToFu-specific
import tofu.pathfile as tfpf
import tofu.utils as utils
try:
    import tofu.geom._def as _def
    import tofu.geom._GG as _GG
    import tofu.geom._GG_LM as _GG_LM
    import tofu.geom._comp as _comp
    import tofu.geom._plot as _plot
except Exception:
    from . import _def as _def
    from . import _GG as _GG
    from . import _GG_LM as _GG_LM
    from . import _comp as _comp
    from . import _plot as _plot

__all__ = ['PlasmaDomain', 'Ves', 'PFC', 'CoilPF', 'CoilCS', 'Config',
           'Rays','CamLOS1D','CamLOS2D']


_arrayorder = 'C'
_Clock = False
_Type = 'Tor'



"""
###############################################################################
###############################################################################
                        Ves class and functions
###############################################################################
"""



class Struct(utils.ToFuObject):
    """ A class defining a Linear or Toroidal vaccum vessel (i.e. a 2D polygon representing a cross-section and assumed to be linearly or toroidally invariant)

    A Ves object is mostly defined by a close 2D polygon, which can be understood as a poloidal cross-section in (R,Z) cylindrical coordinates if Type='Tor' (toroidal shape) or as a straight cross-section through a cylinder in (Y,Z) cartesian coordinates if Type='Lin' (linear shape).
    Attributes such as the surface, the angular volume (if Type='Tor') or the center of mass are automatically computed.
    The instance is identified thanks to an attribute Id (which is itself a tofu.ID class object) which contains informations on the specific instance (name, Type...).

    Parameters
    ----------
    Id :            str / tfpf.ID
        A name string or a pre-built tfpf.ID class to be used to identify this particular instance, if a string is provided, it is fed to tfpf.ID()
    Poly :          np.ndarray
        An array (2,N) or (N,2) defining the contour of the vacuum vessel in a cross-section, if not closed, will be closed automatically
    Type :          str
        Flag indicating whether the vessel will be a torus ('Tor') or a linear device ('Lin')
    Lim :         list / np.ndarray
        Array or list of len=2 indicating the limits of the linear device volume on the x axis
    Sino_RefPt :    None / np.ndarray
        Array specifying a reference point for computing the sinogram (i.e. impact parameter), if None automatically set to the (surfacic) center of mass of the cross-section
    Sino_NP :       int
        Number of points in [0,2*pi] to be used to plot the vessel sinogram envelop
    Clock :         bool
        Flag indicating whether the input polygon should be made clockwise (True) or counter-clockwise (False)
    arrayorder:     str
        Flag indicating whether the attributes of type=np.ndarray (e.g.: Poly) should be made C-contiguous ('C') or Fortran-contiguous ('F')
    Exp :           None / str
        Flag indicating which experiment the object corresponds to, allowed values are in [None,'AUG','MISTRAL','JET','ITER','TCV','TS','Misc']
    shot :          None / int
        Shot number from which this Ves is usable (in case of change of geometry)
    SavePath :      None / str
        If provided, forces the default saving path of the object to the provided value

    Returns
    -------
    Ves :        Ves object
        The created Ves object, with all necessary computed attributes and methods

    """

    #__metaclass__ = ABCMeta


    # Fixed (class-wise) dictionary of default properties
    _ddef = {'Id':{'shot':0,
                   'include':['Mod','Cls','Exp','Diag',
                              'Name','shot','version']},
             'dgeom':{'Type':'Tor', 'Lim':[], 'arrayorder':'C'},
             'dsino':{},
             'dphys':{},
             'dmisc':{'color':'k'}}
    _dplot = {'cross':{'Elt':'P',
                       'dP':{'color':'k','lw':2},
                       'dI':{'color':'k','ls':'--','marker':'x','ms':8,'mew':2},
                       'dBs':{'color':'b','ls':'--','marker':'x','ms':8,'mew':2},
                       'dBv':{'color':'g','ls':'--','marker':'x','ms':8,'mew':2},
                       'dVect':{'color':'r','scale':10}},
              'hor':{'Elt':'P',
                     'dP':{'color':'k','lw':2},
                     'dI':{'color':'k','ls':'--'},
                     'dBs':{'color':'b','ls':'--'},
                     'dBv':{'color':'g','ls':'--'},
                     'Nstep':50},
              '3d':{'Elt':'P',
                    'dP':{'color':(0.8,0.8,0.8,1.),
                          'rstride':1,'cstride':1,
                          'linewidth':0., 'antialiased':False},
                    'Lim':None,
                    'Nstep':50}}


    # Does not exist beofre Python 3.6 !!!
    def __init_subclass__(cls, color='k', **kwdargs):
        # Python 2
        super(Struct,cls).__init_subclass__(**kwdargs)
        # Python 3
        #super().__init_subclass__(**kwdargs)
        cls._ddef = copy.deepcopy(Struct._ddef)
        cls._dplot = copy.deepcopy(Struct._dplot)
        cls._set_color_ddef(cls._color)

    @classmethod
    def _set_color_ddef(cls, color):
        cls._ddef['dmisc']['color'] = mpl.colors.to_rgba(color)

    def __init__(self, Poly=None, Type=None,
                 Lim=None, pos=None, extent=None, mobile=False,
                 Id=None, Name=None, Exp=None, shot=None,
                 sino_RefPt=None, sino_nP=_def.TorNP,
                 Clock=False, arrayorder='C', fromdict=None,
                 SavePath=os.path.abspath('./'),
                 SavePath_Include=tfpf.defInclude, color=None):

        # To replace __init_subclass__ for Python 2
        if sys.version[0]=='2':
            self._dstrip = utils.ToFuObjectBase._dstrip.copy()
            self.__class__._strip_init()

        # Create a dplot at instance level
        self._dplot = copy.deepcopy(self.__class__._dplot)

        kwdargs = locals()
        del kwdargs['self']
        # super()
        super(Struct,self).__init__(**kwdargs)

    def _reset(self):
        # super()
        super(Struct,self)._reset()
        self._dgeom = dict.fromkeys(self._get_keys_dgeom())
        self._dsino = dict.fromkeys(self._get_keys_dsino())
        self._dphys = dict.fromkeys(self._get_keys_dphys())
        self._dmisc = dict.fromkeys(self._get_keys_dmisc())
        #self._dplot = copy.deepcopy(self.__class__._ddef['dplot'])

    @classmethod
    def _checkformat_inputs_Id(cls, Id=None, Name=None,
                               Exp=None, shot=None, Type=None,
                               include=None,
                               **kwdargs):
        if Id is not None:
            assert isinstance(Id,utils.ID)
            Name, Exp, shot, Type = Id.Name, Id.Exp, Id.shot, Id.Type
        assert type(Name) is str
        assert type(Exp) is str
        if shot is None:
            shot = cls._ddef['Id']['shot']
        assert type(shot) is int
        if Type is None:
            Type = cls._ddef['dgeom']['Type']
        assert Type in ['Tor','Lin']
        if include is None:
            include = cls._ddef['Id']['include']
        kwdargs.update({'Name':Name, 'Exp':Exp, 'shot':shot, 'Type':Type,
                        'include':include})
        return kwdargs

    ###########
    # Get largs
    ###########

    @staticmethod
    def _get_largs_dgeom(sino=True):
        largs = ['Poly','Lim','pos','extent','mobile','Clock','arrayorder']
        if sino:
            lsino = Struct._get_largs_dsino()
            largs += ['sino_{0}'.format(s) for s in lsino]
        return largs

    @staticmethod
    def _get_largs_dsino():
        largs = ['RefPt','nP']
        return largs

    @staticmethod
    def _get_largs_dphys():
        largs = ['lSymbols']
        return largs

    @staticmethod
    def _get_largs_dmisc():
        largs = ['color']
        return largs

    ###########
    # Get check and format inputs
    ###########

    @staticmethod
    def _checkformat_Lim(Lim, Type='Tor'):
        if Lim is None:
            Lim = np.array([],dtype=float)
        else:
            assert hasattr(Lim,'__iter__')
            Lim = np.asarray(Lim,dtype=float)
            assert Lim.ndim in [1,2]
            if Lim.ndim==1:
                assert Lim.size in [0,2]
                if Lim.size==2:
                    Lim = Lim.reshape((2,1))
            else:
                if Lim.shape[0]!=2:
                    Lim = Lim.T
            if Type=='Lin':
                if not np.all(Lim[0,:]<Lim[1,:]):
                    msg = "All provided Lim must be increasing !"
                    raise Exception(msg)
            else:
                Lim = np.arctan2(np.sin(Lim),np.cos(Lim))
            assert np.all(~np.isnan(Lim))
        return Lim

    @staticmethod
    def _checkformat_posextent(pos, extent, Type='Tor'):
        lC = [pos is None, extent is None]
        if any(lC):
            if not all(lC):
                msg = ""
                raise Exception(msg)
            pos = np.array([],dtype=float)
            extent = np.array([],dtype=float)
        else:
            lfloat = [int, float, np.int64, np.float64]
            assert type(pos) in lfloat or hasattr(pos,'__iter__')
            if type(pos) in lfloat:
                pos = np.array([pos],dtype=float)
            else:
                pos = np.asarray(pos,dtype=float).ravel()
            if Type=='Tor':
                pos = np.arctan2(np.sin(pos),np.cos(pos))
            assert type(extent) in lfloat or hasattr(extent,'__iter__')
            if type(extent) in lfloat:
                extent = float(extent)
            else:
                extent = np.asarray(extent,dtype=float).ravel()
                assert extent.size==pos.size
            if not np.all(extent>0.):
                msg = "All provided extent values must be >0 !"
                raise Exception(msg)
            if Type=='Tor':
                if not np.all(extent<2.*np.pi):
                    msg = "Provided extent must be in ]0;2pi[ (radians)!"
                    raise Exception(msg)
            assert np.all(~np.isnan(pos)) and np.all(~np.isnan(extent))
        return pos, extent

    @staticmethod
    def _get_LimFromPosExtent(pos, extent, Type='Tor'):
        if pos.size>0:
            Lim = pos[np.newaxis,:] + np.array([[-0.5],[0.5]])*extent
            if Type=='Tor':
                Lim = np.arctan2(np.sin(Lim),np.cos(Lim))
        else:
            Lim = np.asarray([],dtype=float)
        return Lim

    @staticmethod
    def _get_PosExtentFromLim(Lim, Type='Tor'):
        if Lim.size>0:
            pos, extent = np.mean(Lim,axis=0), Lim[1,:]-Lim[0,:]
            if Type=='Tor':
                ind = Lim[0,:]>Lim[1,:]
                pos[ind] = pos[ind] + np.pi
                extent[ind] = 2.*np.pi + extent[ind]
                pos = np.arctan2(np.sin(pos),np.cos(pos))
                assert np.all(extent>0.)
            if np.std(extent)<np.mean(extent)*1.e-9:
                extent = np.mean(extent)
        else:
            pos = np.array([],dtype=float)
            extent = np.array([],dtype=float)
        return pos, extent

    @classmethod
    def _checkformat_inputs_dgeom(cls, Poly=None,
                                  Lim=None, pos=None, extent=None, mobile=False,
                                  Type=None, Clock=False, arrayorder=None):
        assert type(Clock) is bool
        assert type(mobile) is bool
        if arrayorder is None:
            arrayorder = Struct._ddef['dgeom']['arrayorder']
        assert arrayorder in ['C','F']
        assert Poly is not None and hasattr(Poly,'__iter__')
        Poly = np.asarray(Poly).astype(float)
        assert Poly.ndim==2 and 2 in Poly.shape
        if Poly.shape[0]!=2:
            Poly = Poly.T
        if Type is None:
            Type = Struct._ddef['dgeom']['Type']
        assert Type in ['Tor','Lin']

        lC = [Lim is None, pos is None]
        if not any(lC):
            msg = "Please provide either Lim xor pos/extent pair!\n"
            msg += "Lim should be an array of limits\n"
            msg += "pos should be an array of centers and extent a float / array"
            raise Exception(msg)
        if all(lC):
            pos = np.asarray([],dtype=float)
            extent = np.asarray([],dtype=float)
            #Lim = np.asarray([],dtype=float)
        elif lC[0]:
            pos, extent =  cls._checkformat_posextent(pos, extent, Type)
            #Lim = cls._get_LimFromPosExtent(pos, extent, Type)
        else:
            Lim =  cls._checkformat_Lim(Lim, Type)
            pos, extent = cls._get_PosExtentFromLim(Lim, Type)

        return Poly, pos, extent, Type, arrayorder

    def _checkformat_inputs_dsino(self, RefPt=None, nP=None):
        assert type(nP) is int and nP>0
        assert RefPt is None or hasattr(RefPt,'__iter__')
        if RefPt is None:
            RefPt = self._dgeom['BaryS']
        RefPt = np.asarray(RefPt,dtype=float).flatten()
        assert RefPt.size==2, "RefPt must be of size=2 !"
        return RefPt

    @staticmethod
    def _checkformat_inputs_dphys(lSymbols=None):
        if lSymbols is not None:
            assert type(lSymbols) in [list,str]
            if type(lSymbols) is list:
                assert all([type(ss) is str for ss in lSymbols])
            else:
                lSymbols = [lSymbols]
            lSymbols = np.asarray(lSymbols,dtype=str)
        return lSymbols

    @classmethod
    def _checkformat_inputs_dmisc(cls, color=None):
        if color is None:
            color = mpl.colors.to_rgba(cls._ddef['dmisc']['color'])
        assert mpl.colors.is_color_like(color)
        return tuple(mpl.colors.to_rgba(color))

    ###########
    # Get keys of dictionnaries
    ###########

    @staticmethod
    def _get_keys_dgeom():
        lk = ['Poly','pos','extent','noccur','Multi','nP',
              'P1Max','P1Min','P2Max','P2Min',
              'BaryP','BaryL','BaryS','BaryV',
              'Surf','VolAng','Vect','VIn','mobile',
              'circ-C','circ-r','Clock','arrayorder']
        return lk

    @staticmethod
    def _get_keys_dsino():
        lk = ['RefPt','nP','EnvTheta','EnvMinMax']
        return lk

    @staticmethod
    def _get_keys_dphys():
        lk = ['lSymbols']
        return lk

    @staticmethod
    def _get_keys_dmisc():
        lk = ['color']
        return lk

    ###########
    # _init
    ###########

    def _init(self, Poly=None, Type=_Type,
              Lim=None, pos=None, extent=None, mobile=False,
              Clock=_Clock, arrayorder=_arrayorder,
              sino_RefPt=None, sino_nP=_def.TorNP, color=None, **kwdargs):
        allkwds = dict(locals(), **kwdargs)
        largs = self._get_largs_dgeom(sino=True)
        kwdgeom = self._extract_kwdargs(allkwds, largs)
        largs = self._get_largs_dphys()
        kwdphys = self._extract_kwdargs(allkwds, largs)
        largs = self._get_largs_dmisc()
        kwdmisc = self._extract_kwdargs(allkwds, largs)
        self._set_dgeom(**kwdgeom)
        self.set_dphys(**kwdphys)
        self._set_dmisc(**kwdmisc)
        self._dstrip['strip'] = 0

    ###########
    # set dictionaries
    ###########

    def _set_dgeom(self, Poly=None,
                   Lim=None, pos=None, extent=None, mobile=False,
                   Clock=False, arrayorder='C',
                   sino_RefPt=None, sino_nP=_def.TorNP, sino=True):
        out = self._checkformat_inputs_dgeom(Poly=Poly, Lim=Lim, pos=pos,
                                             extent=extent, mobile=mobile,
                                             Type=self.Id.Type, Clock=Clock)
        Poly, pos, extent, Type, arrayorder = out
        dgeom = _comp._Struct_set_Poly(Poly, pos=pos, extent=extent,
                                       arrayorder=arrayorder,
                                       Type=self.Id.Type, Clock=Clock)
        dgeom['arrayorder'] = arrayorder
        dgeom['mobile'] = mobile
        self._dgeom = dgeom
        if sino:
            self.set_dsino(sino_RefPt, nP=sino_nP)

    def set_dsino(self, RefPt=None, nP=_def.TorNP):
        RefPt = self._checkformat_inputs_dsino(RefPt=RefPt, nP=nP)
        EnvTheta, EnvMinMax = _GG.Sino_ImpactEnv(RefPt, self.Poly_closed,
                                                 NP=nP, Test=False)
        self._dsino = {'RefPt':RefPt, 'nP':nP,
                       'EnvTheta':EnvTheta, 'EnvMinMax':EnvMinMax}

    def set_dphys(self, lSymbols=None):
        lSymbols = self._checkformat_inputs_dphys(lSymbols)
        self._dphys['lSymbols'] = lSymbols

    def _set_color(self, color=None):
        color = self._checkformat_inputs_dmisc(color=color)
        self._dmisc['color'] = color
        self._dplot['cross']['dP']['color'] = color
        self._dplot['hor']['dP']['color'] = color
        self._dplot['3d']['dP']['color'] = color

    def _set_dmisc(self, color=None):
        self._set_color(color)

    ###########
    # strip dictionaries
    ###########

    def _strip_dgeom(self, lkeep=['Poly','pos', 'extent','mobile','Clock','arrayorder']):
        utils.ToFuObject._strip_dict(self._dgeom, lkeep=lkeep)

    def _strip_dsino(self, lkeep=['RefPt','nP']):
        utils.ToFuObject._strip_dict(self._dsino, lkeep=lkeep)

    def _strip_dphys(self, lkeep=['lSymbols']):
        utils.ToFuObject._strip_dict(self._dphys, lkeep=lkeep)

    def _strip_dmisc(self, lkeep=['color']):
        utils.ToFuObject._strip_dict(self._dmisc, lkeep=lkeep)

    ###########
    # rebuild dictionaries
    ###########

    def _rebuild_dgeom(self, lkeep=['Poly','pos','extent','mobile','Clock','arrayorder']):
        reset = utils.ToFuObject._test_Rebuild(self._dgeom, lkeep=lkeep)
        if reset:
            utils.ToFuObject._check_Fields4Rebuild(self._dgeom,
                                                   lkeep=lkeep, dname='dgeom')
            self._set_dgeom(self.Poly, pos=self.pos, extent=self.extent,
                            Clock=self.dgeom['Clock'],
                            arrayorder=self.dgeom['arrayorder'],
                            sino=False)

    def _rebuild_dsino(self, lkeep=['RefPt','nP']):
        reset = utils.ToFuObject._test_Rebuild(self._dsino, lkeep=lkeep)
        if reset:
            utils.ToFuObject._check_Fields4Rebuild(self._dsino,
                                                   lkeep=lkeep, dname='dsino')
            self.set_dsino(RefPt=self.dsino['RefPt'], nP=self.dsino['nP'])

    def _rebuild_dphys(self, lkeep=['lSymbols']):
        reset = utils.ToFuObject._test_Rebuild(self._dphys, lkeep=lkeep)
        if reset:
            utils.ToFuObject._check_Fields4Rebuild(self._dphys,
                                                   lkeep=lkeep, dname='dphys')
            self.set_dphys(lSymbols=self.dphys['lSymbols'])

    def _rebuild_dmisc(self, lkeep=['color']):
        reset = utils.ToFuObject._test_Rebuild(self._dmisc, lkeep=lkeep)
        if reset:
            utils.ToFuObject._check_Fields4Rebuild(self._dmisc,
                                                   lkeep=lkeep, dname='dmisc')
            self._set_dmisc(color=self.dmisc['color'])

    ###########
    # _strip and get/from dict
    ###########

    @classmethod
    def _strip_init(cls):
        cls._dstrip['allowed'] = [0,1,2]
        nMax = max(cls._dstrip['allowed'])
        doc = """
                 1: Remove dsino expendables
                 2: Remove also dgeom, dphys and dmisc expendables"""
        doc = utils.ToFuObjectBase.strip.__doc__.format(doc,nMax)
        if sys.version[0]=='2':
            cls.strip.__func__.__doc__ = doc
        else:
            cls.strip.__doc__ = doc

    def strip(self, strip=0):
        # super()
        super(Struct,self).strip(strip=strip)

    def _strip(self, strip=0):
        if strip==0:
            self._rebuild_dgeom()
            self._rebuild_dsino()
            self._rebuild_dphys()
            self._rebuild_dmisc()
        elif strip==1:
            self._strip_dsino()
            self._rebuild_dgeom()
            self._rebuild_dphys()
            self._rebuild_dmisc()
        else:
            self._strip_dsino()
            self._strip_dgeom()
            self._strip_dphys()
            self._strip_dmisc()

    def _to_dict(self):
        dout = {'dgeom':{'dict':self.dgeom, 'lexcept':None},
                'dsino':{'dict':self.dsino, 'lexcept':None},
                'dphys':{'dict':self.dphys, 'lexcept':None},
                'dmisc':{'dict':self.dmisc, 'lexcept':None},
                'dplot':{'dict':self._dplot, 'lexcept':None}}
        return dout

    def _from_dict(self, fd):
        self._dgeom.update(**fd['dgeom'])
        self._dsino.update(**fd['dsino'])
        self._dphys.update(**fd['dphys'])
        self._dmisc.update(**fd['dmisc'])
        if 'dplot' in fd.keys():
            self._dplot.update(**fd['dplot'])

    ###########
    # Properties
    ###########

    @property
    def Type(self):
        """Return the type of structure """
        return self._Id.Type
    @property
    def dgeom(self):
        return self._dgeom
    @property
    def Poly(self):
        """Return the polygon defining the structure cross-section"""
        return self._dgeom['Poly']
    @property
    def Poly_closed(self):
        """ Returned the closed polygon """
        return np.hstack((self._dgeom['Poly'],self._dgeom['Poly'][:,0:1]))
    @property
    def pos(self):
        return self._dgeom['pos']
    @property
    def extent(self):
        if hasattr(self._dgeom['extent'],'__iter__'):
            extent = self._dgeom['extent']
        else:
            extent = np.full(self._dgeom['pos'].shape,self._dgeom['extent'])
        return extent
    @property
    def noccur(self):
        return self._dgeom['noccur']
    @property
    def Lim(self):
        Lim = self._get_LimFromPosExtent(self._dgeom['pos'],
                                         self._dgeom['extent'],
                                         Type=self.Id.Type)
        return Lim.T
    @property
    def dsino(self):
        return self._dsino
    @property
    def dphys(self):
        return self._dphys
    @property
    def dmisc(self):
        return self._dmisc


    ###########
    # public methods
    ###########

    def set_color(self, col):
        self._set_color(col)

    def get_color(self):
        return self._dmisc['color']

    def move(self):
        """ To be overriden at object-level after instance creation

        To do so:
            1/ create the instance:
                >> S = tfg.Struct('test', poly, Exp='Test')
            2/ Define a moving function f taking the instance as first argument
                >> def f(self, Delta=1.):
                       Polynew = self.Poly
                       Polynew[0,:] = Polynew[0,:] + Delta
                       self._set_geom(Polynew, Lim=self.Lim)
            3/ Bound your custom function to the self.move() method
               using types.MethodType() found in the types module
                >> import types
                >> S.move = types.MethodType(f, S)

            See the following page for info and details on method-patching:
            https://tryolabs.com/blog/2013/07/05/run-time-method-patching-python/
        """
        print(self.move.__doc__)

    def isInside(self, pts, In='(X,Y,Z)'):
        """ Return an array of booleans indicating whether each point lies
        inside the Struct volume

        Tests for each point whether it lies inside the Struct object.
        The points coordinates can be provided in 2D or 3D
        You must specify which coordinate system is used with 'In' kwdarg.
        An array of boolean flags is returned.

        Parameters
        ----------
        pts :   np.ndarray
            (2,N) or (3,N) array, coordinates of the points to be tested
        In :    str
            Flag indicating the coordinate system in which pts are provided
            e.g.: '(X,Y,Z)' or '(R,Z)'

        Returns
        -------
        ind :   np.ndarray
            (N,) array of booleans, True if a point is inside the volume

        """
        ind = _GG._Ves_isInside(pts, self.Poly, Lim=self.Lim,
                                nLim=self._dgeom['noccur'],
                                VType=self.Id.Type,
                                In=In, Test=True)
        return ind


    def get_InsideConvexPoly(self, RelOff=_def.TorRelOff, ZLim='Def',
                             Spline=True, Splprms=_def.TorSplprms,
                             NP=_def.TorInsideNP, Plot=False, Test=True):
        """ Return a polygon that is a smaller and smoothed approximation of Ves.Poly, useful for excluding the divertor region in a Tokamak

        For some uses, it can be practical to approximate the polygon defining the Ves object (which can be non-convex, like with a divertor), by a simpler, sligthly smaller and convex polygon.
        This method provides a fast solution for computing such a proxy.

        Parameters
        ----------
        RelOff :    float
            Fraction by which an homothetic polygon should be reduced (1.-RelOff)*(Poly-BaryS)
        ZLim :      None / str / tuple
            Flag indicating what limits shall be put to the height of the polygon (used for excluding divertor)
        Spline :    bool
            Flag indiating whether the reduced and truncated polygon shall be smoothed by 2D b-spline curves
        Splprms :   list
            List of 3 parameters to be used for the smoothing [weights,smoothness,b-spline order], fed to scipy.interpolate.splprep()
        NP :        int
            Number of points to be used to define the smoothed polygon
        Plot :      bool
            Flag indicating whether the result shall be plotted for visual inspection
        Test :      bool
            Flag indicating whether the inputs should be tested for conformity

        Returns
        -------
        Poly :      np.ndarray
            (2,N) polygon resulting from homothetic transform, truncating and optional smoothing

        """
        return _comp._Ves_get_InsideConvexPoly(self.Poly_closed,
                                               self.dgeom['P2Min'],
                                               self.dgeom['P2Max'],
                                               self.dgeom['BaryS'],
                                               RelOff=RelOff, ZLim=ZLim,
                                               Spline=Spline, Splprms=Splprms,
                                               NP=NP, Plot=Plot, Test=Test)

    def get_sampleEdge(self, res, DS=None, resMode='abs', offsetIn=0.):
        """ Sample the polygon edges, with resolution res

        Sample each segment of the 2D polygon
        Sampling can be limited to a subdomain defined by DS
        """
        pts, dlr, ind = _comp._Ves_get_sampleEdge(self.Poly, res, DS=DS,
                                                  dLMode=resMode, DIn=offsetIn,
                                                  VIn=self.dgeom['VIn'],
                                                  margin=1.e-9)
        return pts, dlr, ind

    def get_sampleCross(self, res, DS=None, resMode='abs', ind=None):
        """ Sample, with resolution res, the 2D cross-section

        The sampling domain can be limited by DS or ind
        """
        args = [self.Poly, self.dgeom['P1Min'][0], self.dgeom['P1Max'][0],
                self.dgeom['P2Min'][1], self.dgeom['P2Max'][1], res]
        kwdargs = dict(DS=DS, dSMode=resMode, ind=ind, margin=1.e-9)
        pts, dS, ind, reseff = _comp._Ves_get_sampleCross(*args, **kwdargs)
        return pts, dS, ind, reseff

    def get_sampleS(self, res, DS=None, resMode='abs',
                    ind=None, offsetIn=0., Out='(X,Y,Z)', Ind=None):
        """ Sample, with resolution res, the surface defined by DS or ind

        An optionnal offset perpendicular to the surface can be used
        (offsetIn>0 => inwards)

        Parameters
        ----------
        res     :   float / list of 2 floats
            Desired resolution of the surfacic sample
                float   : same resolution for all directions of the sample
                list    : [dl,dXPhi] where:
                    dl      : res. along polygon contours (cross-section)
                    dXPhi   : res. along axis (toroidal/linear direction)
        DS      :   None / list of 3 lists of 2 floats
            Limits of the domain in which the sample should be computed
                None : whole surface of the object
                list : [D1,D2,D3], where Di is a len()=2 list
                       (increasing floats, setting limits along coordinate i)
                    [DR,DZ,DPhi]: in toroidal geometry (self.Id.Type=='Tor')
                    [DX,DY,DZ]  : in linear geometry (self.Id.Type=='Lin')
        resMode  :   str
            Flag, specifies if res is absolute or relative to element sizes
                'abs'   :   res is an absolute distance
                'rel'   :   if res=0.1, each polygon segment is divided in 10,
                            as is the toroidal/linear length
        ind     :   None / np.ndarray of int
            If provided, DS is ignored and the sample points corresponding to
            the provided indices are returned
            Example (assuming obj is a Ves object)
                > # We create a 5x5 cm2 sample of the whole surface
                > pts, dS, ind, reseff = obj.get_sample(0.05)
                > # Perform operations, save only the points indices (save space)
                > ...
                > # Retrieve the points from their indices (requires same res)
                > pts2, dS2, ind2, reseff2 = obj.get_sample(0.05, ind=ind)
                > np.allclose(pts,pts2)
                True
        offsetIn:   float
            Offset distance from the actual surface of the object
            Inwards if positive
            Useful to avoid numerical errors
        Out     :   str
            Flag indicating the coordinate system of returned points
            e.g. : '(X,Y,Z)' or '(R,Z,Phi)'
        Ind     :   None / iterable of ints
            Array of indices of the entities to be considered
            (only when multiple entities, i.e.: self.nLim>1)

        Returns
        -------
        pts     :   np.ndarray / list of np.ndarrays
            Sample points coordinates, as a (3,N) array.
            A list is returned if the object has multiple entities
        dS      :   np.ndarray / list of np.ndarrays
            The surface (in m^2) associated to each point
        ind     :   np.ndarray / list of np.ndarrays
            The index of each point
        reseff  :   np.ndarray / list of np.ndarrays
            Effective resolution in both directions after sample computation
        """
        if Ind is not None:
            assert self.dgeom['Multi']
        kwdargs = dict(DS=DS, dSMode=resMode, ind=ind, DIn=offsetIn,
                       VIn=self.dgeom['VIn'], VType=self.Id.Type,
                       VLim=np.ascontiguousarray(self.Lim), nVLim=self.noccur,
                       Out=Out, margin=1.e-9,
                       Multi=self.dgeom['Multi'], Ind=Ind)
        args = [self.Poly, self.dgeom['P1Min'][0], self.dgeom['P1Max'][0],
                self.dgeom['P2Min'][1], self.dgeom['P2Max'][1], res]
        pts, dS, ind, reseff = _comp._Ves_get_sampleS(*args, **kwdargs)
        return pts, dS, ind, reseff

    def get_sampleV(self, res, DV=None, resMode='abs', ind=None, Out='(X,Y,Z)'):
        """ Sample, with resolution res, the volume defined by DV or ind """

        args = [self.Poly, self.dgeom['P1Min'][0], self.dgeom['P1Max'][0],
                self.dgeom['P2Min'][1], self.dgeom['P2Max'][1], res]
        kwdargs = dict(DV=DV, dVMode=resMode, ind=ind, VType=self.Id.Type,
                      VLim=self.Lim, Out=Out, margin=1.e-9)
        pts, dV, ind, reseff = _comp._Ves_get_sampleV(*args, **kwdargs)
        return pts, dV, ind, reseff


    def plot(self, lax=None, proj='all', element='PIBsBvV',
             dP=None, dI=_def.TorId, dBs=_def.TorBsd, dBv=_def.TorBvd,
             dVect=_def.TorVind, dIHor=_def.TorITord, dBsHor=_def.TorBsTord,
             dBvHor=_def.TorBvTord, Lim=None, Nstep=_def.TorNTheta,
             dLeg=_def.TorLegd, indices=False,
             draw=True, fs=None, wintit=None, Test=True):
        """ Plot the polygon defining the vessel, in chosen projection

        Generic method for plotting the Ves object
        The projections to be plotted, the elements to plot can be specified
        Dictionaries of properties for each elements can also be specified
        If an ax is not provided a default one is created.

        Parameters
        ----------
        Lax :       list or plt.Axes
            The axes to be used for plotting
            Provide a list of 2 axes if proj='All'
            If None a new figure with axes is created
        proj :      str
            Flag specifying the kind of projection
                - 'Cross' : cross-section projection
                - 'Hor' : horizontal projection
                - 'All' : both
                - '3d' : a 3d matplotlib plot
        element :   str
            Flag specifying which elements to plot
            Each capital letter corresponds to an element:
                * 'P': polygon
                * 'I': point used as a reference for impact parameters
                * 'Bs': (surfacic) center of mass
                * 'Bv': (volumic) center of mass for Tor type
                * 'V': vector pointing inward perpendicular to each segment
        dP :        dict / None
            Dict of properties for plotting the polygon
            Fed to plt.Axes.plot() or plt.plot_surface() if proj='3d'
        dI :        dict / None
            Dict of properties for plotting point 'I' in Cross-section projection
        dIHor :     dict / None
            Dict of properties for plotting point 'I' in horizontal projection
        dBs :       dict / None
            Dict of properties for plotting point 'Bs' in Cross-section projection
        dBsHor :    dict / None
            Dict of properties for plotting point 'Bs' in horizontal projection
        dBv :       dict / None
            Dict of properties for plotting point 'Bv' in Cross-section projection
        dBvHor :    dict / None
            Dict of properties for plotting point 'Bv' in horizontal projection
        dVect :     dict / None
            Dict of properties for plotting point 'V' in cross-section projection
        dLeg :      dict / None
            Dict of properties for plotting the legend, fed to plt.legend()
            The legend is not plotted if None
        Lim :       list or tuple
            Array of a lower and upper limit of angle (rad.) or length for
            plotting the '3d' proj
        Nstep :     int
            Number of points for sampling in ignorable coordinate (toroidal angle or length)
        draw :      bool
            Flag indicating whether the fig.canvas.draw() shall be called automatically
        a4 :        bool
            Flag indicating whether the figure should be plotted in a4 dimensions for printing
        Test :      bool
            Flag indicating whether the inputs should be tested for conformity

        Returns
        -------
        La          list / plt.Axes
            Handles of the axes used for plotting (list if several axes where used)

        """
        kwdargs = locals()
        lout = ['self']
        for k in lout:
            del kwdargs[k]
        return _plot.Struct_plot(self, **kwdargs)


    def plot_sino(self, ax=None, Ang=_def.LOSImpAng,
                  AngUnit=_def.LOSImpAngUnit, Sketch=True, dP=None,
                  dLeg=_def.TorLegd, draw=True, fs=None, wintit=None,
                  Test=True):
        """ Plot the sinogram of the vessel polygon, by computing its envelopp in a cross-section, can also plot a 3D version of it

        The envelop of the polygon is computed using self.Sino_RefPt as a reference point in projection space,
        and plotted using the provided dictionary of properties.
        Optionaly a small sketch can be included illustrating how the angle
        and the impact parameters are defined (if the axes is not provided).

        Parameters
        ----------
        proj :      str
            Flag indicating whether to plot a classic sinogram ('Cross') from the vessel cross-section (assuming 2D)
            or an extended 3D version '3d' of it with additional angle
        ax   :      None or plt.Axes
            The axes on which the plot should be done, if None a new figure and axes is created
        Ang  :      str
            Flag indicating which angle to use for the impact parameter, the angle of the line itself (xi) or of its impact parameter (theta)
        AngUnit :   str
            Flag for the angle units to be displayed, 'rad' for radians or 'deg' for degrees
        Sketch :    bool
            Flag indicating whether a small skecth showing the definitions of angles 'theta' and 'xi' should be included or not
        Pdict :     dict
            Dictionary of properties used for plotting the polygon envelopp,
            fed to plt.plot() if proj='Cross' and to plt.plot_surface() if proj='3d'
        LegDict :   None or dict
            Dictionary of properties used for plotting the legend, fed to plt.legend(), the legend is not plotted if None
        draw :      bool
            Flag indicating whether the fig.canvas.draw() shall be called automatically
        a4 :        bool
            Flag indicating whether the figure should be plotted in a4 dimensions for printing
        Test :      bool
            Flag indicating whether the inputs shall be tested for conformity

        Returns
        -------
        ax :        plt.Axes
            The axes used to plot

        """
        if Test:
            msg = "The impact parameters must be set ! (self.set_dsino())"
            assert not self.dsino['RefPt'] is None, msg

        # Only plot cross sino, from version 1.4.0
        dP = _def.TorPFilld if dP is None else dP
        ax = _plot.Plot_Impact_PolProjPoly(self, ax=ax, Ang=Ang,
                                           AngUnit=AngUnit, Sketch=Sketch,
                                           Leg=self.Id.NameLTX, dP=dP,
                                           dLeg=dLeg, draw=False,
                                           fs=fs, wintit=wintit, Test=Test)
        # else:
        # Pdict = _def.TorP3DFilld if Pdict is None else Pdict
        # ax = _plot.Plot_Impact_3DPoly(self, ax=ax, Ang=Ang, AngUnit=AngUnit,
                                      # Pdict=Pdict, dLeg=LegDict, draw=False,
                                      # fs=fs, wintit=wintit, Test=Test)
        if draw:
            ax.figure.canvas.draw()
        return ax

    def save_to_txt(self, path='./', name=None,
                   fmt='%.18e', delimiter=' ', newline='\n', header='',
                   footer='', comments='# ', encoding=None, verb=True, return_pfe=False):
        """ Save the basic geometrical attributes only (polygon and pos/extent)

        The attributes are saved to a txt file with chosen encoding
        Usefu for easily sharing input with non-python users

        BEWARE: doesn't save all attributes !!!
        Only saves the basic geometrical inputs !!!
        Not equivalent to full tofu save (using self.save()) !!!

        The saving convention is:
            * data is saved on 2 columns
            * The first line gives 2 numbers: nP, no
                - nP = Number of points in the polygon
                    (i.e.: the number of following lines describing the polygon)
                - no = Number of occurences (toroidal if in toroidal geometry)
                    (i.e.: the nb. of pos/extent lines after the first nP lines)
            * Hence, the data is a 2D array of shape (1 + nP + no, 2)
            * The two columns of the nP lines describing the polygon represent:
                - 1st: R (resp. Y) coordinate of polygon points
                - 2nd: Z (resp. Z) coordinate of polygon points
            * The two columns of the no lines representing the occurences are:
                - 1st: pos, the tor. angle (resp. X) center of occurences
                - 2nd: extent, the tor. angle (resp. X) extension of occurences

        Hence, the polygon and pos/extent of the object can be retrieved with:
        >>> import numpy as np
        >>> out = np.loadtxt(filename)
        >>> nP, no = out[0,:]
        >>> poly = out[1:1+nP,:]
        >>> pos, extent = out[1+nP:,0], out[1+nP:,1]

        All parameters apart from path and name are fed to numpy.savetxt()

        Parameters
        ----------
        path:   None / str
            The path where to save the file
            If None -> self.Id.SavePath
        name:   None / str
            The name to use for the saved file
            If None -> self.Id.SaveName with only ['Mod','Cls','Exp','Name']
        """
        if name is None:
            name = self.Id.generate_SaveName(['Mod','Cls','Exp','Name'])
        if path is None:
            path = self.Id.SavePath
        path = os.path.abspath(path)
        pfe = os.path.join(path,name+'.txt')

        nPno = np.r_[self.Poly.shape[1], self.noccur]
        poly = self.Poly.T
        posext = np.vstack((self.pos, self.extent)).T
        out = np.vstack((nPno,poly,posext))

        kwds = dict(fmt=fmt, delimiter=delimiter, newline=newline,
                   header=header, footer=footer, comments=comments)
        if 'encoding' in inspect.signature(np.savetxt).parameters:
            kwds['encoding'] = encoding
        np.savetxt(pfe, out, **kwds)
        if verb:
            print("save_to_txt in:\n", pfe)
        if return_pfe:
            return pfe

    @staticmethod
    def from_txt(pfe):
        """ Return the polygon and pos/extent stored in a .txt file

        The file must have been generated by the method save_to_txt()

        Parameters
        ----------
        pfe:    str
            Unique string containing the path and file name to be read

        Return
        ------
        poly:   np.ndarray
            The (2,nP) polygon
        pos:    np.ndarray
            The (no,) array of the center positions of all occurences
        extent:
            The (no,) array of the extension of all occurences
        """
        out = np.loadtxt(pfe)
        assert out.ndim==2 and out.shape[1]==2
        nP, no = int(out[0,0]), int(out[0,1])
        assert out.shape[0]==1+nP+no
        poly = out[1:1+nP,:]
        pos, extent = out[1+nP:,0], out[1+nP:,1]
        assert pos.shape==extent.shape==(no,)
        return poly, pos, extent




"""
###############################################################################
###############################################################################
                      Effective Struct subclasses
###############################################################################
"""

class StructIn(Struct):
    _color = 'k'
    _InOut = 'in'

    @classmethod
    def _set_color_ddef(cls, color):
        # super
        color = mpl.colors.to_rgba(color)
        cls._ddef['dmisc']['color'] = color
        cls._dplot['cross']['dP']['color'] = cls._ddef['dmisc']['color']
        cls._dplot['hor']['dP']['color'] = cls._ddef['dmisc']['color']
        cls._dplot['3d']['dP']['color'] = cls._ddef['dmisc']['color']

    @staticmethod
    def _checkformat_inputs_dgeom(Poly=None, Lim=None,
                                  pos=None, extent=None, mobile=False,
                                  Type=None, Clock=False, arrayorder=None):
        kwdargs = locals()
        # super
        out = Struct._checkformat_inputs_dgeom(**kwdargs)
        Poly, pos, extent, Type, arrayorder = out
        if Type=='Tor':
            msg = "StructIn subclasses cannot have noccur>0 if Type='Tor'!"
            assert pos.size==0, msg
        return out


class StructOut(Struct):
    _color = (0.8,0.8,0.8,0.8)
    _InOut = 'out'

    @classmethod
    def _set_color_ddef(cls, color):
        color = mpl.colors.to_rgba(color)
        cls._ddef['dmisc']['color'] = color
        cls._dplot['cross']['dP'] = {'fc':color, 'ec':'k','linewidth':1}
        cls._dplot['hor']['dP'] = {'fc':color, 'ec':'none'}
        cls._dplot['3d']['dP']['color'] = color

    def _set_color(self, color=None):
        color = self._checkformat_inputs_dmisc(color=color)
        self._dmisc['color'] = color
        self._dplot['cross']['dP']['fc'] = color
        self._dplot['hor']['dP']['fc'] = color
        self._dplot['3d']['dP']['color'] = color

    def get_sampleV(self, *args, **kwdargs):
        msg = "StructOut subclasses cannot use get_sampleV()!"
        raise Exception(msg)

class PlasmaDomain(StructIn):
    _color = (0.8,0.8,0.8,1.)

class Ves(StructIn):
    _color = 'k'

class PFC(StructOut):
    _color = (0.8,0.8,0.8,0.8)


class CoilPF(StructOut):
    _color = 'r'

    def __init__(self, Poly=None, Type=None, Lim=None, pos=None, extent=None,
                 Id=None, Name=None, Exp=None, shot=None,
                 sino_RefPt=None, sino_nP=_def.TorNP,
                 Clock=False, arrayorder='C', fromdict=None,
                 nturns=None, superconducting=None, active=None,
                 SavePath=os.path.abspath('./'),
                 SavePath_Include=tfpf.defInclude, color=None):
        kwdargs = locals()
        del kwdargs['self'], kwdargs['__class__']
        # super()
        super(CoilPF,self).__init__(mobile=False, **kwdargs)

    def __init__(self, nturns=None, superconducting=None, active=None,
                 **kwdargs):
        # super()
        super(CoilPF,self).__init__(**kwdargs)

    def _reset(self):
        # super()
        super(CoilPF,self)._reset()
        self._dmag = dict.fromkeys(self._get_keys_dmag())
        self._dmag['nI'] = 0

    ###########
    # Get largs
    ###########

    @staticmethod
    def _get_largs_dmag():
        largs = ['nturns','superconducting','active']
        return largs

    ###########
    # Get check and format inputs
    ###########

    @staticmethod
    def _checkformat_inputs_dmag(nturns=None, superconducting=None, active=None):
        C0 = nturns is None
        C1 = type(nturns) in [int,float,np.int64,np.float64] and nturns>0
        assert C0 or C1
        if C1:
            nturns = int(nturns)
        C0 = superconducting is None
        C1 = type(superconducting) is bool
        assert C0 or C1
        C0 = active is None
        C1 = type(active) is bool
        assert C0 or C1
        return nturns

    ###########
    # Get keys of dictionnaries
    ###########

    @staticmethod
    def _get_keys_dmag():
        lk = ['nturns','superconducting','active','I','nI']
        return lk

    ###########
    # _init
    ###########

    def _init(self, nturns=None, superconducting=None, active=None, **kwdargs):
        super(CoilPF,self)._init(**kwdargs)
        self.set_dmag(nturns=nturns, superconducting=superconducting,
                      active=active)


    ###########
    # set dictionaries
    ###########

    def set_dmag(self, superconducting=None, nturns=None, active=None):
        nturns = self._checkformat_inputs_dmag(nturns=nturns, active=active,
                                                superconducting=superconducting)
        self._dmag.update({'superconducting':superconducting,
                           'nturns':nturns, 'active':active})

    ###########
    # strip dictionaries
    ###########

    def _strip_dmag(self, lkeep=['nturns','superconducting','active']):
        utils.ToFuObject._strip_dict(self._dmag, lkeep=lkeep)
        self._dmag['nI'] = 0

    ###########
    # rebuild dictionaries
    ###########

    def _rebuild_dmag(self, lkeep=['nturns','superconducting','active']):
        self.set_dmag(nturns=self.nturns, active=self._dmag['active'],
                      superconducting=self._dmag['superconducting'])

    ###########
    # _strip and get/from dict
    ###########

    @classmethod
    def _strip_init(cls):
        cls._dstrip['allowed'] = [0,1,2]
        nMax = max(cls._dstrip['allowed'])
        doc = """
                 1: Remove dsino and dmag expendables
                 2: Remove also dgeom, dphys and dmisc expendables"""
        doc = utils.ToFuObjectBase.strip.__doc__.format(doc,nMax)
        if sys.version[0]=='2':
            cls.strip.__func__.__doc__ = doc
        else:
            cls.strip.__doc__ = doc

    def strip(self, strip=0):
        super(CoilPF, self).strip(strip=strip)

    def _strip(self, strip=0):
        out = super(CoilPF, self)._strip(strip=strip)
        if strip==0:
            self._rebuild_dmag()
        else:
            self._strip_dmag()
        return out

    def _to_dict(self):
        dout = super(CoilPF,self)._to_dict()
        dout.update({'dmag':{'dict':self.dmag, 'lexcept':None}})
        return dout

    def _from_dict(self, fd):
        super(CoilPF,self)._from_dict(fd)
        self._dmag.update(**fd['dmag'])


    ###########
    # Properties
    ###########

    @property
    def dmag(self):
        return self._dmag

    @property
    def nturns(self):
        return self._dmag['nturns']

    @property
    def I(self):
        return self._dmag['I']

    ###########
    # public methods
    ###########

    def set_I(self, I=None):
        """ Set the current circulating on the coil (A) """
        C0 = I is None
        C1 = type(I) in [int,float,np.int64,np.float64]
        C2 = type(I) in [list,tuple,np.ndarray]
        msg = "Arg I must be None, a float or an 1D np.ndarray !"
        assert C0 or C1 or C2, msg
        if C1:
            I = np.array([I],dtype=float)
        elif C2:
            I = np.asarray(I,dtype=float).ravel()
        self._dmag['I'] = I
        if C0:
            self._dmag['nI'] = 0
        else:
            self._dmag['nI'] = I.size


class CoilCS(CoilPF): pass



"""
###############################################################################
###############################################################################
                        Overall Config object
###############################################################################
"""

class Config(utils.ToFuObject):


    # Special dict subclass with attr-like value access


    # Fixed (class-wise) dictionary of default properties
    _ddef = {'Id':{'shot':0, 'Type':'Tor', 'Exp':'Dummy',
                   'include':['Mod','Cls','Exp',
                              'Name','shot','version']},
             'dstruct':{'order':['PlasmaDomain','Ves','PFC','CoilPF','CoilCS'],
                        'dextraprop':{'visible':True}}}
    _lclsstr = ['PlasmaDomain','Ves','PFC','CoilPF','CoilCS']


    def __init__(self, lStruct=None, Lim=None, dextraprop=None,
                 Id=None, Name=None, Exp=None, shot=None, Type=None,
                 SavePath=os.path.abspath('./'),
                 SavePath_Include=tfpf.defInclude,
                 fromdict=None):

        # To replace __init_subclass__ for Python 2
        if sys.version[0]=='2':
            self._dstrip = utils.ToFuObjectBase._dstrip.copy()
            self.__class__._strip_init()

        kwdargs = locals()
        del kwdargs['self']
        super(Config,self).__init__(**kwdargs)

    def _reset(self):
        super(Config,self)._reset()
        self._dstruct = dict.fromkeys(self._get_keys_dstruct())
        self._dextraprop = dict.fromkeys(self._get_keys_dextraprop())
        self._dsino = dict.fromkeys(self._get_keys_dsino())

    @classmethod
    def _checkformat_inputs_Id(cls, Id=None, Name=None, Type=None,
                               Exp=None, shot=None, include=None, **kwdargs):
        if Id is not None:
            assert isinstance(Id,utils.ID)
            Name, shot = Id.Name, Id.shot
        assert type(Name) is str
        if Type is None:
            Type = cls._ddef['Id']['Type']
        assert Type in ['Tor','Lin']
        if Exp is None:
            Exp = cls._ddef['Id']['Exp']
        assert type(Exp) is str
        if shot is None:
            shot = cls._ddef['Id']['shot']
        assert type(shot) is int
        if include is None:
            include = cls._ddef['Id']['include']
            kwdargs.update({'Name':Name, 'Type':Type, 'Exp':Exp,
                        'include':include, 'shot':shot})
        return kwdargs

    ###########
    # Get largs
    ###########

    @staticmethod
    def _get_largs_dstruct():
        largs = ['lStruct', 'Lim']
        return largs
    @staticmethod
    def _get_largs_dextraprop():
        largs = ['dextraprop']
        return largs
    @staticmethod
    def _get_largs_dsino():
        largs = ['RefPt','nP']
        return largs

    ###########
    # Get check and format inputs
    ###########

    def _checkformat_inputs_Struct(self, struct, err=True):
        assert issubclass(struct.__class__,Struct)
        C0 = struct.Id.Exp==self.Id.Exp
        C1 = struct.Id.Type==self.Id.Type
        if sys.version[0]=='2':
            C2 = (re.match(tokenize.Name + '$', struct.Id.Name)
                  and not keyword.iskeyword(struct.Id.Name))
        else:
            C2 = struct.Id.Name.isidentifier()
        C2 = C2 and '_' not in struct.Id.Name
        msgi = None
        if not (C0 and C1 and C2):
            msgi = "\n    - {0} :".format(struct.Id.SaveName)
            if not C0:
                msgi += "\n     Exp: {0}".format(struct.Id.Exp)
            if not C1:
                msgi += "\n     Type: {0}".format(struct.Id.Type)
            if not C2:
                msgi += "\n     Name: {0}".format(struct.Id.Name)
            if err:
                msg = "Non-conform struct Id:"+msgi
                raise Exception(msg)
        return msgi


    def _checkformat_inputs_dstruct(self, lStruct=None, Lim=None):
        if lStruct is None:
            msg = "Arg lStruct must be"
            msg += " a tofu.geom.Struct subclass or a list of such !"
            msg += "\nValid subclasses include:"
            lsub = ['PlasmaDomain','Ves','PFC','CoilPF','CoilCS']
            for ss in lsub:
                msg = "\n    - tf.geom.{0}".format(ss)
            raise Exception(msg)

        C0 = isinstance(lStruct,list) or isinstance(lStruct,tuple)
        C1 = issubclass(lStruct.__class__,Struct)
        assert C0 or C1, msg
        if C0:
            Ci = [issubclass(ss.__class__,Struct) for ss in lStruct]
            assert all(Ci), msg
            lStruct = list(lStruct)
        else:
            lStruct = [lStruct]

        msg = ""
        for ss in lStruct:
            msgi = self._checkformat_inputs_Struct(ss, err=False)
            if msgi is not None:
                msg += msgi
        if msg!="":
            msg = "The following objects have non-confrom Id:" + msg
            msg += "\n  => Expected values are:"
            msg += "\n      Exp: {0}".format(self.Id.Exp)
            msg += "\n      Type: {0}".format(self.Id.Type)
            msg += "\n      Name: a valid identifier, without '_'"
            msg += " (check str.isidentifier())"
            raise Exception(msg)

        if Lim is None:
            if not self.Id.Type=='Tor':
                msg = "Issue with tf.geom.Config {0}:".format(self.Id.Name)
                msg += "\n  If input Lim is None, Type should be 'Tor':"
                msg += "\n    Type = {0}".format(self.Id.Type)
                msg += "\n    Lim = {0}".format(str(Lim))
                raise Exception(msg)
            nLim = 0
        else:
            if not self.Id.Type=='Lin':
                msg = "Issue with tf.geom.Config {0}:".format(self.Id.Name)
                msg = "  If input Lim!=None, Type should be 'Lin':"
                msg += "\n    Type = {0}".format(self.Id.Type)
                msg += "\n    Lim = {0}".format(str(Lim))
                raise Exception(msg)
            Lim = np.asarray(Lim,dtype=float).ravel()
            assert Lim.size==2 and Lim[0]<Lim[1]
            Lim = Lim.reshape((1,2))
            nLim = 1

        return lStruct, Lim, nLim

    def _checkformat_inputs_extraval(self, extraval, key='',
                                     multi=True, size=None):
        lsimple = [bool,float,int,np.int64,np.float64]
        C0 = type(extraval) in lsimple
        C1 = isinstance(extraval,np.ndarray)
        C2 = isinstance(extraval,dict)
        if multi:
            assert C0 or C1 or C2, str(type(extraval))
        else:
            assert C0, str(type(extraval))
        if multi and C1:
            size = self._dstruct['nStruct'] if size is None else size
            C = extraval.shape==((self._dstruct['nStruct'],))
            if not C:
                msg = "The value for %s has wrong shape!"%key
                msg += "\n    Expected: ({0},)".format(self._dstruct['nStruct'])
                msg += "\n    Got:      {0}".format(str(extraval.shape))
                raise Exception(msg)
            C = np.ndarray
        elif multi and C2:
            msg0 = "If an extra attribute is provided as a dict,"
            msg0 += " it should have the same structure as self.dStruct !"
            lk = sorted(self._dstruct['lCls'])
            c = lk==sorted(extraval.keys())
            if not c:
                msg = "\nThe value for %s has wrong keys !"%key
                msg += "\n    expected : "+str(lk)
                msg += "\n    received : "+str(sorted(extraval.keys()))
                raise Exception(msg0+msg)
            c = [isinstance(extraval[k],dict) for k in lk]
            if not all(c):
                msg = "\nThe value for %s shall be a dict of nested dict !"%key
                msg += "\n    "
                msg += "\n    ".join(['{0} : {1}'.format(lk[ii],c[ii])
                                     for ii in range(0,len(lk))])
                raise Exception(msg0+msg)
            c = [(k, sorted(v.keys()), sorted(self.dstruct['dStruct'][k].keys()))
                 for k, v in extraval.items()]
            if not all([cc[1]==cc[2] for cc in c]):
                lc = [(cc[0], str(cc[1]), str(cc[2])) for cc in c if cc[1]!=cc[2]]
                msg = "\nThe value for %s has wrong nested dict !"%key
                msg += "\n    - " + '\n    - '.join([' '.join(cc)
                                                     for cc in lc])
                raise Exception(msg0+msg)
            for k in lk:
                for kk,v in extraval[k].items():
                    if not type(v) in lsimple:
                        msg = "\n    type(%s[%s][%s])"%(key,k,kk)
                        msg += " = %s"%str(type(v))
                        msg += " should be in %s"%str(lsimple)
                        raise Exception(msg)
            C = dict
        elif C0:
            C = int
        return C

    def _checkformat_inputs_dextraprop(self, dextraprop=None):
        if dextraprop is None:
            dextraprop = self._ddef['dstruct']['dextraprop']
        if dextraprop is None:
            dextraprop = {}
        assert isinstance(dextraprop,dict)
        dC = {}
        for k in dextraprop.keys():
            dC[k] = self._checkformat_inputs_extraval(dextraprop[k], key=k)
        return dextraprop, dC

    def _checkformat_inputs_dsino(self, RefPt=None, nP=None):
        assert type(nP) is int and nP>0
        assert hasattr(RefPt,'__iter__')
        RefPt = np.asarray(RefPt,dtype=float).flatten()
        assert RefPt.size==2, "RefPt must be of size=2 !"
        return RefPt

    ###########
    # Get keys of dictionnaries
    ###########

    @staticmethod
    def _get_keys_dstruct():
        lk = ['dStruct', 'Lim', 'nLim',
              'nStruct','lorder','lCls']
        return lk

    @staticmethod
    def _get_keys_dextraprop():
        lk = ['lprop']
        return lk

    @staticmethod
    def _get_keys_dsino():
        lk = ['RefPt','nP']
        return lk

    ###########
    # _init
    ###########

    def _init(self, lStruct=None, Lim=None, dextraprop=None, **kwdargs):
        largs = self._get_largs_dstruct()
        kwdstruct = self._extract_kwdargs(locals(), largs)
        largs = self._get_largs_dextraprop()
        kwdextraprop = self._extract_kwdargs(locals(), largs)
        self._set_dstruct(**kwdstruct)
        self._set_dextraprop(**kwdextraprop)
        self._dynamicattr()
        self._dstrip['strip'] = 0

    ###########
    # set dictionaries
    ###########


    def _set_dstruct(self, lStruct=None, Lim=None):
        lStruct, Lim, nLim = self._checkformat_inputs_dstruct(lStruct=lStruct,
                                                              Lim=Lim)
        # Make sure to kill the link to the mutable being provided
        nStruct = len(lStruct)
        # Get extra info
        lCls = list(set([ss.Id.Cls for ss in lStruct]))
        lorder = [ss.Id.SaveName_Conv(Cls=ss.Id.Cls,
                                      Name=ss.Id.Name,
                                      include=['Cls','Name']) for ss in lStruct]

        if not len(list(set(lorder)))==nStruct:
            msg = "There is an ambiguity in the names :"
            msg += "\n    - " + "\n    - ".join(lorder)
            msg += "\n => Please clarify (choose unique Cls/Names)"
            raise Exception(msg)

        # Initisalize (not necessary in case of update)
        C = (hasattr(self,'_dstruct')
             and 'dStruct' in self._dstruct.keys()
             and isinstance(self._dstruct['dStruct'],dict))
        if not C:
            self._dstruct = {'dStruct':dict([(k,{}) for k in lCls])}

        for k in lCls:
            if not k in self._dstruct['dStruct'].keys():
                self._dstruct['dStruct'][k] = {}
            lk = self._dstruct['dStruct'][k].keys()
            ls = [ss for ss in lStruct if ss.Id.Cls==k]
            for ss in ls:
                if not ss.Id.Name in lk:
                    self._dstruct['dStruct'][k][ss.Id.Name] = ss.copy()
                if self._dstruct['dStruct'][k][ss.Id.Name]._dstrip['strip']!=0:
                    self._dstruct['dStruct'][k][ss.Id.Name].strip(0)

        self._dstruct.update({'nStruct':nStruct, 'Lim':Lim, 'nLim':nLim,
                              'lorder':lorder, 'lCls':lCls})


    def _set_dextraprop(self, dextraprop=None):
        dextraprop, dC = self._checkformat_inputs_dextraprop(dextraprop)
        self._dextraprop['lprop'] = sorted(list(dextraprop.keys()))

        # Init dict
        lCls = self._dstruct['lCls']
        for pp in dextraprop.keys():
            dp = 'd'+pp
            dd = dict.fromkeys(lCls,{})
            for k in lCls:
                dd[k] = dict.fromkeys(self._dstruct['dStruct'][k].keys())
            self._dextraprop.update({dp:dd})

        # Populate
        for pp in dextraprop.keys():
            self._set_extraprop(pp, dextraprop[pp])


    def add_extraprop(self, key, val):
        assert type(key) is str
        d, dC = self._checkformat_inputs_dextraprop({key:val})
        self._dextraprop['lprop'] = sorted(set(self.dextraprop['lprop']+[key]))

        # Init dict
        lCls = self._dstruct['lCls']
        dp = 'd'+key
        dd = dict.fromkeys(lCls,{})
        for k in lCls:
            dd[k] = dict.fromkeys(self._dstruct['dStruct'][k].keys())
        self._dextraprop.update({dp:dd})

        # Populate
        self._set_extraprop(key, val)
        self._dynamicattr()

    def _set_extraprop(self, pp, val, k0=None, k1=None):
        assert not (k0 is None and k1 is not None)
        dp = 'd'+pp
        if k0 is None and k1 is None:
            C = self._checkformat_inputs_extraval(val, pp)
            if C is int:
                for k0 in self._dstruct['dStruct'].keys():
                    for k1 in self._dextraprop[dp][k0].keys():
                        self._dextraprop[dp][k0][k1] = val
            elif C is np.ndarray:
                ii = 0
                for k in self._dstruct['lorder']:
                    k0, k1 = k.split('_')
                    self._dextraprop[dp][k0][k1] = val[ii]
                    ii += 1
            else:
                for k0 in self._dstruct['dStruct'].keys():
                    for k1 in self._dextraprop[dp][k0].keys():
                        self._dextraprop[dp][k0][k1] = val[k0][k1]
        elif k1 is None:
            size = len(self._dextraprop[dp][k0].keys())
            C = self._checkformat_inputs_extraval(val, pp, size=size)
            assert C in [int,np.ndarray]
            if C is int:
                for k1 in self._dextraprop[dp][k0].keys():
                    self._dextraprop[dp][k0][k1] = val
            elif C is np.ndarray:
                ii = 0
                for k in self._dstruct['lorder']:
                    kk, k1 = k.split('_')
                    if k0==kk:
                        self._dextraprop[dp][k0][k1] = val[ii]
                        ii += 1
        else:
            C = self._checkformat_inputs_extraval(val, pp, multi=False)
            assert C is int
            self._dextraprop[dp][k0][k1] = val

    def _get_extraprop(self, pp, k0=None, k1=None):
        assert not (k0 is None and k1 is not None)
        dp = 'd'+pp
        if k0 is None and k1 is None:
            val = np.zeros((self._dstruct['nStruct'],),dtype=bool)
            ii = 0
            for k in self._dstruct['lorder']:
                k0, k1 = k.split('_')
                val[ii] = self._dextraprop[dp][k0][k1]
                ii += 1
        elif k1 is None:
            val = np.zeros((len(self._dstruct['dStruct'][k0].keys()),),dtype=bool)
            ii = 0
            for k in self._dstruct['lorder']:
                k, k1 = k.split('_')
                if k0==k:
                    val[ii] = self._dextraprop[dp][k0][k1]
                    ii += 1
        else:
            val = self._dextraprop[dp][k0][k1]
        return val

    def _set_color(self, k0, val):
        for k1 in self._dstruct['dStruct'][k0].keys():
            self._dstruct['dStruct'][k0][k1].set_color(val)

    def _dynamicattr(self):
        # get (key, val) pairs

        # Purge
        for k in self._ddef['dstruct']['order']:
            if hasattr(self,k):
                delattr(self,k)
                # if sys.version[0]=='2':
                    # exec "del self.{0}".format(k) in locals()
                # else:
                    # exec("del self.{0}".format(k))

        # Set
        for k in self._dstruct['dStruct'].keys():
            # Find a way to programmatically add dynamic properties to the
            # instances , like visible
            # In the meantime use a simple functions
            lset = ['set_%s'%pp for pp in self._dextraprop['lprop']]
            lget = ['get_%s'%pp for pp in self._dextraprop['lprop']]
            if not type(list(self._dstruct['dStruct'][k].values())[0]) is str:
                for kk in self._dstruct['dStruct'][k].keys():
                    for pp in self._dextraprop['lprop']:
                        setattr(self._dstruct['dStruct'][k][kk],
                                'set_%s'%pp,
                                lambda val, pk=pp, k0=k, k1=kk: self._set_extraprop(pk, val, k0, k1))
                        setattr(self._dstruct['dStruct'][k][kk],
                                'get_%s'%pp,
                                lambda pk=pp, k0=k, k1=kk: self._get_extraprop(pk, k0, k1))
                dd = utils.Dictattr(['set_color']+lset+lget,
                                    self._dstruct['dStruct'][k])
                for pp in self._dextraprop['lprop']:
                    setattr(dd,
                            'set_%s'%pp,
                            lambda val, pk=pp, k0=k: self._set_extraprop(pk, val, k0))
                    setattr(dd,
                            'get_%s'%pp,
                            lambda pk=pp, k0=k: self._get_extraprop(pk, k0))
                setattr(dd,
                        'set_color',
                        lambda col, k0=k: self._set_color(k0, col))
                setattr(self, k, dd)
        for pp in self._dextraprop['lprop']:
            setattr(self, 'set_%s'%pp,
                    lambda val, pk=pp: self._set_extraprop(pk,val))
            setattr(self, 'get_%s'%pp,
                    lambda pk=pp: self._get_extraprop(pk))

    def set_dsino(self, RefPt, nP=_def.TorNP):
        RefPt = self._checkformat_inputs_dsino(RefPt=RefPt, nP=nP)
        for k in self._dstruct['dStruct'].keys():
            for kk in self._dstruct['dStruct'][k].keys():
                self._dstruct['dStruct'][k][kk].set_dsino(RefPt=RefPt, nP=nP)
        self._dsino = {'RefPt':RefPt, 'nP':nP}


    ###########
    # strip dictionaries
    ###########

    def _strip_dstruct(self, strip=0, force=False):
        if self._dstrip['strip']==strip:
            return

        if self._dstrip['strip']>strip:

            # Reload if necessary
            if self._dstrip['strip']==3:
                for k in self._dstruct['dStruct'].keys():
                    for kk in self._dstruct['dStruct'][k].keys():
                        pfe = self._dstruct['dStruct'][k][kk]
                        try:
                            self._dstruct['dStruct'][k][kk] = utils.load(pfe)
                        except Exception as err:
                            msg = str(err)
                            msg += "\n    k = {0}".format(str(k))
                            msg += "\n    kk = {0}".format(str(kk))
                            msg += "\n    type(pfe) = {0}".format(str(type(pfe)))
                            msg += "\n    self._dstrip['strip'] = {0}".format(self._dstrip['strip'])
                            msg += "\n    strip = {0}".format(strip)
                            raise Exception(msg)

            for k in self._dstruct['dStruct'].keys():
                for kk in self._dstruct['dStruct'][k].keys():
                    self._dstruct['dStruct'][k][kk].strip(strip=strip)

            lkeep = self._get_keys_dstruct()
            reset = utils.ToFuObject._test_Rebuild(self._dstruct, lkeep=lkeep)
            if reset:
                utils.ToFuObject._check_Fields4Rebuild(self._dstruct,
                                                       lkeep=lkeep,
                                                       dname='dstruct')
            self._set_dstruct(lStruct=self.lStruct, Lim=self._dstruct['Lim'])
            self._dynamicattr()

        else:
            if strip in [1,2]:
                for k in self._dstruct['lCls']:
                    for kk, v  in self._dstruct['dStruct'][k].items():
                        self._dstruct['dStruct'][k][kk].strip(strip=strip)
                lkeep = self._get_keys_dstruct()

            elif strip==3:
                for k in self._dstruct['lCls']:
                    for kk, v  in self._dstruct['dStruct'][k].items():
                        path, name = v.Id.SavePath, v.Id.SaveName
                        # --- Check !
                        lf = os.listdir(path)
                        lf = [ff for ff in lf
                              if all([s in ff for s in [name,'.npz']])]
                        exist = len(lf)==1
                        # ----------
                        pathfile = os.path.join(path, name)+'.npz'
                        if not exist:
                            msg = """BEWARE:
                                You are about to delete the Struct objects
                                Only the path/name to saved objects will be kept

                                But it appears that the following object has no
                                saved file where specified (obj.Id.SavePath)
                                Thus it won't be possible to retrieve it
                                (unless available in the current console:"""
                            msg += "\n    - {0}".format(pathfile)
                            if force:
                                warning.warn(msg)
                            else:
                                raise Exception(msg)
                        self._dstruct['dStruct'][k][kk] = pathfile
                self._dynamicattr()
                lkeep = self._get_keys_dstruct()
            utils.ToFuObject._strip_dict(self._dstruct, lkeep=lkeep)

    def _strip_dextraprop(self, strip=0):
        lkeep = list(self._dextraprop.keys())
        utils.ToFuObject._strip_dict(self._dextraprop, lkeep=lkeep)

    def _strip_dsino(self, lkeep=['RefPt','nP']):
        for k in self._dstruct['dStruct'].keys():
            for kk in self._dstruct['dStruct'][k].keys():
                self._dstruct['dStruct'][k][kk]._strip_dsino(lkeep=lkeep)

    ###########
    # _strip and get/from dict
    ###########

    @classmethod
    def _strip_init(cls):
        cls._dstrip['allowed'] = [0,1,2,3]
        nMax = max(cls._dstrip['allowed'])
        doc = """
                 1: apply strip(1) to objects in self.lStruct
                 2: apply strip(2) to objects in self.lStruct
                 3: replace objects in self.lStruct by their SavePath+SaveName"""
        doc = utils.ToFuObjectBase.strip.__doc__.format(doc,nMax)
        if sys.version[0]=='2':
            cls.strip.__func__.__doc__ = doc
        else:
            cls.strip.__doc__ = doc

    def strip(self, strip=0, force=False):
        # super()
        super(Config,self).strip(strip=strip, force=force)

    def _strip(self, strip=0, force=False):
        self._strip_dstruct(strip=strip, force=force)
        #self._strip_dextraprop()
        #self._strip_dsino()

    def _to_dict(self):
        dout = {'dstruct':{'dict':self.dstruct, 'lexcept':None},
                'dextraprop':{'dict':self._dextraprop, 'lexcept':None},
                'dsino':{'dict':self.dsino, 'lexcept':None}}
        return dout

    @classmethod
    def _checkformat_fromdict_dstruct(cls, dstruct):
        if dstruct['lorder'] is None:
            return None
        for clsn in dstruct['lorder']:
            c, n = clsn.split('_')
            if type(dstruct['dStruct'][c][n]) is dict:
                dstruct['dStruct'][c][n]\
                        = eval(c).__call__(fromdict=dstruct['dStruct'][c][n])
            lC = [issubclass(dstruct['dStruct'][c][n].__class__,Struct),
                  type(dstruct['dStruct'][c][n]) is str]
            assert any(lC)

    def _from_dict(self, fd):
        self._checkformat_fromdict_dstruct(fd['dstruct'])

        self._dstruct.update(**fd['dstruct'])
        self._dextraprop.update(**fd['dextraprop'])
        self._dsino.update(**fd['dsino'])
        self._dynamicattr()


    ###########
    # Properties
    ###########

    @property
    def dstruct(self):
       return self._dstruct
    @property
    def nStruct(self):
       return self._dstruct['nStruct']
    @property
    def lStruct(self):
        """ Return the list of Struct that was used for creation

        As tofu objects or SavePath+SaveNames (according to strip status)
        """
        lStruct = []
        for k in self._dstruct['lorder']:
            k0, k1 = k.split('_')
            lStruct.append(self._dstruct['dStruct'][k0][k1])
        return lStruct

    @property
    def lStructIn(self):
        """ Return the list of StructIn contained in self.lStruct

        As tofu objects or SavePath+SaveNames (according to strip status)
        """
        lStruct = []
        for k in self._dstruct['lorder']:
            k0, k1 = k.split('_')
            if type(self._dstruct['dStruct'][k0][k1]) is str:
                if any([ss in self._dstruct['dStruct'][k0][k1]
                        for ss in ['Ves','PlasmaDomain']]):
                    lStruct.append(self._dstruct['dStruct'][k0][k1])
            elif issubclass(self._dstruct['dStruct'][k0][k1].__class__, StructIn):
                lStruct.append(self._dstruct['dStruct'][k0][k1])
        return lStruct

    @property
    def Lim(self):
        return self._dstruct['Lim']
    @property
    def nLim(self):
        return self._dstruct['nLim']

    @property
    def dextraprop(self):
       return self._dextraprop
    @property
    def dsino(self):
       return self._dsino

    ###########
    # public methods
    ###########

    def add_Struct(self, struct=None,
                   Cls=None, Name=None, Poly=None,
                   mobile=False, shot=None,
                   Lim=None, Type=None,
                   dextraprop=None):
        """ Add a Struct instance to the config

        An already existing Struct subclass instance can be added
        Or it will be created from the (Cls,Name,Poly,Lim) keyword args

        """
        # Check inputs
        C0a = struct is None
        C1a = all([ss is None for ss in [Cls,Name,Poly,Lim,Type]])
        if not np.sum([C0a,C1a])==1:
            msg = "Provide either:"
            msg += "\n    - struct: a Struct subclass instance"
            msg += "\n    - the keyword args to create one"
            msg += "\n        (Cls,Name,Poly,Lim,Type)\n"
            msg += "\n You provded:"
            msg += "\n    - struct: {0}, {1}".format(str(struct),
                                                     type(struct))
            raise Exception(msg)

        # Create struct if not provided
        if C0a:
            if not (type(Cls) is str or issubclass(Cls,Struct)):
                msg = "Cls must be either:"
                msg += "\n    - a Struct subclass"
                msg += "\n    - the str Name of it (e.g.: 'PFC','CoilPF',...)"
                raise Exception(msg)
            if type(Cls) is str:
                Cls = eval('%s'%Cls)

            # Preformat Lim and Type
            if Lim is None:
                Lim = self.Lim
            if Type is None:
                Type = self.Id.Type

            # Create instance
            struct = Cls(Poly=Poly, Name=Name, Lim=Lim, Type=Type,
                         mobile=mobile, shot=shot, Exp=self.Id.Exp)

        C0b = issubclass(struct.__class__, Struct)
        assert C0b, "struct must be a Struct subclass instance !"

        # Prepare dextraprop
        dextra = self.dextraprop
        lk = sorted([k[1:] for k in dextra.keys() if k!='lprop'])
        if dextraprop is None:
            if not dextra in [None,{}]:
                msg = "The current Config instance has the following extraprop:"
                msg += "\n    - " + "\n    - ".join(lk)
                msg += "\n  => Please specify a dextraprop for struct !"
                msg += "\n     (using the same keys !)"
                raise Exception(msg)
        else:
            assert isinstance(dextraprop,dict)
            assert all([k in lk for k in dextraprop.keys()])
            assert all([k in dextraprop.keys() for k in lk])
            dx = {}
            for k in lk:
                dk = 'd'+k
                dx[k] = {}
                for k0 in dextra[dk].keys():
                    dx[k][k0] = {}
                    for k1 in dextra[dk][k0].keys():
                        dx[k][k0][k1] = dextra[dk][k0][k1]
                if not struct.Id.Cls in dx[k].keys():
                    dx[k][struct.Id.Cls] = {struct.Id.Name:dextraprop[k]}
                else:
                    dx[k][struct.Id.Cls][struct.Id.Name] = dextraprop[k]

        # Set self.lStruct
        lS = self.lStruct + [struct]
        self._init(lStruct=lS, Lim=self.Lim, dextraprop=dx)

    def remove_Struct(self, Cls=None, Name=None):
        # Check inputs
        assert type(Cls) is str
        assert type(Name) is str
        C0 = Cls in self._dstruct['lCls']
        if not C0:
            msg = "The Cls must be a class existing in self.dstruct['lCls']:"
            msg += "\n    [{0}]".format(', '.join(self._dstruct['lCls']))
            raise Exception(msg)
        C0 = Name in self._dstruct['dStruct'][Cls].keys()
        if not C0:
            ln = self.dstruct['dStruct'][Cls].keys()
            msg = "The Name must match an instance in"
            msg += " self.dstruct['dStruct'][{0}].keys():".format(Cls)
            msg += "\n    [{0}]".format(', '.join(ln))
            raise Exception(msg)

        # Create list
        lS = self.lStruct
        if not Cls+"_"+Name in self._dstruct['lorder']:
            msg = "The desired instance is not in self.dstruct['lorder'] !"
            lord = ', '.join(self.dstruct['lorder'])
            msg += "\n    lorder = [{0}]".format(lord)
            msg += "\n    Cls_Name = {0}".format(Cls+'_'+Name)
            raise Exception(msg)

        ind = self._dstruct['lorder'].index(Cls+"_"+Name)
        del lS[ind]
        # Important : also remove from dict ! (no reset() !)
        del self._dstruct['dStruct'][Cls][Name]

        # Prepare dextraprop
        dextra = self.dextraprop
        dx = {}
        for k in dextra.keys():
            if k=='lprop':
                continue
            dx[k[1:]] = {}
            for cc in dextra[k].keys():
                dx[k[1:]][cc] = dict(dextra[k][cc])
            del dx[k[1:]][Cls][Name]

        self._init(lStruct=lS, Lim=self.Lim, dextraprop=dx)


    def get_color(self):
        """ Return the array of rgba colors (same order as lStruct) """
        col = np.full((self._dstruct['nStruct'],4), np.nan)
        ii = 0
        for k in self._dstruct['lorder']:
            k0, k1 = k.split('_')
            col[ii,:] = self._dstruct['dStruct'][k0][k1].get_color()
            ii += 1
        return col

    def get_summary(self, verb=False, max_columns=100, width=1000):
        """ Summary description of the object content as a pandas DataFrame """
        # Make sure the data is accessible
        msg = "The data is not accessible because self.strip(2) was used !"
        assert self._dstrip['strip']<2, msg

        # Build the list
        d = self._dstruct['dStruct']
        data = []
        for k in self._ddef['dstruct']['order']:
            if k not in d.keys():
                continue
            for kk in d[k].keys():
                lu = [k,
                      self._dstruct['dStruct'][k][kk]._Id._dall['Name'],
                      self._dstruct['dStruct'][k][kk]._Id._dall['SaveName'],
                      self._dstruct['dStruct'][k][kk]._dgeom['nP'],
                      self._dstruct['dStruct'][k][kk]._dgeom['noccur'],
                      self._dstruct['dStruct'][k][kk]._dgeom['mobile'],
                      self._dstruct['dStruct'][k][kk]._dmisc['color']]
                for pp in self._dextraprop['lprop']:
                    lu.append(self._dextraprop['d'+pp][k][kk])
                data.append(lu)

        # Build the pandas DataFrame
        col = ['class', 'Name', 'SaveName', 'nP', 'noccur',
               'mobile', 'color'] + self._dextraprop['lprop']
        df = pd.DataFrame(data, columns=col)
        pd.set_option('display.max_columns',max_columns)
        pd.set_option('display.width',width)

        if verb:
            print(df)
        return df

    def isInside(self, pts, In='(X,Y,Z)', log='any'):
        """ Return a 2D array of bool

        Equivalent to applying isInside to each Struct
        Check self.lStruct[0].isInside? for details

        Arg log determines how Struct with multiple Limits are treated
            - 'all' : True only if pts belong to all elements
            - 'any' : True if pts belong to any element
        """
        msg = "Arg pts must be a 1D or 2D np.ndarray !"
        assert isinstance(pts,np.ndarray) and pts.ndim in [1,2], msg
        msg = "Arg log must be in ['any','all']"
        assert log in ['any','all'], msg
        if pts.ndim==1:
            msg = "Arg pts must contain the coordinates of a point !"
            assert pts.size in [2,3], msg
            pts = pts.reshape((pts.size,1)).astype(float)
        else:
            msg = "Arg pts must contain the coordinates of points !"
            assert pts.shape[0] in [2,3], pts
        nP = pts.shape[1]

        ind = np.zeros((self._dstruct['nStruct'],nP), dtype=bool)
        lStruct = self.lStruct
        for ii in range(0,self._dstruct['nStruct']):
            indi = _GG._Ves_isInside(pts,
                                     lStruct[ii].Poly,
                                     Lim=lStruct[ii].Lim,
                                     nLim=lStruct[ii].noccur,
                                     VType=lStruct[ii].Id.Type,
                                     In=In, Test=True)
            if lStruct[ii].noccur>1:
                if log=='any':
                    indi = np.any(indi,axis=0)
                else:
                    indi = np.all(indi,axis=0)
            ind[ii,:] = indi
        return ind

    def plot(self, lax=None, proj='all', element='P', dLeg=_def.TorLegd,
             indices=False, draw=True, fs=None, wintit=None, tit=None, Test=True):
        assert tit is None or isinstance(tit,str)
        vis = self.get_visible()
        lStruct, lS = self.lStruct, []
        for ii in range(0,self._dstruct['nStruct']):
            if vis[ii]:
                lS.append(lStruct[ii])

        if tit is None:
            tit = self.Id.Name
        lax = _plot.Struct_plot(lS, lax=lax, proj=proj, element=element,
                                dLeg=dLeg, draw=draw, fs=fs, indices=indices,
                                wintit=wintit, tit=tit, Test=Test)
        return lax


    def plot_sino(self, ax=None, dP=None,
                  Ang=_def.LOSImpAng, AngUnit=_def.LOSImpAngUnit,
                  Sketch=True, dLeg=_def.TorLegd,
                  draw=True, fs=None, wintit=None, tit=None, Test=True):

        msg = "Set the sino params before plotting !"
        msg += "\n    => run self.set_sino(...)"
        assert self.dsino['RefPt'] is not None, msg
        assert tit is None or isinstance(tit,str)
        # Check uniformity of sinogram parameters
        for ss in self.lStruct:
            msg = "{0} {1} has different".format(ss.Id.Cls, ss.Id.Name)
            msgf = "\n    => run self.set_sino(...)"
            msg0 = msg+" sino RefPt"+msgf
            assert np.allclose(self.dsino['RefPt'],ss.dsino['RefPt']), msg0
            msg1 = msg+" sino nP"+msgf
            assert self.dsino['nP']==ss.dsino['nP'], msg1

        if tit is None:
            tit = self.Id.Name

        vis = self.get_visible()
        lS = self.lStruct
        lS = [lS[ii] for ii in range(0,self._dstruct['nStruct']) if vis[ii]]

        ax = _plot.Plot_Impact_PolProjPoly(lS,
                                           ax=ax, Ang=Ang,
                                           AngUnit=AngUnit, Sketch=Sketch,
                                           dP=dP, dLeg=dLeg, draw=draw,
                                           fs=fs, tit=tit, wintit=wintit, Test=Test)
        return ax



"""
###############################################################################
###############################################################################
                        Rays-derived classes and functions
###############################################################################
"""


class Rays(utils.ToFuObject):
    """ Parent class of rays (ray-tracing), LOS, CamLOS1D and CamLOS2D

    Focused on optimizing the computation time for many rays.

    Each ray is defined by a starting point (D) and a unit vector(u).
    If a vessel (Ves) and structural elements (LStruct) are provided,
    the intersection points are automatically computed.

    Methods for plootting, computing synthetic signal are provided.

    Parameters
    ----------
    Id :            str  / :class:`~tofu.pathfile.ID`
        A name string or a :class:`~tofu.pathfile.ID` to identify this instance,
        if a string is provided, it is fed to :class:`~tofu.pathfile.ID`
    Du :            iterable
        Iterable of len=2, containing 2 np.ndarrays represnting, for N rays:
            - Ds: a (3,N) array of the (X,Y,Z) coordinates of starting points
            - us: a (3,N) array of the (X,Y,Z) coordinates of the unit vectors
    Ves :           None / :class:`~tofu.geom.Ves`
        A :class:`~tofu.geom.Ves` instance to be associated to the rays
    LStruct:        None / :class:`~tofu.geom.Struct` / list
        A :class:`~tofu.geom.Struct` instance or list of such, for obstructions
    Sino_RefPt :    None / np.ndarray
        Iterable of len=2 with the coordinates of the sinogram reference point
            - (R,Z) coordinates if the vessel is of Type 'Tor'
            - (Y,Z) coordinates if the vessel is of Type 'Lin'
    Type :          None
        (not used in the current version)
    Exp        :    None / str
        Experiment to which the LOS belongs:
            - if both Exp and Ves are provided: Exp==Ves.Id.Exp
            - if Ves is provided but not Exp: Ves.Id.Exp is used
    Diag       :    None / str
        Diagnostic to which the LOS belongs
    shot       :    None / int
        Shot number from which this LOS is valid
    SavePath :      None / str
        If provided, default saving path of the object

    """

    # Fixed (class-wise) dictionary of default properties
    _ddef = {'Id':{'shot':0,
                   'include':['Mod','Cls','Exp','Diag',
                              'Name','shot','version']},
             'dgeom':{'Type':'Tor', 'Lim':[], 'arrayorder':'C'},
             'dsino':{},
             'dmisc':{'color':'k'}}
    _dplot = {'cross':{'Elt':'P',
                       'dP':{'color':'k','lw':2},
                       'dI':{'color':'k','ls':'--','m':'x','ms':8,'mew':2},
                       'dBs':{'color':'b','ls':'--','m':'x','ms':8,'mew':2},
                       'dBv':{'color':'g','ls':'--','m':'x','ms':8,'mew':2},
                       'dVect':{'color':'r','scale':10}},
              'hor':{'Elt':'P',
                     'dP':{'color':'k','lw':2},
                     'dI':{'color':'k','ls':'--'},
                     'dBs':{'color':'b','ls':'--'},
                     'dBv':{'color':'g','ls':'--'},
                     'Nstep':50},
              '3d':{'Elt':'P',
                    'dP':{'color':(0.8,0.8,0.8,1.),
                          'rstride':1,'cstride':1,
                          'linewidth':0., 'antialiased':False},
                    'Lim':None,
                    'Nstep':50}}
    _method = "ref"

    # Does not exist beofre Python 3.6 !!!
    def __init_subclass__(cls, color='k', **kwdargs):
        # Python 2
        super(Rays,cls).__init_subclass__(**kwdargs)
        # Python 3
        #super().__init_subclass__(**kwdargs)
        cls._ddef = copy.deepcopy(Rays._ddef)
        cls._dplot = copy.deepcopy(Rays._dplot)
        cls._set_color_ddef(color)
        cls._method = Rays._method

    @classmethod
    def _set_color_ddef(cls, color):
        cls._ddef['dmisc']['color'] = mpl.colors.to_rgba(color)

    def __init__(self, dgeom=None, Etendues=None, Surfaces=None,
                 config=None, dchans=None,
                 Id=None, Name=None, Exp=None, shot=None, Diag=None,
                 sino_RefPt=None, fromdict=None, method='ref',
                 SavePath=os.path.abspath('./'), color=None, plotdebug=True):

        # To replace __init_subclass__ for Python 2
        if sys.version[0]=='2':
            self._dstrip = utils.ToFuObjectBase._dstrip.copy()
            self.__class__._strip_init()

        # Create a dplot at instance level
        self._dplot = copy.deepcopy(self.__class__._dplot)

<<<<<<< HEAD
        self._method=method
=======
        # Extra-early fix for Exp
        # Workflow to be cleaned up later ?
        if Exp is None and config is not None:
            Exp = config.Id.Exp
>>>>>>> 612f88a6

        kwdargs = locals()
        del kwdargs['self']
        # super()
        super(Rays,self).__init__(**kwdargs)

    def _reset(self):
        # super()
        super(Rays,self)._reset()
        self._dgeom = dict.fromkeys(self._get_keys_dgeom())
        self._dconfig = dict.fromkeys(self._get_keys_dconfig())
        self._dsino = dict.fromkeys(self._get_keys_dsino())
        self._dchans = dict.fromkeys(self._get_keys_dchans())
        self._dmisc = dict.fromkeys(self._get_keys_dmisc())
        #self._dplot = copy.deepcopy(self.__class__._ddef['dplot'])

    @classmethod
    def _checkformat_inputs_Id(cls, Id=None, Name=None,
                               Exp=None, shot=None, Diag=None,
                               include=None,
                               **kwdargs):
        if Id is not None:
            assert isinstance(Id,utils.ID)
            Name, Exp, shot, Diag = Id.Name, Id.Exp, Id.shot, Id.Diag
        assert type(Name) is str
        assert type(Exp) is str
        assert type(Diag) is str
        if shot is None:
            shot = cls._ddef['Id']['shot']
        assert type(shot) is int
        if include is None:
            include = cls._ddef['Id']['include']
        kwdargs.update({'Name':Name, 'Exp':Exp, 'shot':shot, 'Diag':Diag,
                        'include':include})
        return kwdargs

    ###########
    # Get largs
    ###########

    @staticmethod
    def _get_largs_dgeom(sino=True):
        largs = ['dgeom']
        if sino:
            lsino = Rays._get_largs_dsino()
            largs += ['sino_{0}'.format(s) for s in lsino]
        return largs

    @staticmethod
    def _get_largs_dconfig():
        largs = ['config']
        return largs

    @staticmethod
    def _get_largs_dsino():
        largs = ['RefPt']
        return largs

    @staticmethod
    def _get_largs_dchans():
        largs = ['dchans']
        return largs

    @staticmethod
    def _get_largs_dmisc():
        largs = ['color']
        return largs

    ###########
    # Get check and format inputs
    ###########


    def _checkformat_inputs_dES(self, val=None):
        if val is not None:
            C0 = type(val) in [int,float,np.int64,np.float64]
            C1 = hasattr(val,'__iter__')
            assert C0 or C1
            if C0:
                val = np.asarray([val],dtype=float)
            else:
                val = np.asarray(val,dtype=float).ravel()
                assert val.size==self._dgeom['nRays']
        return val

    @staticmethod
    def _checkformat_inputs_dgeom(dgeom=None):
        assert dgeom is not None
        C0 = (isinstance(dgeom,dict)
              and all([k in dgeom.keys() for k in ['D','u']]))
        C1 = (isinstance(dgeom,dict)
              and all([k in dgeom.keys() for k in ['D','pinhole']]))
        C2 = isinstance(dgeom,tuple) and len(dgeom)==2
        if not (C0 or C1 or C2):
            msg = "Arg dgeom must be either:\n"
            msg += "    - dict with keys:\n"
            msg += "        ['D','u']: start points and vectors definition\n"
            msg += "        ['D','pinhole']: start points and pinhole def.\n"
            msg += "    - tuple of len()==2 containing (D,u)"
            raise Exception(msg)

        def _checkformat_Du(arr, name):
            arr = np.asarray(arr,dtype=float)
            msg = "Arg %s must be an iterable convertible into either:"%name
            msg += "\n    - a 1D np.ndarray of size=3"
            msg += "\n    - a 2D np.ndarray of shape (3,N)"
            assert arr.ndim in [1,2], msg
            if arr.ndim==1:
                assert arr.size==3, msg
                arr = arr.reshape((3,1))
            else:
                assert 3 in arr.shape, msg
                if arr.shape[0]!=3:
                    arr = arr.T
            arr = np.ascontiguousarray(arr)
            return arr

        D = dgeom[0] if C2 else dgeom['D']
        D = _checkformat_Du(D, 'D')
        if C1:
            pinhole = _checkformat_Du(dgeom['pinhole'], 'pinhole')
            nD, npinhole = D.shape[1], pinhole.shape[1]
            assert npinhole==1
            pinhole = pinhole.ravel()
            nRays = nD
            dgeom = {'D':D, 'pinhole':pinhole, 'nRays':nRays}

        else:
            u = dgeom[1] if C2 else dgeom['u']
            u = _checkformat_Du(u, 'u')
            # Normalize u
            u = u/np.sqrt(np.sum(u**2,axis=0))[np.newaxis,:]
            nD, nu = D.shape[1], u.shape[1]
            C0 = nD==1 and nu>1
            C1 = nD>1 and nu==1
            C2 = nD==nu
            msg = "The number of rays is ambiguous from D and u shapes !"
            assert C0 or C1 or C2, msg
            nRays = max(nD,nu)
            dgeom = {'D':D, 'u':u, 'nRays':nRays}
        return dgeom

    @staticmethod
    def _checkformat_inputs_dconfig(config=None):
        C0 = isinstance(config,Config)
        msg = "Arg config must be a Config instance !"
        msg += "\n    expected : {0}".format(str(Config))
        msg += "\n    obtained : {0}".format(str(config.__class__))
        assert C0, msg
        lS = config.lStruct
        lC = [hasattr(ss,'_InOut') and ss._InOut in ['in','out']
              for ss in lS]
        msg = "All Struct in config must have self._InOut in ['in','out']"
        assert all(lC), msg
        lSIn = [ss for ss in lS if ss._InOut=='in']
        msg = "Arg config must have at least a StructIn subclass !"
        assert len(lSIn)>0, msg
        if not 'compute' in config._dextraprop['lprop']:
            config = config.copy()
            config.add_extraprop('compute',True)
        return config

    def _checkformat_inputs_dsino(self, RefPt=None):
        assert RefPt is None or hasattr(RefPt,'__iter__')
        if RefPt is not None:
            RefPt = np.asarray(RefPt,dtype=float).flatten()
            assert RefPt.size==2, "RefPt must be of size=2 !"
        return RefPt

    def _checkformat_inputs_dchans(self, dchans=None):
        assert dchans is None or isinstance(dchans,dict)
        if dchans is None:
            dchans = {}
        for k in dchans.keys():
            arr = np.asarray(dchans[k]).ravel()
            assert arr.size==self._dgeom['nRays']
            dchans[k] = arr
        return dchans


    @classmethod
    def _checkformat_inputs_dmisc(cls, color=None):
        if color is None:
            color = mpl.colors.to_rgba(cls._ddef['dmisc']['color'])
        assert mpl.colors.is_color_like(color)
        return tuple(mpl.colors.to_rgba(color))

    ###########
    # Get keys of dictionnaries
    ###########

    @staticmethod
    def _get_keys_dgeom():
        lk = ['D','u','pinhole',
              'kIn', 'kOut', 'PkIn', 'PkOut', 'vperp', 'indout',
              'kRMin', 'PRMin', 'RMin',
              'Etendues', 'Surfaces']
        return lk

    @staticmethod
    def _get_keys_dsino():
        lk = ['RefPt', 'k', 'pts',
              'theta','p','phi']
        return lk

    @staticmethod
    def _get_keys_dconfig():
        lk = ['config']
        return lk

    @staticmethod
    def _get_keys_dchans():
        lk = []
        return lk

    @staticmethod
    def _get_keys_dmisc():
        lk = ['color']
        return lk

    ###########
    # _init
    ###########

    def _init(self, dgeom=None, config=None, Etendues=None, Surfaces=None,
              sino_RefPt=None, dchans=None, method='ref', **kwdargs):
        largs = self._get_largs_dgeom(sino=True)
        kwdgeom = self._extract_kwdargs(locals(), largs)
        largs = self._get_largs_dconfig()
        kwdconfig = self._extract_kwdargs(locals(), largs)
        largs = self._get_largs_dchans()
        kwdchans = self._extract_kwdargs(locals(), largs)
        largs = self._get_largs_dmisc()
        kwdmisc = self._extract_kwdargs(locals(), largs)
        self.set_dconfig(calcdgeom=False, method=method, **kwdconfig)
        self._set_dgeom(sino=True, **kwdgeom)
        self.set_dchans(**kwdchans)
        self._set_dmisc(**kwdmisc)
        self._dstrip['strip'] = 0

    ###########
    # set dictionaries
    ###########

    def set_dconfig(self, config=None, calcdgeom=True, method='ref'):
        config = self._checkformat_inputs_dconfig(config)
        self._dconfig['Config'] = config.copy()
        if calcdgeom:
            self.compute_dgeom(method=method)

<<<<<<< HEAD
    def _prepare_inputs_kMinMax(self):
        num_tot_structs = 0
        if self._method=='ref':
=======
    def _prepare_inputs_kInOut(self, method='ref'):
        if method=='ref':
>>>>>>> 612f88a6
            # Prepare input
            D = np.ascontiguousarray(self.D)
            u = np.ascontiguousarray(self.u)

            # Get reference
            lS = self.lStruct_computeInOut

            lSIn = [ss for ss in lS if ss._InOut=='in']
            if len(lSIn)==0:
                msg = "self.config must have at least a StructIn subclass !"
                assert len(lSIn)>0, msg
            elif len(lSIn)>1:
                S = lSIn[np.argmin([ss.dgeom['Surf'] for ss in lSIn])]
            else:
                S = lSIn[0]

            VPoly = S.Poly_closed
            VVIn =  S.dgeom['VIn']
            Lim = S.Lim
            nLim = S.noccur
            VType = self.config.Id.Type

            lS = [ss for ss in lS if ss._InOut=='out']
            lSPoly, lSVIn, lSLim, lSnLim = [], [], [], []
            for ss in lS:
                lSPoly.append(ss.Poly_closed)
                lSVIn.append(ss.dgeom['VIn'])
                lSLim.append(ss.Lim)
                lSnLim.append(ss.noccur)
            largs = [D, u, VPoly, VVIn]
            dkwd = dict(Lim=Lim, nLim=nLim,
                        LSPoly=lSPoly, LSLim=lSLim,
                        lSnLim=lSnLim, LSVIn=lSVIn, VType=VType,
                        RMin=None, Forbid=True, EpsUz=1.e-6, EpsVz=1.e-9,
                        EpsA=1.e-9, EpsB=1.e-9, EpsPlane=1.e-9, Test=True)
        elif self._method=='optimized':
            # Prepare input
            D = np.ascontiguousarray(self.D)
            u = np.ascontiguousarray(self.u)
            # Get reference
            lS = self.lStruct_computeInOut

            lSIn = [ss for ss in lS if ss._InOut=='in']
            if len(lSIn)==0:
                msg = "self.config must have at least a StructIn subclass !"
                assert len(lSIn)>0, msg
            elif len(lSIn)>1:
                S = lSIn[np.argmin([ss.dgeom['Surf'] for ss in lSIn])]
            else:
                S = lSIn[0]

            VPoly = S.Poly_closed
            VVIn =  S.dgeom['VIn']
            Lim = S.Lim
            nLim = S.nLim
            VType = self.config.Id.Type

            lS = [ss for ss in lS if ss._InOut=='out']
            lSPoly, lSVIn, lSLim, lSnLim = [], [], [], []
            num_tot_structs = 0
            for ss in lS:
                lSPoly.append(ss.Poly_closed)
                lSVIn.append(ss.dgeom['VIn'])
                lSLim.append(ss.Lim)
                lSnLim.append(ss.nLim)
                if ss.Lim is None or len(ss.Lim) == 0:
                    num_tot_structs += 1
                else:
                    num_tot_structs += len(ss.Lim)

            largs = [D, u, VPoly, VVIn]
            dkwd = dict(ves_lims=Lim, ves_nlim=nLim, nstruct=num_tot_structs,
                    lstruct_poly=lSPoly, lstruct_lims=lSLim,
                    lstruct_nlim=np.asarray(lSnLim, dtype=np.int64),
                    lstruct_norm=lSVIn, ves_type=VType,
                    rmin=-1, forbid=True, eps_uz=1.e-6, eps_vz=1.e-9,
                    eps_a=1.e-9, eps_b=1.e-9, eps_plane=1.e-9, test=True)

        else:
            # --------------------------------
            # Here I can prepare the inputs as requested by your routine
            pass
            # --------------------------------

        return largs, dkwd

<<<<<<< HEAD
    def _compute_kMinMax(self):

        # Prepare inputs
        largs, dkwd = self._prepare_inputs_kMinMax()
=======
    def _compute_kInOut(self, method='ref'):

        # Prepare inputs
        largs, dkwd = self._prepare_inputs_kInOut(method)
>>>>>>> 612f88a6

        if self._method=='ref':
            # call the dedicated function
            out = _GG.LOS_Calc_PInOut_VesStruct(*largs, **dkwd)
            # Currently computes and returns too many things
<<<<<<< HEAD
            PIn, POut, kMin, kMax, VperpIn, vperp, IIn, indout = out
        elif self._method=="optimized":
            # call the dedicated function
            out = _GG_LM.LOS_Calc_PInOut_VesStruct(*largs, **dkwd)
            # Currently computes and returns too many things
            kMin, kMax, vperp, indout = out
            vperp  = np.transpose(vperp.reshape(self._dgeom['nRays'], 3))
            indout = np.transpose(indout.reshape(self._dgeom['nRays'], 3))
=======
            PIn, POut, kIn, kOut, VperpIn, vperp, IIn, indout = out
>>>>>>> 612f88a6
        else:
            pass
<<<<<<< HEAD
        return kMin, kMax, vperp, indout
=======
            # --------------------------------

        return kIn, kOut, vperp, indout
>>>>>>> 612f88a6


    def compute_dgeom(self, extra=True, plotdebug=True, method='ref'):
        # Can only be computed if config if provided
        if self._dconfig['Config'] is None:
            msg = "The dgeom cannot be computed without a config !"
            warnings.warn(msg)
            return

<<<<<<< HEAD
        # Perform computation of kMin and kMax
        kMin, kMax, vperp, indout = self._compute_kMinMax()
=======
        # Perform computation of kIn and kOut
        kIn, kOut, vperp, indout = self._compute_kInOut(method='ref')
>>>>>>> 612f88a6

        # Clean up (in case of nans)
        ind = np.isnan(kIn)
        kIn[ind] = 0.
        ind = np.isnan(kOut) | np.isinf(kOut)
        if np.any(ind):
            kOut[ind] = np.nan
            msg = "Some LOS have no visibility inside the plasma domain !"
            warnings.warn(msg)
            if plotdebug:
                PIn = self.D[:,ind] + kIn[np.newaxis,ind]*self.u[:,ind]
                POut = self.D[:,ind] + kOut[np.newaxis,ind]*self.u[:,ind]
                # To be updated
                _plot._LOS_calc_InOutPolProj_Debug(self.config,
                                                   self.D[:,ind],
                                                   self.u[:,ind],
                                                   PIn, POut)

        # Handle particular cases with kIn > kOut
        ind = np.zeros(kIn.shape,dtype=bool)
        ind[~np.isnan(kOut)] = True
        ind[ind] = kIn[ind] > kOut[ind]
        kIn[ind] = 0.

        # Update dgeom
        dd = {'kIn':kIn, 'kOut':kOut, 'vperp':vperp, 'indout':indout}
        self._dgeom.update(dd)

        # Run extra computations
        if extra:
            self._compute_dgeom_kRMin()
            self._compute_dgeom_extra1()
            self._compute_dgeom_extra2D()

    def _compute_dgeom_kRMin(self):
        # Get RMin if Type is Tor
        if self.config.Id.Type=='Tor':
            kRMin = _comp.LOS_PRMin(self.D, self.u, kPOut=self.kOut, Eps=1.e-12)
        else:
            kRMin = None
        self._dgeom.update({'kRMin':kRMin})

    def _compute_dgeom_extra1(self):
        if self._dgeom['kRMin'] is not None:
            PRMin = self.D + self._dgeom['kRMin'][np.newaxis,:]*self.u
            RMin = np.hypot(PRMin[0,:],PRMin[1,:])
        else:
            PRMin, RMin = None, None
        PkIn = self.D + self._dgeom['kIn'][np.newaxis,:]*self.u
        PkOut = self.D + self._dgeom['kOut'][np.newaxis,:]*self.u
        dd = {'PkIn':PkIn, 'PkOut':PkOut, 'PRMin':PRMin, 'RMin':RMin}
        self._dgeom.update(dd)

    def _compute_dgeom_extra2D(self):
        if not '2d' in self.Id.Cls.lower():
            return
        D, u = self.D, self.u
        C = np.nanmean(D,axis=1)
        CD0 = D[:,:-1] - C[:,np.newaxis]
        CD1 = D[:,1:] - C[:,np.newaxis]
        cross = np.array([CD1[1,1:]*CD0[2,:-1]-CD1[2,1:]*CD0[1,:-1],
                          CD1[2,1:]*CD0[0,:-1]-CD1[0,1:]*CD0[2,:-1],
                          CD1[0,1:]*CD0[1,:-1]-CD1[1,1:]*CD0[0,:-1]])
        crossn2 = np.sum(cross**2,axis=0)
        if np.all(np.abs(crossn2)<1.e-12):
            msg = "Is %s really a 2D camera ? (LOS aligned?)"%self.Id.Name
            warnings.warn(msg)
        cross = cross[:,np.nanargmax(crossn2)]
        cross = cross / np.linalg.norm(cross)
        nIn = cross if np.sum(cross*np.nanmean(u,axis=1))>0. else -cross
        # Find most relevant e1 (for pixels alignment), without a priori info
        D0D = D-D[:,0][:,np.newaxis]
        dist = np.sqrt(np.sum(D0D**2,axis=0))
        dd = np.min(dist[1:])
        e1 = (D[:,1]-D[:,0])/np.linalg.norm(D[:,1]-D[:,0])
        cross = np.sqrt((D0D[1,:]*e1[2]-D0D[2,:]*e1[1])**2
                        + (D0D[2,:]*e1[0]-D0D[0,:]*e1[2])**2
                        + (D0D[0,:]*e1[1]-D0D[1,:]*e1[0])**2)
        D0D = D0D[:,cross<dd/3.]
        sca = np.sum(D0D*e1[:,np.newaxis],axis=0)
        e1 = D0D[:,np.argmax(np.abs(sca))]
        nIn, e1, e2 = utils.get_nIne1e2(C, nIn=nIn, e1=e1)
        if np.abs(np.abs(nIn[2])-1.)>1.e-12:
            if np.abs(e1[2])>np.abs(e2[2]):
                e1, e2 = e2, e1
        e2 = e2 if e2[2]>0. else -e2
        self._dgeom.update({'C':C, 'nIn':nIn, 'e1':e1, 'e2':e2})

    def set_Etendues(self, val):
        val = self._checkformat_inputs_dES(val)
        self._dgeom['Etendues'] = val

    def set_Surfaces(self, val):
        val = self._checkformat_inputs_dES(val)
        self._dgeom['Surfaces'] = val

    def _set_dgeom(self, dgeom=None, Etendues=None, Surfaces=None,
                   sino_RefPt=None,
                   extra=True, sino=True):
        dgeom = self._checkformat_inputs_dgeom(dgeom=dgeom)
        self._dgeom.update(dgeom)
        self.compute_dgeom(extra=extra)
        self.set_Etendues(Etendues)
        self.set_Surfaces(Surfaces)
        if sino:
            self.set_dsino(sino_RefPt)

    def _compute_dsino_extra(self):
        if self._dsino['k'] is not None:
            pts = self.D + self._dsino['k'][np.newaxis,:]*self.u
            R = np.hypot(pts[0,:],pts[1,:])
            DR = R-self._dsino['RefPt'][0]
            DZ = pts[2,:]-self._dsino['RefPt'][1]
            p = np.hypot(DR,DZ)
            theta = np.arctan2(DZ,DR)
            ind = theta<0
            p[ind] = -p[ind]
            theta[ind] = -theta[ind]
            phipts = np.arctan2(pts[1,:],pts[0,:])
            etheta = np.array([np.cos(phipts)*np.cos(theta),
                               np.sin(phipts)*np.cos(theta),
                               np.sin(theta)])
            phi = np.arccos(np.abs(np.sum(etheta*self.u,axis=0)))
            dd = {'pts':pts, 'p':p, 'theta':theta, 'phi':phi}
            self._dsino.update(dd)

    def set_dsino(self, RefPt=None, extra=True):
        RefPt = self._checkformat_inputs_dsino(RefPt=RefPt)
        self._dsino.update({'RefPt':RefPt})
        VType = self.config.Id.Type
        if RefPt is not None:
            self._dconfig['Config'].set_dsino(RefPt=RefPt)
            kOut = np.copy(self._dgeom['kOut'])
            kOut[np.isnan(kOut)] = np.inf
            try:
                out = _GG.LOS_sino(self.D, self.u, RefPt, kOut,
                                   Mode='LOS', VType=VType)
                Pt, k, r, Theta, p, theta, Phi = out
                self._dsino.update({'k':k})
            except Exception as err:
                msg = str(err)
                msg += "\nError while computing sinogram !"
                raise Exception(msg)
        if extra:
            self._compute_dsino_extra()

    def set_dchans(self, dchans=None):
        dchans = self._checkformat_inputs_dchans(dchans)
        self._dchans = dchans

    def _set_color(self, color=None):
        color = self._checkformat_inputs_dmisc(color=color)
        self._dmisc['color'] = color
        self._dplot['cross']['dP']['color'] = color
        self._dplot['hor']['dP']['color'] = color
        self._dplot['3d']['dP']['color'] = color

    def _set_dmisc(self, color=None):
        self._set_color(color)

    ###########
    # strip dictionaries
    ###########

    def _strip_dgeom(self, strip=0):
        if self._dstrip['strip']==strip:
            return

        if strip<self._dstrip['strip']:
            # Reload
            if self._dstrip['strip']==1:
                self._compute_dgeom_extra1()
                self._compute_dgeom_extra2D()
            elif self._dstrip['strip']>=2 and strip==1:
                self._compute_dgeom_kRMin()
            elif self._dstrip['strip']>=2 and strip==0:
                self._compute_dgeom_kRMin()
                self._compute_dgeom_extra1()
                self._compute_dgeom_extra2D()
        else:
            # strip
            if strip==1:
                lkeep = ['D','u','pinhole','nRays',
                         'kIn','kOut','vperp','indout', 'kRMin',
                         'Etendues','Surfaces']
                utils.ToFuObject._strip_dict(self._dgeom, lkeep=lkeep)
            elif self._dstrip['strip']<=1 and strip>=2:
                lkeep = ['D','u','pinhole','nRays',
                         'kIn','kOut','vperp','indout',
                         'Etendues','Surfaces']
                utils.ToFuObject._strip_dict(self._dgeom, lkeep=lkeep)

    def _strip_dconfig(self, strip=0):
        if self._dstrip['strip']==strip:
            return

        if strip<self._dstrip['strip']:
            if self._dstrip['strip']==4:
                pfe = self._dconfig['Config']
                try:
                    self._dconfig['Config'] = utils.load(pfe)
                except Exception as err:
                    msg = str(err)
                    msg += "\n    type(pfe) = {0}".format(str(type(pfe)))
                    msg += "\n    self._dstrip['strip'] = {0}".format(self._dstrip['strip'])
                    msg += "\n    strip = {0}".format(strip)
                    raise Exception(msg)

            self._dconfig['Config'].strip(strip)
        else:
            if strip==4:
                path, name = self.config.Id.SavePath, self.config.Id.SaveName
                # --- Check !
                lf = os.listdir(path)
                lf = [ff for ff in lf
                      if all([s in ff for s in [name,'.npz']])]
                exist = len(lf)==1
                # ----------
                pathfile = os.path.join(path,name)+'.npz'
                if not exist:
                    msg = """BEWARE:
                        You are about to delete the Config object
                        Only the path/name to saved a object will be kept

                        But it appears that the following object has no
                        saved file where specified (obj.Id.SavePath)
                        Thus it won't be possible to retrieve it
                        (unless available in the current console:"""
                    msg += "\n    - {0}".format(pathfile)
                    if force:
                        warning.warn(msg)
                    else:
                        raise Exception(msg)
                self._dconfig['Config'] = pathfile

            else:
                self._dconfig['Config'].strip(strip)


    def _strip_dsino(self, strip=0):
        if self._dstrip['strip']==strip:
            return

        if strip<self._dstrip['strip']:
            if strip<=1 and self._dsino['k'] is not None:
                self._compute_dsino_extra()
        else:
            if self._dstrip['strip']<=1:
                utils.ToFuObject._strip_dict(self._dsino, lkeep=['RefPt','k'])

    def _strip_dmisc(self, lkeep=['color']):
        utils.ToFuObject._strip_dict(self._dmisc, lkeep=lkeep)


    ###########
    # _strip and get/from dict
    ###########

    @classmethod
    def _strip_init(cls):
        cls._dstrip['allowed'] = [0,1,2,3,4]
        nMax = max(cls._dstrip['allowed'])
        doc = """
                 1: dgeom w/o pts + config.strip(1)
                 2: dgeom w/o pts + config.strip(2) + dsino empty
                 3: dgeom w/o pts + config.strip(3) + dsino empty
                 4: dgeom w/o pts + config=pathfile + dsino empty
                 """
        doc = utils.ToFuObjectBase.strip.__doc__.format(doc,nMax)
        if sys.version[0]=='2':
            cls.strip.__func__.__doc__ = doc
        else:
            cls.strip.__doc__ = doc

    def strip(self, strip=0):
        # super()
        super(Rays,self).strip(strip=strip)

    def _strip(self, strip=0):
        self._strip_dconfig(strip=strip)
        self._strip_dgeom(strip=strip)
        self._strip_dsino(strip=strip)

    def _to_dict(self):
        dout = {'dconfig':{'dict':self._dconfig, 'lexcept':None},
                'dgeom':{'dict':self.dgeom, 'lexcept':None},
                'dchans':{'dict':self.dchans, 'lexcept':None},
                'dsino':{'dict':self.dsino, 'lexcept':None}}
        return dout

    @classmethod
    def _checkformat_fromdict_dconfig(cls, dconfig):
        if dconfig['Config'] is None:
            return Nonei
        if type(dconfig['Config']) is dict:
            dconfig['Config'] = Config(fromdict=dconfig['Config'])
        lC = [isinstance(dconfig['Config'],Config),
              type(dconfig['Config']) is str]
        assert any(lC)

    def _from_dict(self, fd):
        self._checkformat_fromdict_dconfig(fd['dconfig'])

        self._dconfig.update(**fd['dconfig'])
        self._dgeom.update(**fd['dgeom'])
        self._dsino.update(**fd['dsino'])
        if 'dchans' in fd.keys():
            self._dchans.update(**fd['dchans'])


    ###########
    # properties
    ###########


    @property
    def dgeom(self):
        return self._dgeom
    @property
    def dchans(self):
        return self._dchans
    @property
    def dsino(self):
        return self._dsino

    @property
    def isPinhole(self):
        return self._dgeom['u'] is None

    @property
    def nRays(self):
        return self._dgeom['nRays']

    @property
    def D(self):
        if self._dgeom['D'].shape[1]<self._dgeom['nRays']:
            D = np.tile(self._dgeom['D'], self._dgeom['nRays'])
        else:
            D = self._dgeom['D']
        return D

    @property
    def u(self):
        if self.isPinhole:
            u = self._dgeom['pinhole'][:,np.newaxis]-self._dgeom['D']
            u = u/np.sqrt(np.sum(u**2,axis=0))[np.newaxis,:]
        elif self._dgeom['u'].shape[1]<self._dgeom['nRays']:
            u = np.tile(self._dgeom['u'], self._dgeom['nRays'])
        else:
            u = self._dgeom['u']
        return u

    @property
    def pinhole(self):
        if self._dgeom['pinhole'] is None:
            msg = "This is not a pinhole camera => pinhole is None"
            warnings.warn(msg)
        return self._dgeom['pinhole']

    @property
    def config(self):
        return self._dconfig['Config']

    @property
    def lStruct_computeInOut(self):
        compute = self.config.get_compute()
        lS = self.config.lStruct
        lSI, lSO = [], []
        for ii in range(0,self._dconfig['Config']._dstruct['nStruct']):
            if compute[ii]:
                if lS[ii]._InOut=='in':
                    lSI.append(lS[ii])
                elif lS[ii]._InOut=='out':
                    lSO.append(lS[ii])
        return lSI+lSO

    @property
    def Etendues(self):
        if self._dgeom['Etendues'] is None:
            E = None
        elif self._dgeom['Etendues'].size==self._dgeom['nRays']:
            E = self._dgeom['Etendues']
        elif self._dgeom['Etendues'].size==1:
            E = np.repeat(self._dgeom['Etendues'], self._dgeom['nRays'])
        else:
            msg = "Stored Etendues is not conform !"
            raise Exception(msg)
        return E
    @property
    def Surfaces(self):
        if self._dgeom['Surfaces'] is None:
            S = None
        elif self._dgeom['Surfaces'].size==self._dgeom['nRays']:
            S = self._dgeom['Surfaces']
        elif self._dgeom['Surfaces'].size==1:
            S = np.repeat(self._dgeom['Surfaces'], self._dgeom['nRays'])
        else:
            msg = "Stored Surfaces not conform !"
            raise Exception(msg)
        return S

    @property
    def kIn(self):
        return self._dgeom['kIn']
    @property
    def kOut(self):
        return self._dgeom['kOut']
    @property
    def kMin(self):
        if self.isPinhole:
            kMin = (self._dgeom['pinhole'][:,np.newaxis]-self._dgeom['D'])
            kMin = np.sqrt(np.sum(kMin**2,axis=0))
        else:
            kMin = None
        return kMin



    ###########
    # public methods
    ###########

    def _check_indch(self, ind, out=int):
        if ind is not None:
            ind = np.asarray(ind)
            assert ind.ndim==1
            assert ind.dtype in [np.int64,np.bool_]
            if ind.dtype == np.bool_:
                assert ind.size==self.nRays
                if out is int:
                    indch = ind.nonzero()[0]
                else:
                    indch = ind
            else:
                assert np.max(ind)<self.nRays
                if out is bool:
                    indch = np.zeros((self.nRays,),dtype=bool)
                    indch[ind] = True
                else:
                    indch = ind
        else:
            if out is int:
                indch = np.arange(0,self.nRays)
            elif out is bool:
                indch = np.ones((self.nRays,),dtype=bool)
        return indch

    def select(self, key=None, val=None, touch=None, log='any', out=int):
        """ Return the indices of the rays matching selection criteria

        The criterion can be of two types:
            - a key found in self.dchans, with a matching value
            - a touch tuple (indicating which element in self.config is touched
                by the desired rays)

        Parameters
        ----------
        key :    None / str
            A key to be found in self.dchans
        val :   int / str / float / list of such
            The value to be matched
            If a list of values is provided, the behaviour depends on log
        log :   str
            A flag indicating which behaviour to use when val is a list
                - any : Returns indices of rays matching any value in val
                - all : Returns indices of rays matching all values in val
                - not : Returns indices of rays matching None of the val
        touch:  None / str / int / tuple
            Used if key is None
            Tuple that can be of len()=1, 2 or 3
            Tuple indicating you want the rays that are touching some specific elements of self.config:
                - touch[0] : str / int or list of such
                    str : a 'Cls_Name' string indicating the element
                    int : the index of the element in self.lStruct_computeInOut
                - touch[1] : int / list of int
                    Indices of the desired segments on the polygon
                    (i.e.: of the cross-section polygon of the above element)
                - touch[2] : int / list of int
                    Indices, if relevant, of the toroidal / linear unit
                    Only relevant when the element has noccur>1
            In this case only log='not' has an effect
        out :   str
            Flag indicating whether to return:
                - bool : a (nRays,) boolean array of indices
                - int :  a (N,) array of int indices (N=number of matching rays)

        Returns
        -------
        ind :   np.ndarray
            The array of matching rays

        """
        assert out in [int,bool]
        assert log in ['any','all','not']
        C = [key is None,touch is None]
        assert np.sum(C)>=1
        if np.sum(C)==2:
            ind = np.ones((self.nRays,),dtype=bool)
        else:
            if key is not None:
                assert type(key) is str and key in self._dchans.keys()
                ltypes = [str,int,float,np.int64,np.float64]
                C0 = type(val) in ltypes
                C1 = type(val) in [list,tuple,np.ndarray]
                assert C0 or C1
                if C0:
                    val = [val]
                else:
                    assert all([type(vv) in ltypes for vv in val])
                ind = np.vstack([self._dchans[key]==ii for ii in val])
                if log=='any':
                    ind = np.any(ind,axis=0)
                elif log=='all':
                    ind = np.all(ind,axis=0)
                else:
                    ind = ~np.any(ind,axis=0)

            elif touch is not None:
                lint = [int,np.int64]
                larr = [list,tuple,np.ndarray]
                touch = [touch] if not type(touch) is list else touch
                assert len(touch) in [1,2,3]
                def _check_touch(tt):
                    cS = type(tt) is str and len(tt.split('_'))==2
                    c0 = type(tt) in lint
                    c1 = type(tt) in larr and len(tt)>=0
                    c1 = c1 and all([type(t) in lint for t in tt])
                    return cS, c0, c1
                for ii in range(0,3-len(touch)):
                    touch.append([])
                ntouch = len(touch)
                assert ntouch==3
                for ii in range(0,ntouch):
                    cS, c0, c1 = _check_touch(touch[ii])
                    assert cS or c0 or c1
                    if cS:
                        lS = self.lStruct_computeInOut
                        k0, k1 = touch[ii].split('_')
                        ind = [jj for jj in range(0,len(lS))
                               if lS[jj].Id.Cls==k0 and lS[jj].Id.Name==k1]
                        assert len(ind)==1
                        touch[ii] = [ind[0]]
                    elif c0:
                        touch[ii] = [touch[ii]]

                # Common part
                ind = np.zeros((ntouch,self.nRays),dtype=bool)
                for i in range(0,ntouch):
                    if len(touch[i])==0:
                        ind[i,:] = True
                    else:
                        for n in range(0,len(touch[i])):
                            ind[i,:] = np.logical_or(ind[i,:],
                                                     self._dgeom['indout'][i,:]==touch[i][n])
                ind = np.all(ind,axis=0)
                if log=='not':
                    ind[:] = ~ind
        if out is int:
            ind = ind.nonzero()[0]
        return ind

    def get_subset(self, indch=None):
        if indch is None:
            return self
        else:
            indch = self._check_indch(indch)
            d = self.to_dict()
            d['dId_dall_Name'] = d['dId_dall_Name']+'-subset'
            if self.dchans!={} and self.dchans is not None:
                for k in self.dchans.keys():
                    C0 = isinstance(v,np.ndarray) and self.nRays in v.shape
                    if C0:
                        if v.ndim==1:
                            d['dchans_%s'%k] = v[indch]
                        elif v.ndim==2 and v.shape[1]==self.nRays:
                            d['dchans_%s'%k] = v[:,indch]

            # Geom
            for k in self.dgeom.keys():
                v = d['dgeom_%s'%k]
                C0 = isinstance(v,np.ndarray) and self.nRays in v.shape
                if C0:
                    if v.ndim==1:
                        d['dgeom_%s'%k] = v[indch]
                    elif v.ndim==2 and v.shape[1]==self.nRays:
                        d['dgeom_%s'%k] = v[:,indch]

            # Sino
            for k in self.dsino.keys():
                v = d['dsino_%s'%k]
                C0 = isinstance(v,np.ndarray) and self.nRays in v.shape
                if C0:
                    if v.ndim==1:
                        d['dsino_%s'%k] = v[indch]
                    elif v.ndim==2 and v.shape[1]==self.nRays:
                        d['dsino_%s'%k] = v[:,indch]

            # Recreate from dict
            obj = self.__class__(fromdict=d)
        return obj

    def _get_plotL(self, Lplot='Tot', proj='All', ind=None, multi=False):
        """ Get the (R,Z) coordinates of the cross-section projections """
        ind = self._check_indch(ind)
        if ind.size>0:
            Ds, us = self.D[:,ind], self.u[:,ind]
            if ind.size==1:
                Ds, us = Ds.reshape((3,1)), us.reshape((3,1))
            kPIn, kPOut = self.kIn[ind], self.kOut[ind]
            if self.config.Id.Type=='Tor':
                kRMin = self._dgeom['kRMin'][ind]
            else:
                kRMin = None
            pts = _comp.LOS_CrossProj(self.config.Id.Type, Ds, us,
                                      kPIn, kPOut, kRMin, proj=proj,
                                      Lplot=Lplot, multi=multi)
        else:
            pts = None
        return pts

    def get_sample(self, res, resMode='abs', DL=None, method='sum', ind=None):
        """ Return a linear sampling of the LOS

        The LOS is sampled into a series a points and segments lengths
        The resolution (segments length) is <= res
        The sampling can be done according to different methods
        It is possible to sample only a subset of the LOS

        Parameters
        ----------
        res:     float
            Desired resolution
        resMode: str
            Flag indicating res should be understood as:
                - 'abs':    an absolute distance in meters
                - 'rel':    a relative distance (fraction of the LOS length)
        DL:     None / iterable
            The fraction [L1;L2] of the LOS that should be sampled, where
            L1 and L2 are distances from the starting point of the LOS (LOS.D)
        method: str
            Flag indicating which to use for sampling:
                - 'sum':    the LOS is sampled into N segments of equal length,
                            where N is the smallest int such that:
                                * segment length <= resolution(res,resMode)
                            The points returned are the center of each segment
                - 'simps':  the LOS is sampled into N segments of equal length,
                            where N is the smallest int such that:
                                * segment length <= resolution(res,resMode)
                                * N is even
                            The points returned are the egdes of each segment
                - 'romb':   the LOS is sampled into N segments of equal length,
                            where N is the smallest int such that:
                                * segment length <= resolution(res,resMode)
                                * N = 2^k + 1
                            The points returned are the egdes of each segment

        Returns
        -------
        pts:    np.ndarray
            A (3,NP) array of NP points along the LOS in (X,Y,Z) coordinates
        k:      np.ndarray
            A (NP,) array of the points distances from the LOS starting point
        reseff: float
            The effective resolution (<= res input), as an absolute distance

        """
        ind = self._check_indch(ind)
        # preload k
        kIn = self.kIn
        kOut = self.kOut

        # Preformat DL
        if DL is None:
            DL = np.array([kIn[ind], kOut[ind]])
        elif np.asarray(DL).size==2:
            DL = np.tile(np.asarray(DL).ravel(),(len(ind),1)).T
        DL = np.ascontiguousarray(DL).astype(float)
        assert type(DL) is np.ndarray and DL.ndim==2
        assert DL.shape==(2,len(ind)), "Arg DL has wrong shape !"

        # Check consistency of limits
        ii = DL[0,:] < kIn[ind]
        DL[0,ii] = kIn[ind][ii]
        ii[:] = DL[0,:] >= kOut[ind]
        DL[0,ii] = kOut[ind][ii]
        ii[:] = DL[1,:] > kOut[ind]
        DL[1,ii] = kOut[ind][ii]
        ii[:] = DL[1,:] <= kIn[ind]
        DL[1,ii] = kIn[ind][ii]

        # Preformat Ds, us
        Ds, us = self.D[:,ind], self.u[:,ind]
        if len(ind)==1:
            Ds, us = Ds.reshape((3,1)), us.reshape((3,1))
        Ds, us = np.ascontiguousarray(Ds), np.ascontiguousarray(us)

        # Launch    # NB : find a way to exclude cases with DL[0,:]>=DL[1,:] !!
        pts, k, reseff = _GG.LOS_get_sample(Ds, us, res, DL,
                                               dLMode=resMode, method=method)
        return pts, k, reseff

    def _kInOut_IsoFlux_inputs(self, lPoly, lVIn=None, method='ref'):

        if method=='ref':
            D, u = np.ascontiguousarray(self.D), np.ascontiguousarray(self.u)
            Lim = self.config.Lim
            nLim = self.config.nLim
            Type = self.config.Id.Type

            largs = [D, u, lPoly[0], lVIn[0]]
            dkwd = dict(Lim=Lim, nLim=nLim, VType=Type)
        else:
            # To be adjusted later
            pass
        return largs, dkwd

    def _kInOut_IsoFlux_inputs_usr(self, lPoly, lVIn=None):

        # Check lPoly
        if type(lPoly) is np.ndarray:
            lPoly = [lPoly]
        lPoly = [np.ascontiguousarray(pp) for pp in lPoly]
        msg = "Arg lPoly must be a list of (2,N) or (N,2) np.ndarrays !"
        assert all([pp.ndim==2 and 2 in pp.shape for pp in lPoly]), msg
        nPoly = len(lPoly)
        for ii in range(0,nPoly):
            if lPoly[ii].shape[0]!=2:
                lPoly[ii] = lPoly[ii].T
                # Check closed and anti-clockwise
                lPoly[ii] = _GG.Poly_Order(lPoly[ii], Clock=False, close=True)

        # Check lVIn
        if lVIn is None:
            lVIn = []
            for pp in lPoly:
                VIn = np.diff(pp, axis=1)
                VIn = VIn/(np.sqrt(np.sum(VIn**2,axis=0))[np.newaxis,:])
                VIn = np.ascontiguousarray([-VIn[1,:],VIn[0,:]])
                lVIn.append(VIn)
        else:
            if type(lVIn) is np.ndarray:
                lVIn = [lVIn]
            assert len(lVIn)==nPoly
            lVIn = [np.ascontiguousarray(pp) for pp in lVIn]
            msg = "Arg lVIn must be a list of (2,N) or (N,2) np.ndarrays !"
            assert all([pp.ndim==2 and 2 in pp.shape for pp in lVIn]), msg
            for ii in range(0,nPoly):
                if lVIn[ii].shape[0]!=2:
                    lVIn[ii] = lVIn[ii].T
                    lVIn[ii] = lVIn[ii]/(np.sqrt(np.sum(lVIn[ii]**2,axis=0))[np.newaxis,:])
                    assert lVIn[ii].shape==(2,lPoly[ii].shape[1]-1)
                    vect = np.diff(lPoly[ii],axis=1)
                    det = vect[0,:]*lVIn[ii][1,:] - vect[1,:]*lVIn[ii][0,:]
                    if not np.allclose(np.abs(det),1.):
                        msg = "Each lVIn must be perp. to each lPoly segment !"
                        raise Exception(msg)
                    ind = np.abs(det+1)<1.e-12
                    lVIn[ii][:,ind] = -lVIn[ii][:,ind]

        return nPoly, lPoly, lVIn

    def calc_kInkOut_IsoFlux(self, lPoly, lVIn=None, Lim=None,
                             kInOut=True, method='ref'):
        """ Calculate the intersection points of each ray with each isoflux

        The isofluxes are provided as a list of 2D closed polygons

        The intersections are the inward and outward intersections
        They are retruned as two np.ndarrays: kIn and kOut
        Each array contains the length parameter along the ray for each isoflux

        Parameters
        ----------


        Returns
        -------

        """

        # Preformat input
        nPoly, lPoly, lVIn = self._kInOut_IsoFlux_inputs_usr(lPoly, lVIn=lVIn)

        # Prepare output
        kIn = np.full((self.nRays,nPoly), np.nan)
        kOut = np.full((self.nRays,nPoly), np.nan)

        # Compute intersections
        if method=='ref':
            for ii in range(0,nPoly):
                largs, dkwd = self._kInOut_IsoFlux_inputs([lPoly[ii]],
                                                          lVIn=[lVIn[ii]],
                                                          method='ref')
                out = _GG.LOS_Calc_PInOut_VesStruct(*largs, **dkwd)
                PIn, POut, kin, kout, VperpIn, vperp, IIn, indout = out
                kIn[:,ii], kOut[:,ii] = kin, kout
        else:
            # To be implemented according to Laura's needs
            pass

        if kInOut:
            indok = ~np.isnan(kIn)
            ind = np.zeros((self.nRays,nPoly), dtype=bool)
            kInref = np.tile(self.kIn[:,np.newaxis],nPoly)
            kOutref = np.tile(self.kOut[:,np.newaxis],nPoly)
            ind[indok] = (kIn[indok]<kInref[indok]) | (kIn[indok]>kOutref[indok])
            kIn[ind] = np.nan

            ind[:] = False
            indok[:] = ~np.isnan(kOut)
            ind[indok] = (kOut[indok]<kInref[indok]) | (kOut[indok]>kOutref[indok])
            kOut[ind] = np.nan

        return kIn, kOut


    def calc_signal(self, ff, t=None, ani=None, fkwdargs={}, Brightness=True,
                    res=0.005, DL=None, resMode='abs', method='sum',
                    ind=None, out=object, plot=True, plotmethod='imshow',
                    fs=None, dmargin=None, wintit=None, invert=True,
                    units=None, draw=True, connect=True):
        """ Return the line-integrated emissivity

        Beware, by default, Brightness=True and it is only a line-integral !

        Indeed, to get the received power, you need an estimate of the Etendue
        (previously set using self.set_Etendues()) and use Brightness=False.

        Hence, if Brightness=True and if
        the emissivity is provided in W/m3 (resp. W/m3/sr),
        => the method returns W/m2 (resp. W/m2/sr)
        The line is sampled using :meth:`~tofu.geom.LOS.get_sample`,

        The integral can be computed using three different methods:
            - 'sum':    A numpy.sum() on the local values (x segments lengths)
            - 'simps':  using :meth:`scipy.integrate.simps`
            - 'romb':   using :meth:`scipy.integrate.romb`

        Except ff, arguments common to :meth:`~tofu.geom.LOS.get_sample`

        Parameters
        ----------
        ff :    callable
            The user-provided

        Returns
        -------
        sig :   np.ndarray
            The computed signal, a 1d or 2d array depending on whether a time
            vector was provided.
        units:  str
            Units of the result

        """
        msg = "Arg out must be in [object,np.ndarray]"
        assert out in [object,np.ndarray], msg
        assert type(Brightness) is bool, "Arg Brightness must be a bool !"
        if Brightness is False and self.Etendues is None:
            msg = "Etendue must be set if Brightness is False !"
            raise Exception(msg)

        # Preformat ind
        ind = self._check_indch(ind)
        # Preformat DL
        kIn, kOut = self.kIn, self.kOut
        if DL is None:
            DL = np.array([kIn[ind], kOut[ind]])
        elif np.asarray(DL).size==2:
            DL = np.tile(np.asarray(DL).ravel()[:,np.newaxis],len(ind))
        DL = np.ascontiguousarray(DL).astype(float)
        assert type(DL) is np.ndarray and DL.ndim==2
        assert DL.shape==(2,len(ind)), "Arg DL has wrong shape !"

        # check limits
        ii = DL[0,:] < kIn[ind]
        DL[0,ii] = kIn[ind][ii]
        ii[:] = DL[0,:] >= kOut[ind]
        DL[0,ii] = kOut[ind][ii]
        ii[:] = DL[1,:] > kOut[ind]
        DL[1,ii] = kOut[ind][ii]
        ii[:] = DL[1,:] <= kIn[ind]
        DL[1,ii] = kIn[ind][ii]

        # Preformat Ds, us and Etendue
        Ds, us = self.D[:,ind], self.u[:,ind]
        if Brightness is False:
            E = self.Etendues
            if E.size==self.nRays:
                E = E[ind]

        # Preformat signal
        if len(ind)==1:
            Ds, us = Ds.reshape((3,1)), us.reshape((3,1))
        if t is None or len(t)==1:
            sig = np.full((Ds.shape[1],),np.nan)
        else:
            sig = np.full((len(t),Ds.shape[1]),np.nan)
        indok = ~(np.any(np.isnan(DL),axis=0) | np.any(np.isinf(DL),axis=0)
                  | ((DL[1,:]-DL[0,:])<=0.))

        if np.any(indok):
            Ds, us, DL = Ds[:,indok], us[:,indok], DL[:,indok]
            if indok.sum()==1:
                Ds, us = Ds.reshape((3,1)), us.reshape((3,1))
                DL = DL.reshape((2,1))
            Ds, us = np.ascontiguousarray(Ds), np.ascontiguousarray(us)
            DL = np.ascontiguousarray(DL)
            # Launch    # NB : find a way to exclude cases with DL[0,:]>=DL[1,:] !!
            # Exclude Rays not seeing the plasma
            s = _GG.LOS_calc_signal(ff, Ds, us, res, DL,
                                    dLMode=resMode, method=method,
                                    t=t, Ani=ani, fkwdargs=fkwdargs, Test=True)
            if t is None or len(t)==1:
                sig[indok] = s
            else:
                sig[:,indok] = s

        # Format output
        if Brightness is False:
            if t is None or len(t)==1 or E.size==1:
                sig = sig*E
            else:
                sig = sig*E[np.newaxis,:]
            if units is None:
                units = r"origin x $m^3.sr$"
        elif units is None:
            units = r"origin x m"

        if plot or out is object:
            assert '1D' in self.Id.Cls or '2D' in self.Id.Cls, "Set Cam type!!"
            import tofu.data as tfd
            if '1D' in self.Id.Cls:
                osig = tfd.Data1D(data=sig, t=t, LCam=self,
                                  Id=self.Id.Name, dunits={'data':units},
                                  Exp=self.Id.Exp, Diag=self.Id.Diag)
            else:
                osig = tfd.Data2D(data=sig, t=t, LCam=self,
                                  Id=self.Id.Name, dunits={'data':units},
                                  Exp=self.Id.Exp, Diag=self.Id.Diag)
            if plot:
                KH = osig.plot(fs=fs, dmargin=dmargin, wintit=wintit,
                               plotmethod=plotmethod, invert=invert,
                               draw=draw, connect=connect)
            if out is object:
                sig = osig
        return sig, units

    def plot(self, lax=None, proj='all', Lplot=_def.LOSLplot, element='L',
             element_config='P', Leg='', dL=None, dPtD=_def.LOSMd,
             dPtI=_def.LOSMd, dPtO=_def.LOSMd, dPtR=_def.LOSMd,
             dPtP=_def.LOSMd, dLeg=_def.TorLegd, multi=False, ind=None,
             fs=None, wintit=None, draw=True, Test=True):
        """ Plot the Rays / LOS, in the chosen projection(s)

        Optionnally also plot associated :class:`~tofu.geom.Ves` and Struct
        The plot can also include:
            - special points
            - the unit directing vector

        Parameters
        ----------
        Lax :       list / plt.Axes
            The axes for plotting (list of 2 axes if Proj='All')
            If None a new figure with new axes is created
        Proj :      str
            Flag specifying the kind of projection:
                - 'Cross' : cross-section
                - 'Hor' : horizontal
                - 'All' : both cross-section and horizontal (on 2 axes)
                - '3d' : a (matplotlib) 3d plot
        element :   str
            Flag specifying which elements to plot
            Each capital letter corresponds to an element:
                * 'L': LOS
                * 'D': Starting point of the LOS
                * 'I': Input point (i.e.: where the LOS enters the Vessel)
                * 'O': Output point (i.e.: where the LOS exits the Vessel)
                * 'R': Point of minimal major radius R (only if Ves.Type='Tor')
                * 'P': Point of used for impact parameter (i.e.: with minimal
                        distance to reference point Sino_RefPt)
        Lplot :     str
            Flag specifying the length to plot:
                - 'Tot': total length, from starting point (D) to output point
                - 'In' : only the in-vessel fraction (from input to output)
        element_config : str
            Fed to self.config.plot()
        Leg :       str
            Legend, if Leg='' the LOS name is used
        dL :     dict / None
            Dictionary of properties for plotting the lines
            Fed to plt.Axes.plot(), set to default if None
        dPtD :      dict
            Dictionary of properties for plotting point 'D'
        dPtI :      dict
            Dictionary of properties for plotting point 'I'
        dPtO :      dict
            Dictionary of properties for plotting point 'O'
        dPtR :      dict
            Dictionary of properties for plotting point 'R'
        dPtP :      dict
            Dictionary of properties for plotting point 'P'
        dLeg :      dict or None
            Dictionary of properties for plotting the legend
            Fed to plt.legend(), the legend is not plotted if None
        draw :      bool
            Flag indicating whether fig.canvas.draw() shall be called
        a4 :        bool
            Flag indicating whether to plot the figure in a4 dimensions
        Test :      bool
        a4 :        bool
            Flag indicating whether to plot the figure in a4 dimensions
        Test :      bool
        a4 :        bool
            Flag indicating whether to plot the figure in a4 dimensions
        Test :      bool
        a4 :        bool
            Flag indicating whether to plot the figure in a4 dimensions
        Test :      bool
        Test :      bool
            Flag indicating whether the inputs should be tested for conformity

        Returns
        -------
        La :        list / plt.Axes
            Handles of the axes used for plotting (list if Proj='All')

        """

        return _plot.Rays_plot(self, Lax=lax, Proj=proj, Lplot=Lplot,
                               element=element, element_config=element_config, Leg=Leg,
                               dL=dL, dPtD=dPtD, dPtI=dPtI, dPtO=dPtO, dPtR=dPtR,
                               dPtP=dPtP, dLeg=dLeg, multi=multi, ind=ind,
                               fs=fs, wintit=wintit, draw=draw, Test=Test)


    def plot_sino(self, ax=None, element=_def.LOSImpElt, Sketch=True,
                  Ang=_def.LOSImpAng, AngUnit=_def.LOSImpAngUnit, Leg=None,
                  dL=_def.LOSMImpd, dVes=_def.TorPFilld, dLeg=_def.TorLegd,
                  ind=None, multi=False,
                  fs=None, wintit=None, draw=True, Test=True):
        """ Plot the LOS in projection space (sinogram)

        Plot the Rays in projection space (cf. sinograms) as points.
        Can also optionnally plot the associated :class:`~tofu.geom.Ves`

        Can plot the conventional projection-space (in 2D in a cross-section),
        or a 3D extrapolation of it, where the third coordinate is provided by
        the angle that the LOS makes with the cross-section plane
        (useful in case of multiple LOS with a partially tangential view)

        Parameters
        ----------
        Proj :      str
            Flag indicating whether to plot:
                - 'Cross':  a classic sinogram (vessel cross-section)
                - '3d': an extended 3D version ('3d'), with an additional angle
        ax :        None / plt.Axes
            The axes on which to plot, if None a new figure is created
        Elt :       str
            Flag indicating which elements to plot (one per capital letter):
                * 'L': LOS
                * 'V': Vessel
        Ang  :      str
            Flag indicating which angle to use for the impact parameter:
                - 'xi': the angle of the line itself
                - 'theta': its impact parameter (theta)
        AngUnit :   str
            Flag for the angle units to be displayed:
                - 'rad': for radians
                - 'deg': for degrees
        Sketch :    bool
            Flag indicating whether to plot a skecth with angles definitions
        dL :        dict
            Dictionary of properties for plotting the Rays points
        dV :        dict
            Dictionary of properties for plotting the vessel envelopp
        dLeg :      None / dict
            Dictionary of properties for plotting the legend
            The legend is not plotted if None
        draw :      bool
            Flag indicating whether to draw the figure
        a4 :        bool
            Flag indicating whether the figure should be a4
        Test :      bool
            Flag indicating whether the inputs shall be tested for conformity

        Returns
        -------
        ax :        plt.Axes
            The axes used to plot

        """
        if self._dsino['RefPt'] is None:
            msg = "The sinogram ref. point is not set !"
            msg += "\n  => run self.set_dsino()"
            raise Exception(msg)
        return _plot.GLOS_plot_Sino(self, Proj='Cross', ax=ax, Elt=element, Leg=Leg,
                                    Sketch=Sketch, Ang=Ang, AngUnit=AngUnit,
                                    dL=dL, dVes=dVes, dLeg=dLeg,
                                    ind=ind, fs=fs, wintit=wintit,
                                    draw=draw, Test=Test)

    def plot_touch(self, key=None, invert=None,
                   ind=None, plotmethod='imshow',
                   fs=None, wintit=None, tit=None,
                   connect=True, draw=True):
        lC = [ss in self.Id.Cls for ss in ['1D','2D']]
        if not np.sum(lC)==1:
            msg = "The camera type (1D or 2D) must be specified!"
            raise Exception(msg)

        out = _plot.Rays_plot_touch(self, key=key, ind=ind, invert=invert,
                                    plotmethod=plotmethod, connect=connect,
                                    fs=fs, wintit=wintit, tit=tit, draw=draw)
        return out





class CamLOS1D(Rays): pass

class CamLOS2D(Rays):
    def __init__(self, dgeom=None, Etendues=None, Surfaces=None,
                 config=None, dchans=None, X12=None,
                 Id=None, Name=None, Exp=None, shot=None, Diag=None,
                 sino_RefPt=None, fromdict=None, method='ref',
                 SavePath=os.path.abspath('./'), color=None, plotdebug=True):
        kwdargs = locals()
        del kwdargs['self'], kwdargs['X12']
        # Python 2 vs 3
        if '__class__' in kwdargs.keys():
            del kwdargs['__class__']
        super(CamLOS2D,self).__init__(**kwdargs)
        self.set_X12(X12)

    def set_e12(self, e1=None, e2=None):
        assert e1 is None or (hasattr(e1,'__iter__') and len(e1)==3)
        assert e2 is None or (hasattr(e2,'__iter__') and len(e2)==3)
        if e1 is None:
            e1 = self._dgeom['e1']
        else:
            e1 = np.asarray(e1).astype(float).ravel()
        e1 = e1 / np.linalg.norm(e1)
        if e2 is None:
            e2 = self._dgeom['e2']
        else:
            e2 = np.asarray(e1).astype(float).ravel()
        e2 = e2 / np.linalg.norm(e2)
        assert np.abs(np.sum(e1*self._dgeom['nIn']))<1.e-12
        assert np.abs(np.sum(e2*self._dgeom['nIn']))<1.e-12
        assert np.abs(np.sum(e1*e2))<1.e-12
        self._dgeom['e1'] = e1
        self._dgeom['e2'] = e2

    def set_X12(self, X12=None):
        if X12 is not None:
            X12 = np.asarray(X12)
            assert X12.shape==(2,self._dgeom['nRays'])
        self._X12 = X12

    def get_X12(self, out='1d'):
        if self._X12 is None:
            Ds = self.D
            C = np.mean(Ds,axis=1)
            X12 = Ds-C[:,np.newaxis]
            X12 = np.array([np.sum(X12*self._dgeom['e1'][:,np.newaxis],axis=0),
                            np.sum(X12*self._dgeom['e2'][:,np.newaxis],axis=0)])
        else:
            X12 = self._X12
        if X12 is None or out.lower()=='1d':
            DX12 = None
        else:
            x1u, x2u, ind, DX12 = utils.get_X12fromflat(X12)
            if out.lower()=='2d':
                X12 = [x1u, x2u, ind]
        return X12, DX12







    """ Return the indices or instances of all LOS matching criteria

    The selection can be done according to 2 different mechanisms

    Mechanism (1): provide the value (Val) a criterion (Crit) should match
    The criteria are typically attributes of :class:`~tofu.pathfile.ID`
    (i.e.: name, or user-defined attributes like the camera head...)

    Mechanism (2): (used if Val=None)
    Provide a str expression (or a list of such) to be fed to eval()
    Used to check on quantitative criteria.
        - PreExp: placed before the criterion value (e.g.: 'not ' or '<=')
        - PostExp: placed after the criterion value
        - you can use both

    Other parameters are used to specify logical operators for the selection
    (match any or all the criterion...) and the type of output.

    Parameters
    ----------
    Crit :      str
        Flag indicating which criterion to use for discrimination
        Can be set to:
            - any attribute of :class:`~tofu.pathfile.ID`
        A str (or list of such) expression to be fed to eval()
        Placed after the criterion value
        Used for selection mechanism (2)
    Log :       str
        Flag indicating whether the criterion shall match:
            - 'all': all provided values
            - 'any': at least one of them
    InOut :     str
        Flag indicating whether the returned indices are:
            - 'In': the ones matching the criterion
            - 'Out': the ones not matching it
    Out :       type / str
        Flag indicating in which form to return the result:
            - int: as an array of integer indices
            - bool: as an array of boolean indices
            - 'Name': as a list of names
            - 'LOS': as a list of :class:`~tofu.geom.LOS` instances

    Returns
    -------
    ind :       list / np.ndarray
        The computed output, of nature defined by parameter Out

    Examples
    --------
    >>> import tofu.geom as tfg
    >>> VPoly, VLim = [[0.,1.,1.,0.],[0.,0.,1.,1.]], [-1.,1.]
    >>> V = tfg.Ves('ves', VPoly, Lim=VLim, Type='Lin', Exp='Misc', shot=0)
    >>> Du1 = ([0.,-0.1,-0.1],[0.,1.,1.])
    >>> Du2 = ([0.,-0.1,-0.1],[0.,0.5,1.])
    >>> Du3 = ([0.,-0.1,-0.1],[0.,1.,0.5])
    >>> l1 = tfg.LOS('l1', Du1, Ves=V, Exp='Misc', Diag='A', shot=0)
    >>> l2 = tfg.LOS('l2', Du2, Ves=V, Exp='Misc', Diag='A', shot=1)
    >>> l3 = tfg.LOS('l3', Du3, Ves=V, Exp='Misc', Diag='B', shot=1)
    >>> gl = tfg.GLOS('gl', [l1,l2,l3])
    >>> Arg1 = dict(Val=['l1','l3'],Log='any',Out='LOS')
    >>> Arg2 = dict(Val=['l1','l3'],Log='any',InOut='Out',Out=int)
    >>> Arg3 = dict(Crit='Diag', Val='A', Out='Name')
    >>> Arg4 = dict(Crit='shot', PostExp='>=1')
    >>> gl.select(**Arg1)
    [l1,l3]
    >>> gl.select(**Arg2)
    array([1])
    >>> gl.select(**Arg3)
    ['l1','l2']
    >>> gl.select(**Arg4)
    array([False, True, True], dtype=bool)

    """<|MERGE_RESOLUTION|>--- conflicted
+++ resolved
@@ -2352,14 +2352,10 @@
         # Create a dplot at instance level
         self._dplot = copy.deepcopy(self.__class__._dplot)
 
-<<<<<<< HEAD
-        self._method=method
-=======
         # Extra-early fix for Exp
         # Workflow to be cleaned up later ?
         if Exp is None and config is not None:
             Exp = config.Id.Exp
->>>>>>> 612f88a6
 
         kwdargs = locals()
         del kwdargs['self']
@@ -2610,14 +2606,8 @@
         if calcdgeom:
             self.compute_dgeom(method=method)
 
-<<<<<<< HEAD
-    def _prepare_inputs_kMinMax(self):
-        num_tot_structs = 0
-        if self._method=='ref':
-=======
     def _prepare_inputs_kInOut(self, method='ref'):
         if method=='ref':
->>>>>>> 612f88a6
             # Prepare input
             D = np.ascontiguousarray(self.D)
             u = np.ascontiguousarray(self.u)
@@ -2704,43 +2694,26 @@
 
         return largs, dkwd
 
-<<<<<<< HEAD
-    def _compute_kMinMax(self):
-
-        # Prepare inputs
-        largs, dkwd = self._prepare_inputs_kMinMax()
-=======
     def _compute_kInOut(self, method='ref'):
 
         # Prepare inputs
         largs, dkwd = self._prepare_inputs_kInOut(method)
->>>>>>> 612f88a6
 
         if self._method=='ref':
             # call the dedicated function
             out = _GG.LOS_Calc_PInOut_VesStruct(*largs, **dkwd)
             # Currently computes and returns too many things
-<<<<<<< HEAD
-            PIn, POut, kMin, kMax, VperpIn, vperp, IIn, indout = out
+            PIn, POut, kIn, kOut, VperpIn, vperp, IIn, indout = out
         elif self._method=="optimized":
             # call the dedicated function
             out = _GG_LM.LOS_Calc_PInOut_VesStruct(*largs, **dkwd)
             # Currently computes and returns too many things
-            kMin, kMax, vperp, indout = out
+            kIn, kOut, vperp, indout = out
             vperp  = np.transpose(vperp.reshape(self._dgeom['nRays'], 3))
             indout = np.transpose(indout.reshape(self._dgeom['nRays'], 3))
-=======
-            PIn, POut, kIn, kOut, VperpIn, vperp, IIn, indout = out
->>>>>>> 612f88a6
         else:
             pass
-<<<<<<< HEAD
-        return kMin, kMax, vperp, indout
-=======
-            # --------------------------------
-
         return kIn, kOut, vperp, indout
->>>>>>> 612f88a6
 
 
     def compute_dgeom(self, extra=True, plotdebug=True, method='ref'):
@@ -2750,13 +2723,8 @@
             warnings.warn(msg)
             return
 
-<<<<<<< HEAD
-        # Perform computation of kMin and kMax
-        kMin, kMax, vperp, indout = self._compute_kMinMax()
-=======
         # Perform computation of kIn and kOut
         kIn, kOut, vperp, indout = self._compute_kInOut(method='ref')
->>>>>>> 612f88a6
 
         # Clean up (in case of nans)
         ind = np.isnan(kIn)
