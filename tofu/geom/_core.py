--- conflicted
+++ resolved
@@ -3074,7 +3074,6 @@
 
         return dist, indStruct
 
-<<<<<<< HEAD
 
     def plot_phithetaproj_dist(self, refpt=None, ntheta=None, nphi=None,
                                theta=None, phi=None, cmap=None, invertx=None,
@@ -3088,41 +3087,8 @@
                                               invertx=invertx, draw=draw)
 
 
-
-    def isInside(self, pts, In='(X,Y,Z)', log='any'):
-=======
-    def plot_phithetaproj_dist(
-        self,
-        refpt=None,
-        ntheta=None,
-        nphi=None,
-        theta=None,
-        phi=None,
-        cmap=None,
-        ax=None,
-        fs=None,
-        tit=None,
-        wintit=None,
-        draw=None,
-    ):
-        dist, indStruct = self._get_phithetaproj_dist(
-            refpt=refpt, ntheta=ntheta, nphi=nphi, theta=theta, phi=phi
-        )
-        return _plot.Config_phithetaproj_dist(
-            self,
-            refpt,
-            dist,
-            indStruct,
-            cmap=cmap,
-            ax=ax,
-            fs=fs,
-            tit=tit,
-            wintit=wintit,
-            draw=draw,
-        )
-
     def isInside(self, pts, In="(X,Y,Z)", log="any"):
->>>>>>> 488b9f34
+
         """ Return a 2D array of bool
 
         Equivalent to applying isInside to each Struct
