# coding: utf-8
from tofu_LauraBenchmarck_load_config import *
import tofu.geom._GG_LM as _GG
import time
<<<<<<< HEAD
import pstats, cProfile


=======
import line_profiler
import pstats, cProfile
>>>>>>> 466ac3d9

def test_LOS_west_Aconfig(config, cams, plot=False, save=False, saveCam=[]):
    dconf = load_config(config, plot=plot)
    if plot:
        plt.show(block=True)
    ves = dconf["Ves"]
    times = []
    for vcam in cams:
        D, u = get_Du(vcam)
        u = u/np.sqrt(np.sum(u**2, axis=0))
        start = time.time()
        out = _GG.LOS_Calc_PInOut_VesStruct(D, u,
                                            ves.Poly,
                                            ves.geom['VIn'],
                                            Lim=ves.Lim,
                                            VType=ves.Type)
        elapsed = time.time() - start
        if save and vcam in saveCam :
            np.savez("out_sin_"+config+"_"+vcam+".npz", out[0])
            np.savez("out_sout_"+config+"_"+vcam+".npz", out[1])
            np.savez("out_vperpin_"+config+"_"+vcam+".npz", out[2])
            np.savez("out_vperpout_"+config+"_"+vcam+".npz", out[3])
            np.savez("out_indin_"+config+"_"+vcam+".npz", out[4])
            np.savez("out_indout_"+config+"_"+vcam+".npz", out[5])
        times.append(elapsed)
    return times


def test_LOS_west_Bconfig(config, cams, plot=False, save=False, saveCam=[],
                          plot_cam=False):
    if plot:
        plt.ion()
        plt.show()
    dconf = load_config(config, plot=plot)
    if plot:
        plt.draw()
        plt.pause(0.001)
        input("Press enter to continue")
    ves = dconf["Ves"]
    struct = list(dconf['Struct'].values())
    times = []
    for vcam in cams:
        D, u = get_Du(vcam)
        if plot_cam :
            Cam = tf.geom.LOSCam1D(Id=vcam, Du=(D,u), Ves=ves, LStruct=struct)
            Cam.plot(Elt='L', EltVes='P', EltStruct='P')
            plt.show(block=True)
        u = u/np.sqrt(np.sum(u**2, axis=0))
        lSPoly = [ss.Poly for ss in struct]
        lSLim = [ss.Lim for ss in struct]
        lSVIn = [ss.geom['VIn'] for ss in struct]
        start = time.time()
        # profile = line_profiler.LineProfiler(_GG.LOS_Calc_PInOut_VesStruct)
        # profile.runcall(_GG.LOS_Calc_PInOut_VesStruct, D, u,
        #                 ves.Poly,
        #                 ves.geom['VIn'],
        #                 Lim=ves.Lim,
        #                 LSPoly = lSPoly,
        #                 LSLim=lSLim,
        #                 LSVIn=lSVIn,
        #                 VType=ves.Type)
        # profile.print_stats()
        out = _GG.LOS_Calc_PInOut_VesStruct(D, u,
                                            ves.Poly,
                                            ves.geom['VIn'],
                                            Lim=ves.Lim,
                                            LSPoly = lSPoly,
                                            LSLim=lSLim,
                                            LSVIn=lSVIn,
                                            VType=ves.Type)
        elapsed = time.time() - start
        if save and vcam in saveCam :
            np.savez("out_sin_"+config+"_"+vcam+".npz", out[0])
            np.savez("out_sout_"+config+"_"+vcam+".npz", out[1])
            np.savez("out_vperpin_"+config+"_"+vcam+".npz", out[2])
            np.savez("out_vperpout_"+config+"_"+vcam+".npz", out[3])
            np.savez("out_indin_"+config+"_"+vcam+".npz", out[4])
            np.savez("out_indout_"+config+"_"+vcam+".npz", out[5])
        times.append(elapsed)
    return times

def test_LOS_compact(save=False, saveCam=[]):
    Cams = ["V1", "V10", "V100", "V1000", "V10000",
            "V100000"]#, "V1000000"]
    CamsA = ["VA1", "VA10", "VA100", "VA1000", "VA10000"]#,
    #"VA100000", "VA1000000"]
    Aconfigs = ["A1", "A2", "A3"]
    Bconfigs = ["B1", "B2", "B3"]
    for icon in Aconfigs :
        print("*..................................*")
        print("*      Testing the "+icon+" config       *")
        print("*..................................*")
        if icon == "A2":
            times = test_LOS_west_Aconfig(icon, CamsA, save=save, saveCam=saveCam)
        else:
            times = test_LOS_west_Aconfig(icon, Cams, save=save, saveCam=saveCam)
        for ttt in times:
            print(ttt)

    for icon in Bconfigs :
        print("*..................................*")
        print("*      Testing the "+icon+" config       *")
        print("*..................................*")
        times = test_LOS_west_Bconfig(icon, Cams, save=save, saveCam=saveCam)
        for ttt in times:
            print(ttt)

def test_LOS_all(save=False, saveCam=[]):
    Cams = ["V1", "V10", "V100", "V1000", "V10000",
            "V100000", "V1000000"]
    CamsA = ["VA1", "VA10", "VA100", "VA1000", "VA10000",
             "VA100000", "VA1000000"]
    Aconfigs = ["A1", "A2", "A3"]
    Bconfigs = ["B1", "B2", "B3"]
    for icon in Aconfigs :
        print("*..................................*")
        print("*      Testing the "+icon+" config       *")
        print("*..................................*")
        if icon == 2:
            times = test_LOS_west_Aconfig(icon, CamsA, save=save, saveCam=saveCam)
        else:
            times = test_LOS_west_Aconfig(icon, Cams, save=save, saveCam=saveCam)
        for ttt in times:
            print(ttt)

    for icon in Bconfigs :
        print("*..................................*")
        print("*      Testing the "+icon+" config       *")
        print("*..................................*")
        times = test_LOS_west_Bconfig(icon, Cams, save=save, saveCam=saveCam)
        print(times)
        for ttt in times:
            print(ttt)

def test_LOS_profiling():
    Cams = ["V1000000"]
    Bconfigs = ["B2"]
    for icon in Bconfigs :
        print("*..................................*")
        print("*      Testing the "+icon+" config       *")
        print("*..................................*")
        times = test_LOS_west_Bconfig(icon, Cams, plot=False, save=False, plot_cam=False)
        for ttt in times:
            print(ttt)

def test_LOS_profilingA():
    CamsA = ["VA1000000"]
    Aconfigs = ["A2"]
    for icon in Aconfigs :
        print("*..................................*")
        print("*      Testing the "+icon+" config       *")
        print("*..................................*")
        times = test_LOS_west_Aconfig(icon, CamsA)
        for ttt in times:
            print(ttt)

def test_LOS_cprofiling(num=0):
    import pyximport
    pyximport.install()
    if num == 0:
        cProfile.runctx("test_LOS_profiling()", globals(), locals(), "Profile.prof")
    else:
        cProfile.runctx("test_LOS_profilingA()", globals(), locals(), "Profile.prof")
    s = pstats.Stats("Profile.prof")
    s.strip_dirs().sort_stats("cumtime").print_stats()


def plot_all_configs():
    ABconfigs = ["A1", "A2", "A3", "B1", "B2", "B3"]
    for config in ABconfigs:
        out = load_config(config, plot=True)
        plt.savefig("config"+config)

def touch_plot_all_configs():
    ABconfigs = ["A1", "A2", "A3", "B1", "B2", "B3"]
    Cams = ["V1", "V10", "V100", "V1000", "V10000",
            "V100000", "V1000000"]
    CamsA = ["VA1", "VA10", "VA100", "VA1000", "VA10000",
            "VA100000", "VA1000000"]

    for indx, config in enumerate(ABconfigs):
        dconfig = load_config(config, plot=False)
        indcam = -2
        if indx == 1:
            cam = CamsA[indcam]
        else:
            cam = Cams[indcam]

        (D,u) = get_Du(cam)
        if 'Struct' in dconfig.keys():
            LStruct = list(dconfig['Struct'].values())
        else:
            LStruct = None

        # Create the LOSCam2D object
        Cam = tf.geom.LOSCam2D(Id=cam, Du=(D,u), Ves=dconfig['Ves'], LStruct=LStruct)
        Cam.plot_touch()
        plt.savefig("plottouch_dconfig"+config+"_"+cam)

def touch_plot_config_cam(config, cam):
    dconfig = load_config(config, plot=True)
    (D,u) = get_Du(cam)
    print("getting cam *done*")
    if 'Struct' in dconfig.keys():
        LStruct = list(dconfig['Struct'].values())
    else:
        LStruct = None

    # Create the LOSCam2D object
    print("creating cam")
    start = time.time()
    Cam = tf.geom.LOSCam2D(Id=cam, Du=(D,u), Ves=dconfig['Ves'], LStruct=LStruct)
    end = time.time()
    print("creating cam *done*")
    print("Time for creating LOS Cam 2D  = ", end-start)
    Cam.plot(Elt='L', EltVes='P', EltStruct='P')
    plt.savefig("erasemeplz")
    start = time.time()
    Cam.plot_touch()
    end = time.time()
    print("Time for calling plot_touch = ", end-start)
    plt.savefig("plottouch_dconfig"+config+"_"+cam)


    
if __name__ == "__main__":
<<<<<<< HEAD
    # test_LOS_compact()
    test_LOS_all(save=False,saveCam=["V1000"])
=======
    test_LOS_compact()
    # test_LOS_all()
    # test_LOS_all(save=True,saveCam=["V1000"])
>>>>>>> 466ac3d9
    # test_LOS_profiling()
    # test_LOS_cprofiling()
    # plot_all_configs()
    # touch_plot_all_configs()
    # touch_plot_config_cam("B3", "V10000")
    # line profiling.....
    # profile = line_profiler.LineProfiler(test_LOS_profilingA)
    # profile.runcall(test_LOS_profilingA)
    # profile.print_stats()
    # test_LOS_profiling()
    # print(test_LOS_west_Bconfig("B3", ["V1000000"]))<|MERGE_RESOLUTION|>--- conflicted
+++ resolved
@@ -2,14 +2,9 @@
 from tofu_LauraBenchmarck_load_config import *
 import tofu.geom._GG_LM as _GG
 import time
-<<<<<<< HEAD
-import pstats, cProfile
-
-
-=======
 import line_profiler
 import pstats, cProfile
->>>>>>> 466ac3d9
+
 
 def test_LOS_west_Aconfig(config, cams, plot=False, save=False, saveCam=[]):
     dconf = load_config(config, plot=plot)
@@ -234,16 +229,11 @@
     plt.savefig("plottouch_dconfig"+config+"_"+cam)
 
 
-    
 if __name__ == "__main__":
-<<<<<<< HEAD
-    # test_LOS_compact()
-    test_LOS_all(save=False,saveCam=["V1000"])
-=======
     test_LOS_compact()
     # test_LOS_all()
     # test_LOS_all(save=True,saveCam=["V1000"])
->>>>>>> 466ac3d9
+
     # test_LOS_profiling()
     # test_LOS_cprofiling()
     # plot_all_configs()
