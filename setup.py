--- conflicted
+++ resolved
@@ -180,51 +180,9 @@
     shutil.copy2(os.path.join(here,'tofu/geom/_GG02.pyx'),
                  os.path.join(here,'tofu/geom/_GG03.pyx'))
 
-
 # Get the long description from the README file
 with open(os.path.join(here, 'README.rst'), encoding='utf-8') as f:
     long_description = f.read()
-
-<<<<<<< HEAD
-=======
-# Prepare extensions
-# Useful if install from setup.py
-#if '--use-cython' in sys.argv:
-#    USE_CYTHON = True
-#    sys.argv.remove('--use-cython')
-#else:
-#    USE_CYTHON = False
-USE_CYTHON = True
-if USE_CYTHON:
-    print("")
-    print("Using Cython !!!!!!!!!")
-    print("")
-    #TODO try O3 O2 flags
-    if not not_openmp_installed :
-        extra_compile_args=["-O0", "-Wall",  "-fopenmp"]
-        extra_link_args = ['-fopenmp']
-    else:
-        extra_compile_args=["-O0", "-Wall"]
-        extra_link_args = []
-    extensions = [ Extension(name="tofu.geom."+gg,
-                             sources=["tofu/geom/"+gg+".pyx"],
-                             extra_compile_args=extra_compile_args,
-                             extra_link_args=extra_link_args),
-                  Extension(name="tofu.geom._basic_geom_tools",
-                            sources=["tofu/geom/_basic_geom_tools.pyx"],
-                            extra_compile_args=extra_compile_args,
-                            extra_link_args=extra_link_args)
-                  ]
-    extensions = cythonize(extensions)
-else:
-    print("")
-    print("NOT Using Cython !!!!!!!!!")
-    print("")
-    extensions = [Extension(name="tofu.geom."+gg,
-                            sources=["tofu/geom/"+gg+".cpp"],
-                            language='c++',
-                            include_dirs=['tofu/cpp/'])]
->>>>>>> 0a551ce7
 
 #  ... Compiling files .........................................................
 if not not_openmp_installed :
