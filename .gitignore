# No .pyc files
*.pyc

# No .so, .c or .nfs files
*.o
*.so
*.c
*.cpp
*.nfs*

# annotated files
tofu/geom/*.html

# No images
#*.png

# Mac stuff
*.AppleDouble
.DS_Store
._.DS_Store

# No files finishing with a tilde
*~

# No jobs
job_*

# No Nextupdate
NextUpdate*

# No swap files
*.swp

# No PBS files
*.ER
*.OU

# No plugins
tofu/plugins/
tofu/geom/build/
./conda-bld
conda-bld/
dist/
tofu.egg-info/
build/

# Tex files
*.aux
*.log
*.out
*.toc

# coverage output
.coverage

# Include travis
!.travis.yml

# no precommit configurations
.pre-commit-config.yaml

# installation dir
usr/

# no PyCharm config files
.idea/

# do not commit sphinx built files
doc/build/html/

# do not commit built compiled files on windows
*.pyd

# do not commit sphinx-gallery files
doc/source/auto_examples/

# do not commit nose tests files
*.noseids

# no pip wheel metadata
pip-wheel-metadata/

<<<<<<< HEAD
# no temporary data files
inputs_temp/*.txt
#inputs_temp/*.npz
=======
# Notebooks checkpoints
**/.ipynb_checkpoints
>>>>>>> e6db0632
<|MERGE_RESOLUTION|>--- conflicted
+++ resolved
@@ -80,11 +80,9 @@
 # no pip wheel metadata
 pip-wheel-metadata/
 
-<<<<<<< HEAD
 # no temporary data files
 inputs_temp/*.txt
 #inputs_temp/*.npz
-=======
+
 # Notebooks checkpoints
-**/.ipynb_checkpoints
->>>>>>> e6db0632
+**/.ipynb_checkpoints